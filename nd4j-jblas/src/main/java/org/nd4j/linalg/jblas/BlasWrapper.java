/*
 * Copyright 2015 Skymind,Inc.
 *
 *    Licensed under the Apache License, Version 2.0 (the "License");
 *    you may not use this file except in compliance with the License.
 *    You may obtain a copy of the License at
 *
 *        http://www.apache.org/licenses/LICENSE-2.0
 *
 *    Unless required by applicable law or agreed to in writing, software
 *    distributed under the License is distributed on an "AS IS" BASIS,
 *    WITHOUT WARRANTIES OR CONDITIONS OF ANY KIND, either express or implied.
 *    See the License for the specific language governing permissions and
 *    limitations under the License.
 */

package org.nd4j.linalg.jblas;

import org.jblas.JavaBlas;
import org.jblas.NativeBlas;
import org.jblas.exceptions.*;
import org.nd4j.linalg.api.buffer.DataBuffer;
import org.nd4j.linalg.api.complex.IComplexDouble;
import org.nd4j.linalg.api.complex.IComplexFloat;
import org.nd4j.linalg.api.complex.IComplexNDArray;
import org.nd4j.linalg.api.complex.IComplexNumber;
import org.nd4j.linalg.api.ndarray.INDArray;
import org.nd4j.linalg.factory.DataTypeValidation;
import org.nd4j.linalg.jblas.complex.ComplexDouble;
import org.nd4j.linalg.jblas.complex.ComplexFloat;

import static org.jblas.util.Functions.*;

/**
 * Copy of SimpleBlas to handle offsets implementing
 * an interface for library neutral
 * jblas operations
 *
 * @author Adam Gibson
 */
public class BlasWrapper implements org.nd4j.linalg.factory.BlasWrapper {
    /***************************************************************************
     * BLAS Level 1
     */

    /**
     * Compute x <-> y (swap two matrices)
     */
    @Override
    public INDArray swap(INDArray x, INDArray y) {
        //NativeBlas.dswap(x.length(), x.data(), 0, 1, y.data(), 0, 1);
        DataTypeValidation.assertSameDataType(x, y);
        if (x.data().dataType() == DataBuffer.Type.FLOAT)
            JavaBlas.rswap(
                    x.length(),
                    x.data().asFloat(),
                    x.offset(),
                    x.majorStride(),
                    y.data().asFloat(),
                    y.offset(),
                    y.majorStride());
        else
            JavaBlas.rswap(
                    x.length(),
                    x.data().asDouble(),
                    x.offset(),
                    x.majorStride(),
                    y.data().asDouble(),
                    y.offset(),
                    y.majorStride());
        return y;
    }

    /**
     * Compute x <- alpha * x (scale a matrix)
     */
    @Override
    public INDArray scal(double alpha, INDArray x) {
        DataTypeValidation.assertDouble(x);
        NativeBlas.dscal(x.length(), alpha, x.data().asDouble(), x.offset(), x.majorStride());
        return x;
    }

    /**
     * Compute x <- alpha * x (scale a matrix)
     */
    @Override
    public INDArray scal(float alpha, INDArray x) {
        DataTypeValidation.assertFloat(x);
        NativeBlas.sscal(x.length(), alpha, x.data().asFloat(), x.offset(), x.majorStride());
        return x;
    }

    @Override
    public IComplexNDArray scal(IComplexFloat alpha, IComplexNDArray x) {
        DataTypeValidation.assertFloat(x);
        NativeBlas.cscal(x.length(),
                new ComplexFloat(alpha.realComponent().floatValue(), alpha.imaginaryComponent().floatValue()),
                x.data().asFloat(), x.offset(), x.majorStride());
        return x;
    }

    @Override
    public IComplexNDArray scal(IComplexDouble alpha, IComplexNDArray x) {
        DataTypeValidation.assertDouble(x);
        NativeBlas.zscal(x.length(),
                new ComplexDouble(alpha.realComponent().doubleValue(), alpha.imaginaryComponent().doubleValue()),
                x.data().asDouble(), x.offset(), x.majorStride());
        return x;
    }


    /**
     * Compute y <- x (copy a matrix)
     */
    @Override
    public INDArray copy(INDArray x, INDArray y) {
        DataTypeValidation.assertSameDataType(x, y);
        if (x.data().dataType() == DataBuffer.Type.DOUBLE)
            JavaBlas.rcopy(
                    x.length(),
                    x.data().asDouble(),
                    x.offset(),
                    x.majorStride(),
                    y.data().asDouble(),
                    y.offset(),
                    y.majorStride());
        else
            JavaBlas.rcopy(
                    x.length(),
                    x.data().asFloat(),
                    x.offset(),
                    x.majorStride(),
                    y.data().asFloat(),
                    y.offset(),
                    y.majorStride());

        return y;
    }

    @Override
    public IComplexNDArray copy(IComplexNDArray x, IComplexNDArray y) {
        DataTypeValidation.assertSameDataType(x, y);
        IComplexNDArray xLinear = x.linearView();
        IComplexNDArray yLinear = y.linearView();
        for(int i = 0; i < xLinear.length(); i++) {
            yLinear.putScalar(i,xLinear.getComplex(i));
        }
        return y;
    }


    /**
     * Compute y <- alpha * x + y (elementwise addition)
     */
    @Override
    public INDArray axpy(double da, INDArray dx, INDArray dy) {
        if (dx.length() != dy.length())
            throw new IllegalArgumentException("Dx and dy must be same length");
        DataTypeValidation.assertDouble(dx, dy);
        JavaBlas.raxpy(
                dx.length(),
                da,
                dx.data().asDouble(),
                dx.offset(),
                dx.majorStride(),
                dy.data().asDouble(),
                dy.offset(),
                dy.majorStride());

        return dy;
    }

    /**
     * Compute y <- alpha * x + y (elementwise addition)
     */
    @Override
    public INDArray axpy(float da, INDArray dx, INDArray dy) {
        //NativeBlas.daxpy(dx.length(), da, dx.data(), 0, 1, dy.data(), 0, 1);
        assert dx.length() == dy.length() : "Dx length must be the same as dy length";
        DataTypeValidation.assertFloat(dx, dy);
        JavaBlas.raxpy(
                dx.length(),
                da,
                dx.data().asFloat(),
                dx.linearView().offset(),
                dx.linearView().majorStride(),
                dy.data().asFloat(),
                dy.offset(),
                dy.linearView().majorStride());

        return dy;
    }

    @Override
    public IComplexNDArray axpy(IComplexNumber da, IComplexNDArray dx, IComplexNDArray dy) {
        DataTypeValidation.assertSameDataType(dx, dy);
        if (da instanceof IComplexFloat)
            NativeBlas.caxpy(
                    dx.length(),
                    new org.jblas.ComplexFloat(da.realComponent().floatValue(),
                            da.imaginaryComponent().floatValue()),
                    dx.data().asFloat(),
                    dx.offset(),
                    dx.majorStride(),
                    dy.data().asFloat(),
                    dy.offset(),
                    dy.majorStride());
        else if (da instanceof IComplexDouble)
            NativeBlas.zaxpy(
                    dx.length(),
                    new org.jblas.ComplexDouble(
                            da.realComponent().doubleValue(),
                            da.imaginaryComponent().doubleValue()
                    ),
                    dx.data().asDouble(),
                    dx.offset(),
                    dx.majorStride(),
                    dy.data().asDouble(),
                    dy.offset(),
                    dy.majorStride());


        return dy;
    }


    /**
     * Compute x^T * y (dot product)
     */
    @Override
    public double dot(INDArray x, INDArray y) {
        //return NativeBlas.ddot(x.length(), x.data(), 0, 1, y.data(), 0, 1);
        DataTypeValidation.assertSameDataType(x, y);
        if (x.data().dataType() == DataBuffer.Type.FLOAT)
            return JavaBlas.rdot(
                    x.length(),
                    x.data().asFloat(),
                    x.offset(),
                    x.majorStride(),
                    y.data().asFloat(),
                    y.offset(),
<<<<<<< HEAD
                    y.secondaryStride());
        else if (x.data().dataType() == DataBuffer.Type.DOUBLE) {
=======
                    y.majorStride());
        else if (x.data().dataType() == DataBuffer.DOUBLE) {
>>>>>>> 545e3fa0
            return JavaBlas.rdot(
                    x.length(),
                    x.data().asDouble(),
                    x.offset(),
                    x.majorStride(),
                    y.data().asDouble(),
                    y.offset(),
                    y.majorStride());
        }

        throw new IllegalStateException("Illegal data type");

    }

    /**
     * Compute x^T * y (dot product)
     */
    @Override
    public IComplexNumber dotc(IComplexNDArray x, IComplexNDArray y) {
        DataTypeValidation.assertSameDataType(x, y);
        if (x.data().dataType() == DataBuffer.Type.FLOAT)
            return new ComplexFloat(NativeBlas.cdotc(
                    x.length(),
                    x.data().asFloat(),
                    x.blasOffset(),
                    x.majorStride(),
                    y.data().asFloat(),
                    y.blasOffset(),
<<<<<<< HEAD
                    y.secondaryStride()));
        else if (x.data().dataType() == DataBuffer.Type.DOUBLE)
=======
                    y.majorStride()));
        else if (x.data().dataType() == DataBuffer.DOUBLE)
>>>>>>> 545e3fa0
            return new ComplexDouble(
                    NativeBlas.zdotc(
                            x.length(),
                            x.data().asDouble(),
                            x.blasOffset(),
                            x.majorStride(),
                            y.data().asDouble(),
                            y.blasOffset(),
                            y.majorStride()));
        throw new IllegalStateException("Illegal data type");
    }

    /**
     * Compute x^T * y (dot product)
     */
    @Override
    public IComplexNumber dotu(IComplexNDArray x, IComplexNDArray y) {
        DataTypeValidation.assertSameDataType(x, y);
        if (x.data().dataType() == DataBuffer.Type.FLOAT)
            return new ComplexFloat(NativeBlas.cdotu(
                    x.length(),
                    x.data().asFloat(),
                    x.offset(),
                    x.majorStride(),
                    y.data().asFloat(),
                    y.offset(),
<<<<<<< HEAD
                    y.secondaryStride()));
        if (x.data().dataType() == DataBuffer.Type.DOUBLE)
=======
                    y.majorStride()));
        if (x.data().dataType() == DataBuffer.DOUBLE)
>>>>>>> 545e3fa0
            return new ComplexDouble(NativeBlas.zdotu(
                    x.length(),
                    x.data().asDouble(),
                    x.offset(),
                    x.majorStride(),
                    y.data().asDouble(),
                    y.offset(),
                    y.majorStride()));
        throw new IllegalStateException("Illegal data type");
    }

    /**
     * Compute || x ||_2 (2-norm)
     */
    @Override
    public double nrm2(INDArray x) {
        if (x.data().dataType() == DataBuffer.Type.FLOAT)
            return NativeBlas.snrm2(
                    x.length(),
                    x.data().asFloat(),
                    x.offset(),
                    x.majorStride());

        if (x.data().dataType() == DataBuffer.Type.DOUBLE)
            return NativeBlas.dnrm2(
                    x.length(),
                    x.data().asDouble(),
                    x.offset(),
                    x.majorStride());

        throw new IllegalStateException("Illegal data type");


    }

    @Override
    public double nrm2(IComplexNDArray x) {
        if (x.data().dataType() == DataBuffer.Type.FLOAT)
            return NativeBlas.scnrm2(
                    x.length(),
                    x.data().asFloat(),
                    x.offset(),
<<<<<<< HEAD
                    x.secondaryStride());
        else if (x.data().dataType() == DataBuffer.Type.DOUBLE)
=======
                    x.majorStride());
        else if (x.data().dataType() == DataBuffer.DOUBLE)
>>>>>>> 545e3fa0
            return NativeBlas.dznrm2(
                    x.length(),
                    x.data().asDouble(),
                    x.offset(),
                    x.majorStride());

        throw new IllegalStateException("Illegal data type");


    }

    /**
     * Compute || x ||_1 (1-norm, sum of absolute values)
     */
    @Override
    public double asum(INDArray x) {
        if (x.data().dataType() == DataBuffer.Type.FLOAT)
            return NativeBlas.sasum(
                    x.length(),
                    x.data().asFloat(),
                    x.offset(),
<<<<<<< HEAD
                    x.secondaryStride());
        if (x.data().dataType() == DataBuffer.Type.DOUBLE)
=======
                    x.majorStride());
        if (x.data().dataType() == DataBuffer.DOUBLE)
>>>>>>> 545e3fa0
            return NativeBlas.dasum(
                    x.length(),
                    x.data().asDouble(),
                    x.offset(),
                    x.majorStride());
        throw new IllegalStateException("Illegal data type");

    }

    @Override
    public double asum(IComplexNDArray x) {
        if (x.data().dataType() == DataBuffer.Type.FLOAT) {
            return NativeBlas.scasum(
                    x.length(),
                    x.data().asFloat(),
                    x.offset() / 2,
                    x.majorStride());

        } else if (x.data().dataType() == DataBuffer.Type.DOUBLE) {
            return NativeBlas.dzasum(
                    x.length(),
                    x.data().asDouble(),
                    x.offset() / 2,
                    x.majorStride());

        }

        throw new IllegalStateException("Illegal data type");

    }

    /**
     * Compute index of element with largest absolute value (index of absolute
     * value maximum)
     */
    @Override
    public int iamax(INDArray x) {
        if (x.data().dataType() == DataBuffer.Type.FLOAT)
            return NativeBlas.isamax(
                    x.length(),
                    x.data().asFloat(),
                    x.offset(),
<<<<<<< HEAD
                    x.secondaryStride()) - 1;
        else if (x.data().dataType() == DataBuffer.Type.DOUBLE) {
=======
                    x.majorStride()) - 1;
        else if (x.data().dataType() == DataBuffer.DOUBLE) {
>>>>>>> 545e3fa0
            return NativeBlas.idamax(
                    x.length(),
                    x.data().asDouble(),
                    x.offset(),
                    x.majorStride()) - 1;

        }
        throw new IllegalStateException("Illegal data type");

    }

    /**
     * Compute index of element with largest absolute value (complex version).
     *
     * @param x matrix
     * @return index of element with largest absolute value.
     */
    @Override
    public int iamax(IComplexNDArray x) {
        if (x.data().dataType() == DataBuffer.Type.FLOAT)
            return NativeBlas.icamax(
                    x.length(),
                    x.data().asFloat(),
                    x.offset(),
                    x.majorStride()) - 1;
        else
            return NativeBlas.izamax(
                    x.length(),
                    x.data().asDouble(),
                    x.offset(),
                    x.majorStride()) - 1;
    }

    /***************************************************************************
     * BLAS Level 2
     */
    /**
     * Compute y <- alpha*op(a)*x + beta * y (general matrix vector
     * multiplication)
     */
    @Override
    public INDArray gemv(double alpha, INDArray a,
                         INDArray x, double beta, INDArray y) {
        DataTypeValidation.assertDouble(a, x, y);
        if (beta == 0.0) {
            for (int j = 0; j < a.columns(); j++) {
                double xj = x.getDouble(j);
                if (xj != 0.0) {
                    for (int i = 0; i < a.rows(); i++) {
                        y.putScalar(i, y.getDouble(i) + a.getDouble(i, j) * xj);
                    }
                }
            }
        } else {
            for (int j = 0; j < a.columns(); j++) {
                double byj = beta * y.data().getDouble(j);
                double xj = x.getFloat(j);
                for (int i = 0; i < a.rows(); i++) {
                    y.putScalar(j, a.getDouble(i, j) * xj + byj);
                }
            }
        }

        return y;
    }

    /**
     * Compute y <- alpha*op(a)*x + beta * y (general matrix vector
     * multiplication)
     */
    @Override
    public INDArray gemv(float alpha, INDArray a,
                         INDArray x, float beta, INDArray y) {
        DataTypeValidation.assertFloat(a, x, y);
        if (beta == 0.0) {
            for (int j = 0; j < a.columns(); j++) {
                double xj = x.getFloat(j);
                if (xj != 0.0) {
                    for (int i = 0; i < a.rows(); i++) {
                        y.putScalar(i, y.getFloat(i) + a.getFloat(i, j) * xj);
                    }
                }
            }
        } else {
            for (int j = 0; j < a.columns(); j++) {
                double byj = beta * y.data().getDouble(j);
                double xj = x.getFloat(j);
                for (int i = 0; i < a.rows(); i++) {
                    y.putScalar(j, a.getFloat(i, j) * xj + byj);
                }
            }
        }

        return y;
    }


    /**
     * Compute A <- alpha * x * y^T + A (general rank-1 update)
     */
    @Override
    public INDArray ger(double alpha, INDArray x,
                        INDArray y, INDArray a) {
        DataTypeValidation.assertDouble(x, y, a);
        NativeBlas.dger(
                a.rows(),
                a.columns(),
                alpha,
                x.data().asDouble(),
                x.offset(),
                x.majorStride(),
                y.data().asDouble(),
                y.offset(),
                y.majorStride(),
                a.data().asDouble(),
                a.offset(),
                a.rows());
        return a;
    }


    /**
     * Compute A <- alpha * x * y^T + A (general rank-1 update)
     */
    @Override
    public INDArray ger(float alpha, INDArray x,
                        INDArray y, INDArray a) {
        DataTypeValidation.assertFloat(x, y, a);
        NativeBlas.sger(
                a.rows(),
                a.columns(),
                alpha,
                x.data().asFloat(),
                x.offset(),
                x.majorStride(),
                y.data().asFloat(),
                y.offset(),
                y.majorStride(),
                a.data().asFloat(),
                a.offset(),
                a.rows());
        return a;
    }

    @Override
    public IComplexNDArray gemv(IComplexDouble alpha, IComplexNDArray a, IComplexNDArray x, IComplexDouble beta, IComplexNDArray y) {
        DataTypeValidation.assertDouble(a, x, y);
        if (y.isScalar())
            return y.putScalar(0, dotc(a, x));
        NativeBlas.zgemv(
                'N',
                a.rows(),
                a.columns(),
                (ComplexDouble) alpha,
                a.data().asDouble(),
                a.blasOffset(),
                a.rows(),
                x.data().asDouble(),
                x.offset(),
                x.majorStride(),
                (ComplexDouble) beta,
                y.data().asDouble(),
                y.blasOffset(),
                y.majorStride()
        );
        return y;
    }

    @Override
    public IComplexNDArray gemv(IComplexFloat alpha, IComplexNDArray a, IComplexNDArray x, IComplexFloat beta, IComplexNDArray y) {
        DataTypeValidation.assertFloat(a, x, y);
        NativeBlas.cgemv(
                'N',
                a.rows(),
                a.columns(),
                (ComplexFloat) alpha,
                a.data().asFloat(),
                a.blasOffset(),
                a.rows(),
                x.data().asFloat(),
                x.offset(),
                x.majorStride(),
                (ComplexFloat) beta,
                y.data().asFloat(),
                y.blasOffset(),
                y.majorStride()
        );
        return y;
    }

    /**
     * Compute A <- alpha * x * y^T + A (general rank-1 update)
     *
     * @param alpha
     * @param x
     * @param y
     * @param a
     */
    @Override
    public IComplexNDArray geru(IComplexDouble alpha, IComplexNDArray x, IComplexNDArray y, IComplexNDArray a) {
        DataTypeValidation.assertDouble(x, y, a);
        NativeBlas.zgeru(
                a.rows(),
                a.columns(),
                new ComplexDouble(alpha.realComponent().doubleValue(), alpha.imaginaryComponent().doubleValue()),
                x.data().asDouble(),
                x.offset(),
                x.majorStride(),
                y.data().asDouble(),
                y.offset(),
                y.majorStride(),
                a.data().asDouble(),
                a.offset(),
                a.rows());
        return a;
    }

    /**
     * Compute A <- alpha * x * y^T + A (general rank-1 update)
     *
     * @param alpha
     * @param x
     * @param y
     * @param a
     */
    @Override
    public IComplexNDArray geru(IComplexFloat alpha, IComplexNDArray x, IComplexNDArray y, IComplexNDArray a) {
        DataTypeValidation.assertFloat(x, y, a);
        NativeBlas.cgeru(
                a.rows(),
                a.columns(),
                new ComplexFloat(alpha.realComponent().floatValue(), alpha.imaginaryComponent().floatValue()),
                x.data().asFloat(),
                x.offset(),
                x.majorStride(),
                y.data().asFloat(),
                y.offset(),
                y.majorStride(),
                a.data().asFloat(),
                a.offset(),
                a.rows());
        return a;
    }


    /**
     * Compute A <- alpha * x * y^H + A (general rank-1 update)
     */
    @Override
    public IComplexNDArray gerc(IComplexDouble alpha, IComplexNDArray x,
                                IComplexNDArray y, IComplexNDArray a) {
        DataTypeValidation.assertDouble(x, y, a);
        NativeBlas.zgerc(
                a.rows(),
                a.columns(),
                (ComplexDouble) alpha,
                x.data().asDouble(),
                x.offset(),
                x.majorStride(),
                y.data().asDouble(),
                y.offset(),
                y.majorStride(),
                a.data().asDouble(),
                a.offset(),
                a.rows());
        return a;
    }

    /**
     * Compute A <- alpha * x * y^H + A (general rank-1 update)
     */
    @Override
    public IComplexNDArray gerc(IComplexFloat alpha, IComplexNDArray x,
                                IComplexNDArray y, IComplexNDArray a) {
        DataTypeValidation.assertFloat(x, y, a);
        NativeBlas.cgerc(
                a.rows(),
                a.columns(),
                (ComplexFloat) alpha,
                x.data().asFloat(),
                x.offset(),
                x.majorStride(),
                y.data().asFloat(),
                y.offset(),
                y.majorStride(),
                a.data().asFloat(),
                a.offset(),
                a.rows());
        return a;
    }

    /***************************************************************************
     * BLAS Level 3
     */


    /**
     * Compute c <- a*b + beta * c (general matrix matrix
     * multiplication)
     */
    @Override
    public INDArray gemm(double alpha, INDArray a,
                         INDArray b, double beta, INDArray c) {
        DataTypeValidation.assertDouble(a, b, c);
        if (a.shape().length > 2) {
            for (int i = 0; i < a.slices(); i++) {
                c.putSlice(i, a.slice(i).mmul(b.slice(i)));
            }

            return c;
        }

        NativeBlas.dgemm(
                'N',
                'N',
                c.rows(),
                c.columns(),
                a.columns(),
                alpha,
                a.data().asDouble(),
                a.offset(),
                a.rows()
                , b.data().asDouble(),
                b.offset(),
                b.rows(),
                beta,
                c.data().asDouble(),
                c.offset(),
                c.rows());

        return c;
    }

    /**
     * Compute c <- a*b + beta * c (general matrix matrix
     * multiplication)
     */
    @Override
    public INDArray gemm(float alpha, INDArray a,
                         INDArray b, float beta, INDArray c) {
        DataTypeValidation.assertFloat(a, b, c);
        if (a.shape().length > 2) {
            for (int i = 0; i < a.slices(); i++) {
                c.putSlice(i, a.slice(i).mmul(b.slice(i)));
            }

            return c;
        }


        NativeBlas.sgemm(
                'N',
                'N',
                c.rows(),
                c.columns(),
                a.columns(),
                alpha,
                a.data().asFloat(),
                a.offset(),
                a.rows()
                , b.data().asFloat(),
                b.offset(),
                b.rows(),
                beta,
                c.data().asFloat(),
                c.offset(),
                c.rows());

        return c;
    }


    @Override
    public IComplexNDArray gemm(IComplexNumber alpha, IComplexNDArray a, IComplexNDArray b, IComplexNumber beta, IComplexNDArray c) {
        DataTypeValidation.assertSameDataType(a, b, c);
        if (a.data().dataType() == DataBuffer.Type.FLOAT)
            NativeBlas.cgemm(
                    'N',
                    'N',
                    c.rows(),
                    c.columns(),
                    a.columns(),
                    new ComplexFloat(alpha.realComponent().floatValue(), alpha.imaginaryComponent().floatValue()),
                    a.data().asFloat(),
                    a.blasOffset(),
                    a.rows(),
                    b.data().asFloat(),
                    b.blasOffset(),
                    b.rows(),
                    new ComplexFloat(beta.realComponent().floatValue(), beta.imaginaryComponent().floatValue())
                    , c.data().asFloat(),
                    c.blasOffset(),
                    c.rows());
        else
            NativeBlas.zgemm(
                    'N',
                    'N',
                    c.rows(),
                    c.columns(),
                    a.columns(),
                    new ComplexDouble(alpha.realComponent().floatValue(), alpha.imaginaryComponent().floatValue()),
                    a.data().asDouble(),
                    a.blasOffset(),
                    a.rows(),
                    b.data().asDouble(),
                    b.blasOffset(),
                    b.rows(),
                    new ComplexDouble(beta.realComponent().floatValue(), beta.imaginaryComponent().floatValue())
                    , c.data().asDouble(),
                    c.blasOffset(),
                    c.rows());
        return c;

    }


    /**
     * ************************************************************************
     * LAPACK
     */

    @Override
    public INDArray gesv(INDArray a, int[] ipiv,
                         INDArray b) {
        DataTypeValidation.assertSameDataType(a, b);
        int info = -1;
        if (a.data().dataType() == DataBuffer.Type.FLOAT) {
            info = NativeBlas.sgesv(
                    a.rows(),
                    b.columns(),
                    a.data().asFloat(),
                    a.offset(),
                    a.rows(),
                    ipiv,
                    0,
                    b.data().asFloat(),
                    b.offset(),
                    b.rows());
        } else if (a.data().dataType() == DataBuffer.Type.DOUBLE) {
            info = NativeBlas.dgesv(
                    a.rows(),
                    b.columns(),
                    a.data().asDouble(),
                    a.offset(),
                    a.rows(),
                    ipiv,
                    0,
                    b.data().asDouble(),
                    b.offset(),
                    b.rows());
        }
        checkInfo("DGESV", info);

        if (info > 0)
            throw new LapackException("DGESV",
                    "Linear equation cannot be solved because the matrix was singular.");

        return b;
    }

//STOP

    public void checkInfo(String name, int info) {
        if (info < -1)
            throw new LapackArgumentException(name, info);
    }
//START

    @Override
    public INDArray sysv(char uplo, INDArray a, int[] ipiv,
                         INDArray b) {
        DataTypeValidation.assertSameDataType(a, b);
        int info = -1;
        if (a.data().dataType() == DataBuffer.Type.FLOAT) {
            info = NativeBlas.ssysv(
                    uplo,
                    a.rows(),
                    b.columns(),
                    a.data().asFloat(),
                    a.offset(),
                    a.rows(),
                    ipiv,
                    0,
                    b.data().asFloat(),
                    b.offset(),
                    b.rows());
        } else if (a.data().dataType() == DataBuffer.Type.DOUBLE) {
            info = NativeBlas.dsysv(
                    uplo,
                    a.rows(),
                    b.columns(),
                    a.data().asDouble(),
                    a.offset(),
                    a.rows(),
                    ipiv,
                    0,
                    b.data().asDouble(),
                    b.offset(),
                    b.rows());

        }

        checkInfo("SYSV", info);

        if (info > 0)
            throw new LapackSingularityException("SYV",
                    "Linear equation cannot be solved because the matrix was singular.");

        return b;
    }

    @Override
    public int syev(char jobz, char uplo, INDArray a, INDArray w) {
        int info = -1;
        DataTypeValidation.assertSameDataType(a, w);
        if (a.data().dataType() == DataBuffer.Type.FLOAT) {
            info = NativeBlas.ssyev(
                    jobz,
                    uplo,
                    a.rows(),
                    a.data().asFloat(),
                    a.offset(),
                    a.rows(),
                    w.data().asFloat(),
                    w.offset());

        } else {
            info = NativeBlas.dsyev(
                    jobz,
                    uplo,
                    a.rows(),
                    a.data().asDouble(),
                    a.offset(),
                    a.rows(),
                    w.data().asDouble(),
                    w.offset());

        }


        if (info > 0)
            throw new LapackConvergenceException("SYEV",
                    "Eigenvalues could not be computed " + info
                            + " off-diagonal elements did not converge");

        return info;
    }


    @Override
    public int syevx(char jobz, char range, char uplo, INDArray a,
                     double vl, double vu, int il, int iu, double abstol,
                     INDArray w, INDArray z) {
        DataTypeValidation.assertDouble(a, w, z);
        int n = a.rows();
        int[] iwork = new int[5 * n];
        int[] ifail = new int[n];
        int[] m = new int[1];
        int info;

        info = NativeBlas.dsyevx(jobz, range, uplo, n, a.data().asDouble(), a.offset(), a.rows(), vl, vu, il,
                iu, abstol, m, 0, w.data().asDouble(), w.offset(), z.data().asDouble(), z.offset(), z.rows(), iwork, 0, ifail, 0);

        if (info > 0) {
            StringBuilder msg = new StringBuilder();
            msg
                    .append("Not all eigenvalues converged. Non-converging eigenvalues were: ");
            for (int i = 0; i < info; i++) {
                if (i > 0)
                    msg.append(", ");
                msg.append(ifail[i]);
            }
            msg.append(".");
            throw new LapackConvergenceException("SYEVX", msg.toString());
        }

        return info;

    }

    @Override
    public int syevx(char jobz, char range, char uplo, INDArray a,
                     float vl, float vu, int il, int iu, float abstol,
                     INDArray w, INDArray z) {
        DataTypeValidation.assertFloat(a, w, z);
        int n = a.rows();
        int[] iwork = new int[5 * n];
        int[] ifail = new int[n];
        int[] m = new int[1];
        int info;

        info = NativeBlas.ssyevx(jobz, range, uplo, n, a.data().asFloat(), a.offset(), a.rows(), vl, vu, il,
                iu, abstol, m, 0, w.data().asFloat(), w.offset(), z.data().asFloat(), z.offset(), z.rows(), iwork, 0, ifail, 0);

        if (info > 0) {
            StringBuilder msg = new StringBuilder();
            msg
                    .append("Not all eigenvalues converged. Non-converging eigenvalues were: ");
            for (int i = 0; i < info; i++) {
                if (i > 0)
                    msg.append(", ");
                msg.append(ifail[i]);
            }
            msg.append(".");
            throw new LapackConvergenceException("SYEVX", msg.toString());
        }

        return info;
    }

    public int syevd(char jobz, char uplo, INDArray A,
                     INDArray w) {
        int n = A.rows();
        DataTypeValidation.assertSameDataType(A, w);
        int info = -1;
        if (A.data().dataType() == DataBuffer.Type.FLOAT) {
            info = NativeBlas.ssyevd(
                    jobz,
                    uplo,
                    n,
                    A.data().asFloat(),
                    A.offset(),
                    A.rows(),
                    w.data().asFloat(),
                    w.offset());

        } else if (A.data().dataType() == DataBuffer.Type.DOUBLE) {
            info = NativeBlas.dsyevd(
                    jobz,
                    uplo,
                    n,
                    A.data().asDouble(),
                    A.offset(),
                    A.rows(),
                    w.data().asDouble(),
                    w.offset());

        }

        if (info > 0)
            throw new LapackConvergenceException("SYEVD", "Not all eigenvalues converged.");

        return info;
    }

    @Override
    public int syevr(char jobz, char range, char uplo, INDArray a, double vl, double vu, int il, int iu, double abstol, INDArray w, INDArray z, int[] isuppz) {
        return 0;
    }

    @Override
    public int syevr(char jobz, char range, char uplo, INDArray a,
                     float vl, float vu, int il, int iu, float abstol,
                     INDArray w, INDArray z, int[] isuppz) {
        int n = a.rows();
        int[] m = new int[1];
        DataTypeValidation.assertFloat(a, w, z);
        int info = -1;
        if (w.data().dataType() == DataBuffer.Type.FLOAT) {
            info = NativeBlas.ssyevr(
                    jobz,
                    range,
                    uplo,
                    n,
                    a.data().asFloat(),
                    a.offset(),
                    a.rows(),
                    vl,
                    vu,
                    il,
                    iu,
                    abstol,
                    m,
                    0,
                    w.data().asFloat(),
                    w.offset(),
                    z.data().asFloat(),
                    z.offset(),
                    z.rows(),
                    isuppz,
                    0);

        } else if (w.data().dataType() == DataBuffer.Type.DOUBLE) {
            info = NativeBlas.dsyevr(
                    jobz,
                    range,
                    uplo,
                    n,
                    a.data().asDouble(),
                    a.offset(),
                    a.rows(),
                    vl,
                    vu,
                    il,
                    iu,
                    abstol,
                    m,
                    0,
                    w.data().asDouble(),
                    w.offset(),
                    z.data().asDouble(),
                    z.offset(),
                    z.rows(),
                    isuppz,
                    0);

        }


        checkInfo("SYEVR", info);

        return info;
    }

    @Override
    public void posv(char uplo, INDArray A, INDArray B) {
        int n = A.rows();
        int nrhs = B.columns();
        int info = -1;
        DataTypeValidation.assertSameDataType(A, B);
        if (A.data().dataType() == DataBuffer.Type.FLOAT)
            info = NativeBlas.sposv(
                    uplo,
                    n,
                    nrhs,
                    A.data().asFloat(),
                    A.offset(),
                    A.rows(),
                    B.data().asFloat(),
                    B.offset(),
                    B.rows());
        else if (A.data().dataType() == DataBuffer.Type.DOUBLE) {
            info = NativeBlas.dposv(
                    uplo,
                    n,
                    nrhs,
                    A.data().asDouble(),
                    A.offset(),
                    A.rows(),
                    B.data().asDouble(),
                    B.offset(),
                    B.rows());
        }
        checkInfo("DPOSV", info);
        if (info > 0)
            throw new LapackArgumentException("DPOSV",
                    "Leading minor of order i of A is not positive definite.");
    }

    @Override
    public int geev(char jobvl, char jobvr, INDArray A,
                    INDArray WR, INDArray WI, INDArray VL, INDArray VR) {
        int n = A.rows();
        assert WR.length() == n;
        assert WI.length() == n;
        assert VL.columns() == n;
        assert VR.columns() == n;
        int ldvl = VL.rows();
        int ldvr = VR.rows();
        DataTypeValidation.assertSameDataType(A, WR, WI, VL, VR);
        if (Character.toLowerCase(jobvl) == 'v')
            assert ldvl >= n;

        if (Character.toLowerCase(jobvr) == 'r')
            assert ldvr >= n;
        int info = -1;
        if (A.data().dataType() == DataBuffer.Type.FLOAT)
            info = NativeBlas.sgeev(
                    jobvl,
                    jobvr,
                    A.rows(),
                    A.data().asFloat(),
                    A.offset(),
                    A.rows(),
                    WR.data().asFloat(),
                    WR.offset(),
                    WI.data().asFloat(),
                    WI.offset(),
                    VL.data().asFloat(),
                    VL.offset(),
                    ldvl,
                    VR.data().asFloat(),
                    VR.offset(),
                    ldvr);
        else if (A.data().dataType() == DataBuffer.Type.DOUBLE)
            info = NativeBlas.dgeev(
                    jobvl,
                    jobvr,
                    A.rows(),
                    A.data().asDouble(),
                    A.offset(),
                    A.rows(),
                    WR.data().asDouble(),
                    WR.offset(),
                    WI.data().asDouble(),
                    WI.offset(),
                    VL.data().asDouble(),
                    VL.offset(),
                    ldvl,
                    VR.data().asDouble(),
                    VR.offset(),
                    ldvr);
        if (info > 0)
            throw new LapackConvergenceException("DGEEV", "First " + info + " eigenvalues have not converged.");
        return info;
    }

    @Override
    public int sygvd(int itype, char jobz, char uplo, INDArray A, INDArray B, INDArray W) {
        int info = -1;
        DataTypeValidation.assertSameDataType(A, B, W);
        if (A.data().dataType() == DataBuffer.Type.DOUBLE) {
            info = NativeBlas.dsygvd(
                    itype,
                    jobz,
                    uplo,
                    A.rows(),
                    A.data().asDouble(),
                    A.offset(),
                    A.rows(),
                    B.data().asDouble(),
                    B.offset(),
                    B.rows(),
                    W.data().asDouble(),
                    W.offset());

        } else {
            info = NativeBlas.ssygvd(
                    itype,
                    jobz,
                    uplo,
                    A.rows(),
                    A.data().asFloat(),
                    A.offset(),
                    A.rows(),
                    B.data().asFloat(),
                    B.offset(),
                    B.rows(),
                    W.data().asFloat(),
                    W.offset());

        }
        if (info == 0)
            return 0;
        else {
            if (info < 0)
                throw new LapackArgumentException("DSYGVD", -info);
            if (info <= A.rows() && jobz == 'N')
                throw new LapackConvergenceException("DSYGVD", info + " off-diagonal elements did not converge to 0.");
            if (info <= A.rows() && jobz == 'V')
                throw new LapackException("DSYGVD", "Failed to compute an eigenvalue while working on a sub-matrix  " + info + ".");
            else
                throw new LapackException("DSYGVD", "The leading minor of order " + (info - A.rows()) + " of B is not positive definite.");
        }
    }

    /**
     * Generalized Least Squares via *GELSD.
     * <p/>
     * Note that B must be padded to contain the solution matrix. This occurs when A has fewer rows
     * than columns.
     * <p/>
     * For example: in A * X = B, A is (m,n), X is (n,k) and B is (m,k). Now if m < n, since B is overwritten to contain
     * the solution (in classical LAPACK style), B needs to be padded to be an (n,k) matrix.
     * <p/>
     * Likewise, if m > n, the solution consists only of the first n rows of B.
     *
     * @param A an (m,n) matrix
     * @param B an (max(m,n), k) matrix (well, at least)
     */
    @Override
    public void gelsd(INDArray A, INDArray B) {
        int m = A.rows();
        int n = A.columns();
        int nrhs = B.columns();
        int minmn = min(m, n);
        int maxmn = max(m, n);
        DataTypeValidation.assertSameDataType(A, B);
        if (B.rows() < maxmn) {
            throw new SizeException("Result matrix B must be padded to contain the solution matrix X!");
        }

        int smlsiz = NativeBlas.ilaenv(9, "DGELSD", "", m, n, nrhs, 0);
        int nlvl = max(0, (int) log2(minmn / (smlsiz + 1)) + 1);

        int[] iwork = new int[3 * minmn * nlvl + 11 * minmn];
        int[] rank = new int[1];

        if (A.data().dataType() == DataBuffer.Type.FLOAT) {
            float[] s = new float[minmn];
            int info = NativeBlas.sgelsd(
                    m,
                    n,
                    nrhs,
                    A.data().asFloat(),
                    A.offset(),
                    m,
                    B.data().asFloat(),
                    B.offset(),
                    B.rows(),
                    s,
                    0,
                    -1,
                    rank,
                    0,
                    iwork,
                    0);
            if (info == 0) {
                return;
            } else if (info < 0) {
                throw new LapackArgumentException("DGESD", -info);
            } else if (info > 0) {
                throw new LapackConvergenceException("DGESD", info + " off-diagonal elements of an intermediat bidiagonal form did not converge to 0.");
            }
        } else {
            double[] s = new double[minmn];
            int info = NativeBlas.dgelsd(
                    m,
                    n,
                    nrhs,
                    A.data().asDouble(),
                    A.offset(),
                    m,
                    B.data().asDouble(),
                    B.offset(),
                    B.rows(),
                    s,
                    0,
                    -1,
                    rank,
                    0,
                    iwork,
                    0);
            if (info == 0) {
                return;
            } else if (info < 0) {
                throw new LapackArgumentException("DGESD", -info);
            } else if (info > 0) {
                throw new LapackConvergenceException("DGESD", info + " off-diagonal elements of an intermediat bidiagonal form did not converge to 0.");
            }
        }

    }

    @Override
    public void geqrf(INDArray A, INDArray tau) {
        DataTypeValidation.assertSameDataType(A, tau);
        if (A.data().dataType() == DataBuffer.Type.FLOAT) {
            int info = NativeBlas.sgeqrf(
                    A.rows(),
                    A.columns(),
                    A.data().asFloat(),
                    A.offset(),
                    A.rows(),
                    tau.data().asFloat(),
                    tau.offset());
            checkInfo("GEQRF", info);
        } else {
            int info = NativeBlas.dgeqrf(
                    A.rows(),
                    A.columns(),
                    A.data().asDouble(),
                    A.offset(),
                    A.rows(),
                    tau.data().asDouble(),
                    tau.offset());
            checkInfo("GEQRF", info);
        }

    }

    @Override
    public void ormqr(char side, char trans, INDArray A, INDArray tau, INDArray C) {
        int k = tau.length();
        DataTypeValidation.assertSameDataType(A, tau, C);
        if (A.data().dataType() == DataBuffer.Type.FLOAT) {
            int info = NativeBlas.sormqr(
                    side,
                    trans,
                    C.rows(),
                    C.columns(),
                    k, A.data().asFloat(),
                    A.offset(),
                    A.rows(),
                    tau.data().asFloat(),
                    0,
                    C.data().asFloat(),
                    0,
                    C.rows());
            checkInfo("ORMQR", info);
        } else {
            int info = NativeBlas.dormqr(
                    side,
                    trans,
                    C.rows(),
                    C.columns(),
                    k, A.data().asDouble(),
                    A.offset(),
                    A.rows(),
                    tau.data().asDouble(),
                    0,
                    C.data().asDouble(),
                    0,
                    C.rows());
            checkInfo("ORMQR", info);
        }
    }

    @Override
    public void dcopy(int n, float[] dx, int dxIdx, int incx, float[] dy, int dyIdx, int incy) {
        NativeBlas.scopy(n, dx, dxIdx, incx, dy, dyIdx, incy);
    }

    /**
     * Abstraction over saxpy
     *
     * @param alpha the alpha to scale by
     * @param x     the ndarray to use
     * @param y     the ndarray to use
     */
    @Override
    public void saxpy(double alpha, INDArray x, INDArray y) {
        DataTypeValidation.assertDouble(x, y);
        JavaBlas.raxpy(
                x.length(),
                alpha,
                x.data().asDouble(),
                x.offset(),
                x.majorStride(),
                y.data().asDouble(),
                y.offset(),
                y.majorStride());

    }

    /**
     * Abstraction over saxpy
     *
     * @param alpha the alpha to scale by
     * @param x     the ndarray to use
     * @param y     the ndarray to use
     */
    @Override
    public void saxpy(float alpha, INDArray x, INDArray y) {
        DataTypeValidation.assertFloat(x, y);
        JavaBlas.raxpy(
                x.length(),
                alpha,
                x.data().asFloat(),
                x.offset(),
                x.majorStride(),
                y.data().asFloat(),
                y.offset(),
                y.majorStride());

    }

}<|MERGE_RESOLUTION|>--- conflicted
+++ resolved
@@ -240,13 +240,8 @@
                     x.majorStride(),
                     y.data().asFloat(),
                     y.offset(),
-<<<<<<< HEAD
-                    y.secondaryStride());
+                    y.majorStride());
         else if (x.data().dataType() == DataBuffer.Type.DOUBLE) {
-=======
-                    y.majorStride());
-        else if (x.data().dataType() == DataBuffer.DOUBLE) {
->>>>>>> 545e3fa0
             return JavaBlas.rdot(
                     x.length(),
                     x.data().asDouble(),
@@ -275,13 +270,8 @@
                     x.majorStride(),
                     y.data().asFloat(),
                     y.blasOffset(),
-<<<<<<< HEAD
-                    y.secondaryStride()));
+                    y.majorStride()));
         else if (x.data().dataType() == DataBuffer.Type.DOUBLE)
-=======
-                    y.majorStride()));
-        else if (x.data().dataType() == DataBuffer.DOUBLE)
->>>>>>> 545e3fa0
             return new ComplexDouble(
                     NativeBlas.zdotc(
                             x.length(),
@@ -308,13 +298,8 @@
                     x.majorStride(),
                     y.data().asFloat(),
                     y.offset(),
-<<<<<<< HEAD
-                    y.secondaryStride()));
+                    y.majorStride()));
         if (x.data().dataType() == DataBuffer.Type.DOUBLE)
-=======
-                    y.majorStride()));
-        if (x.data().dataType() == DataBuffer.DOUBLE)
->>>>>>> 545e3fa0
             return new ComplexDouble(NativeBlas.zdotu(
                     x.length(),
                     x.data().asDouble(),
@@ -357,13 +342,8 @@
                     x.length(),
                     x.data().asFloat(),
                     x.offset(),
-<<<<<<< HEAD
-                    x.secondaryStride());
+                    x.majorStride());
         else if (x.data().dataType() == DataBuffer.Type.DOUBLE)
-=======
-                    x.majorStride());
-        else if (x.data().dataType() == DataBuffer.DOUBLE)
->>>>>>> 545e3fa0
             return NativeBlas.dznrm2(
                     x.length(),
                     x.data().asDouble(),
@@ -385,13 +365,8 @@
                     x.length(),
                     x.data().asFloat(),
                     x.offset(),
-<<<<<<< HEAD
-                    x.secondaryStride());
+                    x.majorStride());
         if (x.data().dataType() == DataBuffer.Type.DOUBLE)
-=======
-                    x.majorStride());
-        if (x.data().dataType() == DataBuffer.DOUBLE)
->>>>>>> 545e3fa0
             return NativeBlas.dasum(
                     x.length(),
                     x.data().asDouble(),
@@ -434,13 +409,8 @@
                     x.length(),
                     x.data().asFloat(),
                     x.offset(),
-<<<<<<< HEAD
-                    x.secondaryStride()) - 1;
+                    x.majorStride()) - 1;
         else if (x.data().dataType() == DataBuffer.Type.DOUBLE) {
-=======
-                    x.majorStride()) - 1;
-        else if (x.data().dataType() == DataBuffer.DOUBLE) {
->>>>>>> 545e3fa0
             return NativeBlas.idamax(
                     x.length(),
                     x.data().asDouble(),
