package org.nd4j.linalg.inverse;

import org.apache.commons.math3.linear.Array2DRowRealMatrix;
import org.apache.commons.math3.linear.LUDecomposition;
import org.apache.commons.math3.linear.MatrixUtils;
import org.apache.commons.math3.linear.RealMatrix;
import org.apache.commons.math3.util.Pair;
import org.junit.Test;
import org.nd4j.linalg.BaseNd4jTest;
import org.nd4j.linalg.api.ndarray.INDArray;
import org.nd4j.linalg.checkutil.CheckUtil;
import org.nd4j.linalg.checkutil.NDArrayCreationUtil;
import org.nd4j.linalg.factory.Nd4j;
import org.nd4j.linalg.factory.Nd4jBackend;

import java.util.List;

/**
 * Created by agibsoncccc on 12/7/15.
 */
public class TestInvertMatrices extends BaseNd4jTest {
    public TestInvertMatrices() {
    }

    public TestInvertMatrices(Nd4jBackend backend) {
        super(backend);
    }

    public TestInvertMatrices(String name) {
        super(name);
    }

    public TestInvertMatrices(String name, Nd4jBackend backend) {
        super(name, backend);
    }

    @Test
    public void testInverse() {
        RealMatrix matrix = new Array2DRowRealMatrix(new double[][]{
                {1,2},
                {3,4}
        });

        RealMatrix inverse =  MatrixUtils.inverse(matrix);
        INDArray arr =  InvertMatrix.invert(Nd4j.linspace(1, 4, 4).reshape(2, 2), false);
        for(int i = 0; i < inverse.getRowDimension(); i++) {
            for(int j = 0; j < inverse.getColumnDimension(); j++) {
                assertEquals(arr.getDouble(i,j),inverse.getEntry(i,j),1e-1);
            }
        }
    }

    @Test
<<<<<<< HEAD
    public void testInvalidMatrixInversion(){
        try {
            InvertMatrix.invert(Nd4j.create(5, 4), false);
            fail("No exception thrown for invalid input");
        }catch(Exception e){ }

        try {
            InvertMatrix.invert(Nd4j.create(5, 5, 5), false);
            fail("No exception thrown for invalid input");
        }catch(Exception e){ }

        try {
            InvertMatrix.invert(Nd4j.create(1, 5), false);
            fail("No exception thrown for invalid input");
        }catch(Exception e){ }
=======
    public void testInverseComparison(){

        List<Pair<INDArray,String>> list = NDArrayCreationUtil.getAllTestMatricesWithShape(10, 10, 12345);

        for( Pair<INDArray,String> p : list ){
            INDArray orig = p.getFirst();
            orig.assign(Nd4j.rand(orig.shape()));
            INDArray inverse = InvertMatrix.invert(orig, false);
            RealMatrix rm = CheckUtil.convertToApacheMatrix(orig);
            RealMatrix rmInverse = new LUDecomposition(rm).getSolver().getInverse();

            INDArray expected = CheckUtil.convertFromApacheMatrix(rmInverse);
            assertTrue(p.getSecond(),CheckUtil.checkEntries(expected,inverse,1e-3,1e-4));
        }
>>>>>>> dda9de29
    }

    @Override
    public char ordering() {
        return 'c';
    }
}<|MERGE_RESOLUTION|>--- conflicted
+++ resolved
@@ -51,23 +51,6 @@
     }
 
     @Test
-<<<<<<< HEAD
-    public void testInvalidMatrixInversion(){
-        try {
-            InvertMatrix.invert(Nd4j.create(5, 4), false);
-            fail("No exception thrown for invalid input");
-        }catch(Exception e){ }
-
-        try {
-            InvertMatrix.invert(Nd4j.create(5, 5, 5), false);
-            fail("No exception thrown for invalid input");
-        }catch(Exception e){ }
-
-        try {
-            InvertMatrix.invert(Nd4j.create(1, 5), false);
-            fail("No exception thrown for invalid input");
-        }catch(Exception e){ }
-=======
     public void testInverseComparison(){
 
         List<Pair<INDArray,String>> list = NDArrayCreationUtil.getAllTestMatricesWithShape(10, 10, 12345);
@@ -82,7 +65,6 @@
             INDArray expected = CheckUtil.convertFromApacheMatrix(rmInverse);
             assertTrue(p.getSecond(),CheckUtil.checkEntries(expected,inverse,1e-3,1e-4));
         }
->>>>>>> dda9de29
     }
 
     @Override
