package org.nd4j.linalg.jblas.blas;

<<<<<<< HEAD
import org.jblas.JavaBlas;
=======
>>>>>>> a7dd0237
import org.jblas.NativeBlas;
import org.nd4j.linalg.api.blas.BlasBufferUtil;
import org.nd4j.linalg.api.blas.impl.BaseLevel1;
import org.nd4j.linalg.api.complex.IComplexDouble;
import org.nd4j.linalg.api.complex.IComplexFloat;
import org.nd4j.linalg.api.complex.IComplexNDArray;
import org.nd4j.linalg.api.ndarray.INDArray;

import static org.nd4j.linalg.api.blas.BlasBufferUtil.*;
import static org.nd4j.linalg.api.blas.BlasBufferUtil.getDoubleData;
import static org.nd4j.linalg.api.blas.BlasBufferUtil.getFloatData;

/**
 * @author Adam Gibson
 */
public class JblasLevel1 extends BaseLevel1 {
    @Override
    protected float sdsdot(int N, float alpha, INDArray X, int incX, INDArray Y, int incY) {
        return 0;
    }

    @Override
    protected double dsdot(int N, INDArray X, int incX, INDArray Y, int incY) {
        return 0;
    }

    @Override
    protected float sdot(int N, INDArray X, int incX, INDArray Y, int incY) {
<<<<<<< HEAD
        float[] xData = getFloatData(X);
        float[] yData = getFloatData(Y);
        int xOffset = getBlasOffset(X);
        int yOffset = getBlasOffset(Y);
        return JavaBlas.rdot(xData.length,xData,xOffset,incX,yData,yOffset,incY);
=======
        float[] xData = BlasBufferUtil.getFloatData(X);
        float[] yData = BlasBufferUtil.getFloatData(Y);
        return NativeBlas.sdot(
                N
                ,xData
                ,BlasBufferUtil.getBlasOffset(X)
                ,BlasBufferUtil.getBlasStride(X)
                ,yData
                ,BlasBufferUtil.getBlasOffset(Y)
                , incY);


>>>>>>> a7dd0237
    }

    @Override
    protected double ddot(int N, INDArray X, int incX, INDArray Y, int incY) {
        double[] xData = getDoubleData(X);
        double[] yData = getDoubleData(Y);
        int xOffset = getBlasOffset(X);
        int yOffset = getBlasOffset(Y);
        return JavaBlas.rdot(xData.length,xData,xOffset,incX,yData,yOffset,incY);
    }

    @Override
    protected void cdotu_sub(int N, IComplexNDArray X, int incX, IComplexNDArray Y, int incY, IComplexNDArray dotu) {

    }

    @Override
    protected void cdotc_sub(int N, IComplexNDArray X, int incX, IComplexNDArray Y, int incY, IComplexNDArray dotc) {

    }

    @Override
    protected void zdotu_sub(int N, IComplexNDArray X, int incX, IComplexNDArray Y, int incY, IComplexNDArray dotu) {

    }

    @Override
    protected void zdotc_sub(int N, IComplexNDArray X, int incX, IComplexNDArray Y, int incY, IComplexNDArray dotc) {

    }

    @Override
    protected float snrm2(int N, INDArray X, int incX) {
<<<<<<< HEAD
        float[] data = getFloatData(X);
        return NativeBlas.snrm2(N,data,getBlasOffset(X),incX);
=======
        return NativeBlas.snrm2(
                N,X.data().asFloat()
                ,X.offset()
                ,X.majorStride());
>>>>>>> a7dd0237
    }

    @Override
    protected float sasum(int N, INDArray X, int incX) {
        float[] data = getFloatData(X);
        return NativeBlas.sasum(N,data,getBlasOffset(X),incX);
    }

    @Override
    protected double dnrm2(int N, INDArray X, int incX) {
        double[] data = getDoubleData(X);
        return NativeBlas.dnrm2(N,data,getBlasOffset(X),incX);
    }

    @Override
    protected double dasum(int N, INDArray X, int incX) {
        double[] data = getDoubleData(X);
        return NativeBlas.dasum(N,data,getBlasOffset(X),incX);
    }

    @Override
    protected float scnrm2(int N, IComplexNDArray X, int incX) {
        throw new UnsupportedOperationException();
    }

    @Override
    protected float scasum(int N, IComplexNDArray X, int incX) {
        throw new UnsupportedOperationException();

    }

    @Override
    protected double dznrm2(int N, IComplexNDArray X, int incX) {
        throw new UnsupportedOperationException();

    }

    @Override
    protected double dzasum(int N, IComplexNDArray X, int incX) {
        throw new UnsupportedOperationException();
    }

    @Override
    protected int isamax(int N, INDArray X, int incX) {
        return NativeBlas.isamax(N,getFloatData(X),getBlasOffset(X),incX);
    }

    @Override
    protected int idamax(int N, INDArray X, int incX) {
        return NativeBlas.idamax(N, getDoubleData(X), getBlasOffset(X), incX);
    }

    @Override
    protected int icamax(int N, IComplexNDArray X, int incX) {
        return NativeBlas.icamax(N,getFloatData(X),getBlasOffset(X),incX);
    }

    @Override
    protected int izamax(int N, IComplexNDArray X, int incX) {
        return NativeBlas.izamax(N,getDoubleData(X),getBlasOffset(X),incX);
    }

    @Override
    protected void sswap(int N, INDArray X, int incX, INDArray Y, int incY) {
        NativeBlas.sswap(N,getFloatData(X),getBlasOffset(X),incX,getFloatData(Y),getBlasOffset(Y),incY);
    }

    @Override
    protected void scopy(int N, INDArray X, int incX, INDArray Y, int incY) {
        NativeBlas.scopy(N,getFloatData(X),getBlasOffset(X),incX,getFloatData(Y),getBlasOffset(Y),incY);
    }

    @Override
    protected void saxpy(int N, float alpha, INDArray X, int incX, INDArray Y, int incY) {
        float[] dataToSret = getFloatData(Y);
        JavaBlas.raxpy(N,alpha,getFloatData(X),getBlasOffset(X),incX,dataToSret,getBlasOffset(Y),incY);

    }

    @Override
    protected void dswap(int N, INDArray X, int incX, INDArray Y, int incY) {
        NativeBlas.dswap(N,getDoubleData(X),getBlasOffset(X),incX,getDoubleData(Y),getBlasOffset(Y),incY);
    }

    @Override
    protected void dcopy(int N, INDArray X, int incX, INDArray Y, int incY) {

    }

    @Override
    protected void daxpy(int N, double alpha, INDArray X, int incX, INDArray Y, int incY) {

    }

    @Override
    protected void cswap(int N, IComplexNDArray X, int incX, IComplexNDArray Y, int incY) {

    }

    @Override
    protected void ccopy(int N, IComplexNDArray X, int incX, IComplexNDArray Y, int incY) {

    }

    @Override
    protected void caxpy(int N, IComplexFloat alpha, IComplexNDArray X, int incX, IComplexNDArray Y, int incY) {

    }

    @Override
    protected void zswap(int N, IComplexNDArray X, int incX, IComplexNDArray Y, int incY) {

    }

    @Override
    protected void zcopy(int N, IComplexNDArray X, int incX, IComplexNDArray Y, int incY) {

    }

    @Override
    protected void zaxpy(int N, IComplexDouble alpha, IComplexNDArray X, int incX, IComplexNDArray Y, int incY) {

    }

    @Override
    protected void srotg(INDArray a, INDArray b, INDArray c, INDArray s) {

    }

    @Override
    protected void srotmg(INDArray d1, INDArray d2, INDArray b1, float b2, INDArray P) {

    }

    @Override
    protected void srot(int N, INDArray X, int incX, INDArray Y, int incY, float c, float s) {

    }

    @Override
    protected void srotm(int N, INDArray X, int incX, INDArray Y, int incY, INDArray P) {

    }

    @Override
    protected void drotg(INDArray a, INDArray b, INDArray c, INDArray s) {

    }

    @Override
    protected void drotmg(INDArray d1, INDArray d2, INDArray b1, double b2, INDArray P) {

    }

    @Override
    protected void drot(int N, INDArray X, int incX, INDArray Y, int incY, double c, double s) {

    }


    @Override
    protected void drotm(int N, INDArray X, int incX, INDArray Y, int incY, INDArray P) {

    }

    @Override
    protected void sscal(int N, float alpha, INDArray X, int incX) {

    }

    @Override
    protected void dscal(int N, double alpha, INDArray X, int incX) {

    }

    @Override
    protected void cscal(int N, IComplexFloat alpha, IComplexNDArray X, int incX) {

    }

    @Override
    protected void zscal(int N, IComplexDouble alpha, IComplexNDArray X, int incX) {

    }

    @Override
    protected void csscal(int N, float alpha, IComplexNDArray X, int incX) {

    }

    @Override
    protected void zdscal(int N, double alpha, IComplexNDArray X, int incX) {

    }
}<|MERGE_RESOLUTION|>--- conflicted
+++ resolved
@@ -1,20 +1,16 @@
 package org.nd4j.linalg.jblas.blas;
 
-<<<<<<< HEAD
 import org.jblas.JavaBlas;
-=======
->>>>>>> a7dd0237
 import org.jblas.NativeBlas;
-import org.nd4j.linalg.api.blas.BlasBufferUtil;
 import org.nd4j.linalg.api.blas.impl.BaseLevel1;
 import org.nd4j.linalg.api.complex.IComplexDouble;
 import org.nd4j.linalg.api.complex.IComplexFloat;
 import org.nd4j.linalg.api.complex.IComplexNDArray;
 import org.nd4j.linalg.api.ndarray.INDArray;
+import org.nd4j.linalg.jblas.util.JblasComplex;
 
 import static org.nd4j.linalg.api.blas.BlasBufferUtil.*;
-import static org.nd4j.linalg.api.blas.BlasBufferUtil.getDoubleData;
-import static org.nd4j.linalg.api.blas.BlasBufferUtil.getFloatData;
+
 
 /**
  * @author Adam Gibson
@@ -32,26 +28,11 @@
 
     @Override
     protected float sdot(int N, INDArray X, int incX, INDArray Y, int incY) {
-<<<<<<< HEAD
         float[] xData = getFloatData(X);
         float[] yData = getFloatData(Y);
         int xOffset = getBlasOffset(X);
         int yOffset = getBlasOffset(Y);
         return JavaBlas.rdot(xData.length,xData,xOffset,incX,yData,yOffset,incY);
-=======
-        float[] xData = BlasBufferUtil.getFloatData(X);
-        float[] yData = BlasBufferUtil.getFloatData(Y);
-        return NativeBlas.sdot(
-                N
-                ,xData
-                ,BlasBufferUtil.getBlasOffset(X)
-                ,BlasBufferUtil.getBlasStride(X)
-                ,yData
-                ,BlasBufferUtil.getBlasOffset(Y)
-                , incY);
-
-
->>>>>>> a7dd0237
     }
 
     @Override
@@ -85,15 +66,8 @@
 
     @Override
     protected float snrm2(int N, INDArray X, int incX) {
-<<<<<<< HEAD
         float[] data = getFloatData(X);
         return NativeBlas.snrm2(N,data,getBlasOffset(X),incX);
-=======
-        return NativeBlas.snrm2(
-                N,X.data().asFloat()
-                ,X.offset()
-                ,X.majorStride());
->>>>>>> a7dd0237
     }
 
     @Override
@@ -163,14 +137,16 @@
 
     @Override
     protected void scopy(int N, INDArray X, int incX, INDArray Y, int incY) {
-        NativeBlas.scopy(N,getFloatData(X),getBlasOffset(X),incX,getFloatData(Y),getBlasOffset(Y),incY);
+        float[] dataToSret = getFloatData(Y);
+        NativeBlas.scopy(N,getFloatData(X),getBlasOffset(X),incX,dataToSret,getBlasOffset(Y),incY);
+        setData(dataToSret,Y);
     }
 
     @Override
     protected void saxpy(int N, float alpha, INDArray X, int incX, INDArray Y, int incY) {
         float[] dataToSret = getFloatData(Y);
         JavaBlas.raxpy(N,alpha,getFloatData(X),getBlasOffset(X),incX,dataToSret,getBlasOffset(Y),incY);
-
+        setData(dataToSret,Y);
     }
 
     @Override
@@ -180,112 +156,147 @@
 
     @Override
     protected void dcopy(int N, INDArray X, int incX, INDArray Y, int incY) {
-
+        double[] yData = getDoubleData(Y);
+        JavaBlas.rcopy(N,getDoubleData(X),getBlasOffset(X),incX,yData,getBlasOffset(Y),incY);
+        setData(yData,Y);
     }
 
     @Override
     protected void daxpy(int N, double alpha, INDArray X, int incX, INDArray Y, int incY) {
-
+        double[] yData = getDoubleData(Y);
+        JavaBlas.raxpy(N,alpha,getDoubleData(X),getBlasOffset(X),incX,yData,getBlasOffset(Y),incY);
+        setData(yData,Y);
     }
 
     @Override
     protected void cswap(int N, IComplexNDArray X, int incX, IComplexNDArray Y, int incY) {
-
+        float[] yData = getFloatData(Y);
+        NativeBlas.cswap(N,getFloatData(X),getBlasOffset(X),incX,yData,getBlasOffset(Y),incY);
+        setData(yData,X);
     }
 
     @Override
     protected void ccopy(int N, IComplexNDArray X, int incX, IComplexNDArray Y, int incY) {
-
+        float[] yData = getFloatData(Y);
+        NativeBlas.ccopy(N,getFloatData(X),getBlasOffset(X),incX,yData,getBlasOffset(Y),incY);
+        setData(yData,Y);
     }
 
     @Override
     protected void caxpy(int N, IComplexFloat alpha, IComplexNDArray X, int incX, IComplexNDArray Y, int incY) {
-
+        float[] yData = getFloatData(Y);
+        NativeBlas.caxpy(N, JblasComplex.getComplexFloat(alpha),getFloatData(X),getBlasOffset(X),incX,yData,getBlasOffset(Y),incY);
+        setData(yData,Y);
     }
 
     @Override
     protected void zswap(int N, IComplexNDArray X, int incX, IComplexNDArray Y, int incY) {
-
+        double[] yData = getDoubleData(Y);
+        NativeBlas.zswap(N,getDoubleData(X),getBlasOffset(X),incX,yData,getBlasOffset(Y),incY);
+        setData(yData, Y);
     }
 
     @Override
     protected void zcopy(int N, IComplexNDArray X, int incX, IComplexNDArray Y, int incY) {
-
+        double[] yData = getDoubleData(Y);
+        NativeBlas.zcopy(N,getDoubleData(X),getBlasOffset(X),incX,yData,getBlasOffset(Y),incY);
+        setData(yData,Y);
     }
 
     @Override
     protected void zaxpy(int N, IComplexDouble alpha, IComplexNDArray X, int incX, IComplexNDArray Y, int incY) {
-
+        double[] yData = getDoubleData(Y);
+        NativeBlas.zaxpy(N,JblasComplex.getComplexDouble(alpha),getDoubleData(X),getBlasOffset(X),incX,yData,getBlasOffset(Y),incY);
+        setData(yData,Y);
     }
 
     @Override
     protected void srotg(INDArray a, INDArray b, INDArray c, INDArray s) {
+        throw new UnsupportedOperationException();
 
     }
 
     @Override
     protected void srotmg(INDArray d1, INDArray d2, INDArray b1, float b2, INDArray P) {
+        throw new UnsupportedOperationException();
 
     }
 
     @Override
     protected void srot(int N, INDArray X, int incX, INDArray Y, int incY, float c, float s) {
-
+         throw new UnsupportedOperationException();
     }
 
     @Override
     protected void srotm(int N, INDArray X, int incX, INDArray Y, int incY, INDArray P) {
+        throw new UnsupportedOperationException();
 
     }
 
     @Override
     protected void drotg(INDArray a, INDArray b, INDArray c, INDArray s) {
+        throw new UnsupportedOperationException();
 
     }
 
     @Override
     protected void drotmg(INDArray d1, INDArray d2, INDArray b1, double b2, INDArray P) {
+        throw new UnsupportedOperationException();
 
     }
 
     @Override
     protected void drot(int N, INDArray X, int incX, INDArray Y, int incY, double c, double s) {
+        throw new UnsupportedOperationException();
 
     }
 
 
     @Override
     protected void drotm(int N, INDArray X, int incX, INDArray Y, int incY, INDArray P) {
+        throw new UnsupportedOperationException();
 
     }
 
     @Override
     protected void sscal(int N, float alpha, INDArray X, int incX) {
-
+        float[] xData = getFloatData(X);
+        NativeBlas.sscal(N,alpha,xData,getBlasOffset(X),incX);
+        setData(xData, X);
     }
 
     @Override
     protected void dscal(int N, double alpha, INDArray X, int incX) {
-
+        double[] xData = getDoubleData(X);
+        NativeBlas.dscal(N, alpha, xData, getBlasOffset(X), incX);
+        setData(xData,X);
     }
 
     @Override
     protected void cscal(int N, IComplexFloat alpha, IComplexNDArray X, int incX) {
-
+        float[] xData = getFloatData(X);
+        NativeBlas.cscal(N,JblasComplex.getComplexFloat(alpha),xData,getBlasOffset(X),incX);
+        setData(xData, X);
     }
 
     @Override
     protected void zscal(int N, IComplexDouble alpha, IComplexNDArray X, int incX) {
-
+        double[] xData = getDoubleData(X);
+        NativeBlas.zscal(N,JblasComplex.getComplexDouble(alpha),xData,getBlasOffset(X),incX);
+        setData(xData, X);
     }
 
     @Override
     protected void csscal(int N, float alpha, IComplexNDArray X, int incX) {
-
+        float[] xData = getFloatData(X);
+        NativeBlas.csscal(N,alpha,xData,getBlasOffset(X),incX);
+        setData(xData, X);
     }
 
     @Override
     protected void zdscal(int N, double alpha, IComplexNDArray X, int incX) {
-
+        double[] xData = getDoubleData(X);
+        NativeBlas.zdscal(N,alpha,xData,getBlasOffset(X),incX);
+        setData(xData, X);
     }
 }