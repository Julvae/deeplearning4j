/*
 * reduce3.h
 *
 *  Created on: Dec 28, 2015
 *      Author: agibsonccc
 */

#ifndef REDUCE3_H_
#define REDUCE3_H_

#define EXTRA_PARAMS_LENGTH 10

#include <op.h>
#include <templatemath.h>
#include <helper_cuda.h>
#include <sharedmem.h>
#include <omp.h>
#include <pairwise_util.h>
#include <dll.h>
#include <shape.h>

#ifdef __JNI__
#include <jni.h>
#endif

#ifdef __CUDACC__
#include <cuda.h>
#include <cuda_runtime.h>
#endif

namespace functions {
namespace reduce3 {

/**
 * Reduce involving
 * 2 arrays
 */
template<typename T>
class Reduce3: public virtual functions::ops::Op<T> {

public:

	virtual
#ifdef __CUDACC__
	__host__  __device__

#endif
	inline T postProcess(T reduction, Nd4jIndex n,T **extraParamsRef) = 0;

	virtual
#ifdef __CUDACC__
	__inline__ __host__ __device__
#endif
	T startingValue(T *input) = 0;

	virtual
#ifdef __CUDACC__
	__inline__ __host__ __device__
#endif
	T * generateExtraParams() = 0;
	virtual
#ifdef __CUDACC__
	__inline__ __host__ __device__
#endif
	void finalizeExtraParams(T **extraParamsRef)  = 0;

	/**
	 *
	 * @param d1
	 * @param d2
	 * @param extraParams
	 * @return
	 */
	//an op for the kernel
	virtual
#ifdef __CUDACC__
	__host__  __device__

#endif
	inline T op(T d1, T d2, T **extraParamsRef) = 0;

	//calculate an update of the reduce operation
	/**
	 *
	 * @param old
	 * @param opOutput
	 * @param extraParams
	 * @return
	 */
	virtual
#ifdef __CUDACC__
	__host__  __device__

#endif
	inline T update(T old, T opOutput, T **extraParamsRef) = 0;

	/**
	 *
	 * @param old
	 * @param opOutput
	 * @param extraParams
	 * @return
	 */
	virtual
#ifdef __CUDACC__
	__host__  __device__

#endif
	inline T merge(T old, T opOutput, T **extraParamsRef) = 0;




	/**
	 *
	 * @param d1
	 * @param d2
	 * @param extraParams
	 * @return
	 */
	//an op for the kernel
#ifdef __CUDACC__
	virtual __device__

	inline T opAtomic(T d1, T d2, T **extraParamsRef) = 0;
#endif

#ifdef __CUDACC__
	/**
	 * Aggregate shared memory
	 * @param sPartialsRef
	 * @param tid
	 * @param extraParams
	 */
	virtual __inline__ __device__ void aggregatePartials(T **sPartialsRef, int tid, T **extraParamsRef) {
		// start the shared memory loop on the next power of 2 less
		// than the block size.  If block size is not a power of 2,
		// accumulate the intermediate sums in the remainder range.
		T *sPartials = *sPartialsRef;
		int floorPow2 = blockDim.x;

		if (floorPow2 & (floorPow2 - 1)) {
			while (floorPow2 & (floorPow2 - 1)) {
				floorPow2 &= floorPow2 - 1;
			}
			if (tid >= floorPow2) {
				sPartials[tid - floorPow2] = update(sPartials[tid - floorPow2], sPartials[tid], extraParamsRef);
			}
			__syncthreads();
		}

		for (int activeThreads = floorPow2 >> 1; activeThreads; activeThreads >>= 1) {
			if (tid < activeThreads) {
				sPartials[tid] = update(sPartials[tid], sPartials[tid + activeThreads], extraParamsRef);
			}
			__syncthreads();
		}
	}
	/**

             Perform a reduction
             @param n the number of elements
             @param xOffset the starting offset
             @param dx the data to perform the reduction on
             @param incx the increment on which to perform the reduction
             @param extraParams extra parameters used for calculations
             @param result where to store the result of the reduction
	 */
	virtual __inline__ __device__ void transformNoElementWiseStride(
			T *dx,
			int *xShapeInfo,
			T *dy,
			int *yShapeInfo,
			T *extraParams,
			T *result,
			int *resultShapeInfo,
			int postProcessOrNot) {
		Nd4jIndex n = shape::length(xShapeInfo);
		int rank = shape::rank(xShapeInfo);
		//shared memory space for storing intermediate results
		SharedMemory <T> val;
		volatile T *sPartials = val.getPointer();
		T startingVal = this->startingValue(dx);


		int numElements = gridDim.x;
		for (int i = threadIdx.x; i < numElements; i += blockDim.x)
			sPartials[i] = startingVal;
		__syncthreads();


#pragma unroll
		for(Nd4jIndex i = blockIdx.x * gridDim.x + threadIdx.x;i < n; i += gridDim.x * blockDim.x) {
			int *idx = shape::ind2sub(rank,shape::shapeOf(xShapeInfo),i);
			Nd4jIndex offset = shape::getOffset(0,shape::shapeOf(xShapeInfo),shape::stride(xShapeInfo),idx,rank);
			Nd4jIndex yOffset = shape::getOffset(0,shape::shapeOf(yShapeInfo),shape::stride(yShapeInfo),idx,rank);
			sPartials[threadIdx.x] = update(sPartials[threadIdx.x], this->opAtomic(dx[offset], dy[yOffset], &extraParams),&extraParams);
			free(idx);
		}

		T **sPartialsRef = (T **) &sPartials;
		aggregatePartials(sPartialsRef, threadIdx.x, &extraParams);
		/**
		 * Look at something that uses the extra params
		 * and aggregates the extra values propelry.
		 *This will be used in summary stats too.
		 */
		// write result for this block to global mem
		if (threadIdx.x == 0) {
			if (postProcessOrNot) {
				result[blockIdx.x] = postProcess(sPartials[0], n,&extraParams);
			}
			else {
				result[blockIdx.x] = sPartials[0];
			}


		}


		if(threadIdx.x == 0 && this->extraParamsLength() > 0)
			this->finalizeExtraParams(&extraParams);



	}


	/**
	 *
	 */
	virtual __inline__ __device__ void execScalarCuda(
			T *dx,
			int *xShapeInfo,
			T *dy,
			int *yShapeInfo,
			T *extraParams,
			T *result,
			int *resultShapeInfo) {

		SharedMemory <T> val;
		volatile T *sPartials = val.getPointer();


		T startingVal = this->startingValue(dx);
		Nd4jIndex length = shape::length(xShapeInfo);
		int xElementWiseStride = shape::elementWiseStride(xShapeInfo);
		int yElementWiseStride = shape::elementWiseStride(yShapeInfo);
		int tid = threadIdx.x;
		char xOrder = shape::order(xShapeInfo);
		char yOrder = shape::order(yShapeInfo);
		if(xOrder == yOrder) {
			if (xElementWiseStride == 1 && yElementWiseStride == 1) {
<<<<<<< HEAD

				if (threadIdx.x == 0)
					printf("Going for scalar reduce3\n");

				for(int i = 0; i < length; i+= gridDim.x * blockDim.x) {
=======
				for(Nd4jIndex i = 0; i < length; i+= gridDim.x * blockDim.x) {
>>>>>>> df76ba7e
					startingVal = update(startingVal, this->opAtomic(dx[i], dy[i], &extraParams), &extraParams);
				}

				sPartials[tid] = startingVal;
				__syncthreads();


				T **sPartialsRef = (T **) &sPartials;
				aggregatePartials(sPartialsRef, tid, &extraParams);
				/**
				 * Look at something that uses the extra params
				 * and aggregates the extra values properly.
				 *This will be used in summary stats too.
				 */
				// write result for this block to global mem
				__syncthreads();
				if (tid == 0) {
					result[tid] = postProcess(sPartials[0], length,&extraParams);
				}
			}
			else {
				for(int i = 0; i < length; i+= gridDim.x * blockDim.x) {
					startingVal = update(startingVal, this->opAtomic(dx[i * xElementWiseStride], dy[i * yElementWiseStride], &extraParams), &extraParams);
				}

				sPartials[tid] = startingVal;
				__syncthreads();


				T **sPartialsRef = (T **) &sPartials;
				aggregatePartials(sPartialsRef, tid, &extraParams);
				/**
				 * Look at something that uses the extra params
				 * and aggregates the extra values properly.
				 *This will be used in summary stats too.
				 */
				// write result for this block to global mem
				__syncthreads();
				if (tid == 0) {
					result[tid] = postProcess(sPartials[0], length,&extraParams);

				}
			}
		}

		else {
			int *xShape = shape::shapeOf(xShapeInfo);
			int *xStride = shape::stride(xShapeInfo);
			int *yStride = shape::stride(yShapeInfo);
			T startingVal = this->startingValue(dx);
			int n = shape::length(xShapeInfo);

			SharedMemory <T> val;
			volatile T *sPartials = val.getPointer();


			Nd4jIndex length = shape::length(xShapeInfo);
			int xElementWiseStride = shape::elementWiseStride(xShapeInfo);
			int yElementWiseStride = shape::elementWiseStride(yShapeInfo);
			char xOrder = shape::order(xShapeInfo);
			char yOrder = shape::order(yShapeInfo);


			int *idx = (int *) malloc(sizeof(int) * shape::rank(xShapeInfo));
			int rank = shape::rank(xShapeInfo);
			//shared memory space for storing intermediate results



			int numElements = gridDim.x;
			for (int i = threadIdx.x; i < numElements; i += blockDim.x)
				sPartials[i] = startingVal;
			__syncthreads();


#pragma unroll
			for(unsigned int i = blockIdx.x * gridDim.x + threadIdx.x;i < n; i += gridDim.x * blockDim.x) {
				shape::ind2sub(rank,shape::shapeOf(xShapeInfo),i,&idx);
<<<<<<< HEAD
				int offset = shape::getOffset(0,shape::shapeOf(xShapeInfo),shape::stride(xShapeInfo),idx,rank);
				int yOffset = shape::getOffset(0,shape::shapeOf(yShapeInfo),shape::stride(yShapeInfo),idx,rank);
				sPartials[i] = update(sPartials[i], this->opAtomic(dx[offset], dy[yOffset], &extraParams),&extraParams);
=======
				Nd4jIndex offset = shape::getOffset(0,shape::shapeOf(xShapeInfo),shape::stride(xShapeInfo),idx,rank);
				Nd4jIndex yOffset = shape::getOffset(0,shape::shapeOf(yShapeInfo),shape::stride(yShapeInfo),idx,rank);
				sPartials[threadIdx.x] = update(sPartials[threadIdx.x], this->opAtomic(dx[offset], dy[yOffset], &extraParams),&extraParams);
>>>>>>> df76ba7e
			}

			free(idx);

			__syncthreads();
			T **sPartialsRef = (T **) &sPartials;
			aggregatePartials(sPartialsRef, threadIdx.x, &extraParams);
			/**
			 * Look at something that uses the extra params
			 * and aggregates the extra values propelry.
			 *This will be used in summary stats too.
			 */
			// write result for this block to global mem
			__syncthreads();
			if (threadIdx.x == 0) {
				result[0] = postProcess(sPartials[0], n,&extraParams);
			}
		}


	}
	/**
             Perform a reduction
             @param n the number of elements
             @param xOffset the starting offset
             @param dx the data to perform the reduction on
             @param incx the increment on which to perform the reduction
             @param extraParams extra parameters used for calculations
             @param result where to store the result of the reduction
	 */
	virtual __inline__ __device__ void transform(
			T *dx,
			int *xShapeInfo,
			T *dy,
			int *yShapeInfo,
			T *extraParams,
			T *result,
			int *resultShapeInfo,
			int *dimension,
			int dimensionLength,
			int postProcessOrNot) {
		/**
		 * Gpu information for the problem
		 */
		int tid = threadIdx.x;

		__shared__ volatile int resultScalar;

		__shared__ int xElementWiseStride;
		__shared__ int yElementWiseStride;
		//shared memory space for storing intermediate results
		SharedMemory <T> val;
		volatile T *sPartials = val.getPointer();
		int numElements = blockDim.x;
		T init = this->startingValue(dx);
		for (int i = tid; i < numElements; i += blockDim.x)
			sPartials[i] = init;
		__syncthreads();

		//length for the tad

		__shared__ Nd4jIndex resultLength;



		//only compute the tad indexes once
		__shared__ shape::TADPermuteInfo xTadInfo;

		__syncthreads();

		T reduction = this->startingValue(dx);
		if (tid == 0) {
			resultLength = shape::length(resultShapeInfo);
			if (dimensionLength == 1) {
				if (dimension[0] == shape::MAX_DIMENSION)
					resultScalar = 1;
				else
					resultScalar = 0;
			}
			else
				resultScalar = 0;

			if (resultLength == 1)
				resultScalar = 1;
			/**
			 * The element wise stride belong longs to a reduction index.
			 * When used out of order, we can get rid of the data
			 * dependencies and rely on using the max dimension
			 * specified for stride instead.
			 * Say we take the sum(0,1) along long arr
			 * we can use arr.stride(1) as a representation
			 * along long which to iterate.
			 */


			int *xStride = shape::stride(xShapeInfo);
			char xOrder = shape::order(xShapeInfo);



			xElementWiseStride = shape::elementWiseStride(xShapeInfo);
			yElementWiseStride = shape::elementWiseStride(yShapeInfo);


			//printf("Order is: [%c], stride is: xElementStride: [%i], passed strides are: [%i], dimension: [%i], dimensionLength: [%i]\n", xOrder, xElementWiseStride, xStride[0], dimension[0], dimensionLength);
		}
		__syncthreads();

		if (!resultScalar) {
			if(dimensionLength > 1) {
				__shared__ int numOnes;
				__shared__ bool squeezed;
				__shared__ bool newSqueezeDimensions;
				__shared__ int *inputShapeInfo;
				//decompose in to several sub tads after
				//moving all dimensions (in sorted order)
				//to the back.
				//permuted version of the x shape info for setting up the tad problem

				__shared__ int *tadShapeShapeInfo;

				if(tid == 0) {
					inputShapeInfo = xShapeInfo;
				}

				__syncthreads();

				int *shape = shape::shapeOf(inputShapeInfo);
				int *stride = shape::stride(inputShapeInfo);
				int wholeRank = shape::rank(inputShapeInfo);

				if(tid == 0) {
					numOnes = 0;
					for(int i = 0; i < wholeRank; i++) {
						if(shape[i] == 1)
							numOnes++;
					}

					//squeeze the dimensions
					if(numOnes > 0) {
						squeezed = false;
						newSqueezeDimensions = false;
						inputShapeInfo = shape::squeezeDimensions(
								inputShapeInfo,
								&dimension,
								&dimensionLength,
								&squeezed,
								&newSqueezeDimensions,
								wholeRank,
								numOnes);
					}
				}

				__syncthreads();

				//decompose in to several sub tads after
				//moving all dimensions (in sorted order)
				//to the back.
				//permuted version of the x shape info for setting up the tad problem
				if(tid == 0)
					tadShapeShapeInfo = shape::shapeInfoOnlyShapeAndStride(xShapeInfo,dimension,dimensionLength,false);
				__syncthreads();

				int *xShape = shape::shapeOf(tadShapeShapeInfo);
				int *xStride = shape::stride(tadShapeShapeInfo);
				Nd4jIndex tadLength = shape::length(tadShapeShapeInfo);
				int rank = shape::rank(tadShapeShapeInfo);
#pragma unroll
				for(Nd4jIndex i = tid; i < resultLength; i+= gridDim.x * blockDim.x) {
					int offset = shape::tadOffset(i,inputShapeInfo,dimension,dimensionLength);
					int shapeIter[MAX_RANK];
					int coord[MAX_RANK];
					int dim;
					int xStridesIter[MAX_RANK];
					int yStridesIter[MAX_RANK];
					T *xPointer = dx + offset;
					T start = this->startingValue(xPointer);
					int *xShape = shape::shapeOf(xShapeInfo);
					int *xStride = shape::stride(xShapeInfo);
					int *yStride = shape::stride(yShapeInfo);
					T startingVal = this->startingValue(dx);
					Nd4jIndex n = shape::length(xShapeInfo);
					int rank = shape::rank(xShapeInfo);
					if(PrepareTwoRawArrayIter<T>(rank,
							xShape,
							dx,
							xStride,
							dy,
							yStride,
							&rank,
							shapeIter,
							&dx,
							xStridesIter,
							&dy,
							yStridesIter) >= 0) {
						ND4J_RAW_ITER_START(dim, rank, coord, shapeIter); {
							/* Process the innermost dimension */
							T *xIter = dx;
							T *yIter = dy;
							startingVal = update(startingVal, op(xIter[0],yIter[0],&extraParams),&extraParams);
						} ND4J_RAW_ITER_TWO_NEXT(dim,
								rank,
								coord,
								shapeIter,
								dx,
								xStridesIter,
								dy,
								yStridesIter);

						result[i] = postProcess(startingVal,n,&extraParams);
					}
					else {
						printf("Unable to prepare array\n");
					}

				}

				__syncthreads();
				if (tid == 0) {
					free(tadShapeShapeInfo);

					if(newSqueezeDimensions) {
						free(dimension);
					}

					if(numOnes > 0) {
						free(xShapeInfo);
					}
				}


			}
			else {
				if(tid == 0) {
					xTadInfo = shape::tadInfo(xShapeInfo, dimension, dimensionLength);
				}
				__syncthreads();


				Nd4jIndex resultLength = shape::length(resultShapeInfo);

				/**
				 * The element wise stride belong longs to a reduction index.
				 * When used out of order, we can get rid of the data
				 * dependencies and rely on using the max dimension
				 * specified for stride instead.
				 * Say we take the sum(0,1) along long arr
				 * we can use arr.stride(1) as a representation
				 * along long which to iterate.
				 */
				Nd4jIndex tadLength = xTadInfo.tensorShapeProd;
				Nd4jIndex xLength = shape::length(xShapeInfo);
				Nd4jIndex i = 0,j = 0;

#pragma unroll
				for(i = tid; i < resultLength; i+= blockDim.x * gridDim.x) {
					int offsetForTad = shape::tadOffset(i, xShapeInfo, dimension, dimensionLength);
					int yOffsetFOrTad = shape::tadOffset(i,yShapeInfo,dimension,dimensionLength);
					sPartials[tid] = op(dx[offsetForTad],dy[yOffsetFOrTad], &extraParams);
					for(j = 1; j < tadLength; j++) {
						sPartials[i] =  update(sPartials[i],op(dx[offsetForTad + xElementWiseStride * j],dy[yOffsetFOrTad + yElementWiseStride * j], &extraParams), &extraParams);
					}

					result[i] = postProcess(sPartials[i],tadLength,&extraParams);
				}

				__syncthreads();
				if(tid == 0) {
					shape::freePermuteInfo(xTadInfo);
				}

			}


		}
		else {
			this->execScalarCuda(
					dx,
					xShapeInfo,
					dy,
					yShapeInfo,
					extraParams,
					result,
					resultShapeInfo);
		}

	}





#endif
	/**
	 *
	 * @param x
	 * @param xShapeInfo
	 * @param extraParamsVals
	 * @param y
	 * @param yShapeInfo
	 * @param result
	 * @param resultShapeInfo
	 */
#ifdef __CUDACC__
	__host__
#endif
	T execScalar(
			T *x,
			int *xShapeInfo,
			T *extraParamsVals,
			T *y,
			int *yShapeInfo) {
		T startingVal = this->startingValue(x);
		Nd4jIndex length = shape::length(xShapeInfo);
		int xElementWiseStride = shape::elementWiseStride(xShapeInfo);
		int yElementWiseStride = shape::elementWiseStride(yShapeInfo);
#pragma omp parallel for
		for(int i = 0; i < this->extraParamsLength();i++) {
			extraParamsVals[i] = startingVal;
		}

		char xOrder = shape::order(xShapeInfo);
		char yOrder = shape::order(yShapeInfo);
		if(xOrder == yOrder) {
			if (xElementWiseStride == 1 && yElementWiseStride == 1) {
				if(length < 8000) {
#pragma omp simd
					for(int i = 0; i < length; i++) {
						startingVal = update(startingVal,op(x[i],y[i],&extraParamsVals),&extraParamsVals);
					}

				}
				else {
#pragma omp parallel for shared(extraParamsVals)
					for(Nd4jIndex i = 0; i < length; i++) {
#pragma omp critical
						{
							startingVal = update(startingVal,op(x[i],y[i],&extraParamsVals),&extraParamsVals);

						}
					}

				}


				return postProcess(startingVal, length,&(extraParamsVals));

			}

			else {
				if(length < 8000) {
#pragma omp simd
					for(int i = 0; i < length; i++) {
						startingVal = update(startingVal,op(x[i * xElementWiseStride],y[i * yElementWiseStride],&extraParamsVals),&extraParamsVals);


					}

				}
				else {
#pragma omp parallel for shared(extraParamsVals)
					for(Nd4jIndex i = 0; i < length; i++) {
#pragma omp critical
						{
							startingVal = update(startingVal,op(x[i * xElementWiseStride],y[i * yElementWiseStride],&extraParamsVals),&extraParamsVals);

						}
					}
				}

				return  postProcess(startingVal, length,&(extraParamsVals));
			}

		}


		else {
			int *xShape = shape::shapeOf(xShapeInfo);
			int *xStride = shape::stride(xShapeInfo);
			int *yStride = shape::stride(yShapeInfo);
			T startingVal = this->startingValue(x);
			Nd4jIndex n = shape::length(xShapeInfo);
			int shapeIter[MAX_RANK];
			int coord[MAX_RANK];
			int dim;
			int xStridesIter[MAX_RANK];
			int yStridesIter[MAX_RANK];
			int rank = shape::rank(xShapeInfo);
			if(PrepareTwoRawArrayIter<T>(rank,
					xShape,
					x,
					xStride,
					y,
					yStride,
					&rank,
					shapeIter,
					&x,
					xStridesIter,
					&y,
					yStridesIter) >= 0) {
				ND4J_RAW_ITER_START(dim, rank, coord, shapeIter); {
					/* Process the innermost dimension */
					T *xIter = x;
					T *yIter = y;
					startingVal = update(startingVal, op(xIter[0],yIter[0],&extraParamsVals),&extraParamsVals);
				} ND4J_RAW_ITER_TWO_NEXT(dim,
						rank,
						coord,
						shapeIter,
						x,
						xStridesIter,
						y,
						yStridesIter);

				return postProcess(startingVal,n,&extraParamsVals);
			}
			else {
				printf("Unable to prepare array\n");
			}

		}

		return startingVal;


	}


	/**
	 *
	 * @param x
	 * @param xShapeInfo
	 * @param extraParamsVals
	 * @param y
	 * @param yShapeInfo
	 * @param result
	 * @param resultShapeInfo
	 */
#ifdef __CUDACC__
	__host__
#endif
	void execScalar(
			T *x,
			int *xShapeInfo,
			T *extraParamsVals,
			T *y,
			int *yShapeInfo,
			T *result,
			int *resultShapeIfo) {
		result[0] = execScalar(x,xShapeInfo,extraParamsVals,y,yShapeInfo);
	}
	/**
	 *
	 * @param x
	 * @param xShapeInfo
	 * @param extraParamsVals
	 * @param y
	 * @param yShapeInfo
	 * @param result
	 * @param resultShapeInfo
	 */
#ifdef __CUDACC__
	__host__
#endif
	void exec(
			T *x,
			int *xShapeInfo,
			T *extraParamsVals,
			T *y, int *yShapeInfo,
			T *result, int *resultShapeInfo) {

		execScalar(
				x,
				xShapeInfo,
				extraParamsVals,
				y,
				yShapeInfo,
				result,
				resultShapeInfo);
	}

	/**
	 *
	 * @param x
	 * @param xShapeInfo
	 * @param extraParamsVals
	 * @param y
	 * @param yShapeInfo
	 * @param result
	 * @param resultShapeInfoBuffer
	 * @param dimension
	 * @param dimensionLength
	 */
	void exec(T *x, int *xShapeInfo,
			T *extraParamsVals,
			T *y,
			int *yShapeInfo,
			T *result,
			int *resultShapeInfoBuffer,
			int *dimension,
			int dimensionLength) {
		if(shape::isScalar(resultShapeInfoBuffer)) {
			execScalar(
					x,
					xShapeInfo,
					extraParamsVals,
					y,
					yShapeInfo,
					result,
					resultShapeInfoBuffer);
			return;
		}

		char xOrder = shape::order(xShapeInfo);
		char yOrder = shape::order(yShapeInfo);
		if(xOrder != yOrder) {
			int shapeIter[MAX_RANK];
			int coord[MAX_RANK];
			int dim;
			int xStridesIter[MAX_RANK];
			int yStridesIter[MAX_RANK];

			int *xShape = shape::shapeOf(xShapeInfo);

			int *xStride = shape::stride(xShapeInfo);
			int *yStride = shape::stride(yShapeInfo);

			int rank = shape::rank(xShapeInfo);
			if(PrepareTwoRawArrayIter<T>(rank,
					xShape,
					x,
					xStride,
					y,
					yStride,
					&rank,
					shapeIter,
					&x,
					xStridesIter,
					&y,
					yStridesIter) >= 0) {

				Nd4jIndex resultLength = shape::length(resultShapeInfoBuffer);
				Nd4jIndex tadLength = shape::tadLength(xShapeInfo,dimension,dimensionLength);
				ND4J_RAW_ITER_START(dim, rank, coord, shapeIter); {
					/* Process the innermost dimension */
					T *xIter = x;
					T *yIter = y;
					Nd4jIndex xOffset = shape::getOffset(0,xShape,xStride,coord,rank);
					int reductionIndex = xOffset / resultLength;
					result[reductionIndex] = update(result[reductionIndex],op(xIter[0],yIter[0],&extraParamsVals),&extraParamsVals);
				} ND4J_RAW_ITER_TWO_NEXT(dim,
						rank,
						coord,
						shapeIter,
						x,
						xStridesIter,
						y,
						yStridesIter);
#pragma  omp parallel for
for(Nd4jIndex i = 0; i < resultLength ;i++) {
	result[i] = postProcess(result[i],tadLength,&extraParamsVals);
}

			}
			else {
				printf("Unable to prepare array\n");
			}

		}
		else {
			T startingVal = this->startingValue(x);

			shape::TADPermuteInfo tadPermuteInfo = shape::tadInfo(xShapeInfo,dimension, dimensionLength);
			Nd4jIndex resultLength = shape::length(resultShapeInfoBuffer);
			/**
			 * The element wise stride belong longs to a reduction index.
			 * When used out of order, we can get rid of the data
			 * dependencies and rely on using the max dimension
			 * specified for stride instead.
			 * Say we take the sum(0,1) along long arr
			 * we can use arr.stride(1) as a representation
			 * along long which to iterate.
			 */
			int tadElementWiseStride = dimensionLength > 1 ? shape::stride(xShapeInfo)[dimensionLength - 1] : shape::computeElementWiseStride(shape::rank(xShapeInfo),shape::shapeOf(xShapeInfo),shape::stride(xShapeInfo),shape::order(xShapeInfo) == 'f',dimension,dimensionLength);
			int elementsPerReductionIndex = shape::length(xShapeInfo) / resultLength;
			int tadLength = tadPermuteInfo.tensorShapeProd;
#pragma omp parallel for
			for(Nd4jIndex i = 0; i < resultLength; i++) {
				T *localExtraParams = this->extraParamsLength() > 0 ? (T *) malloc(sizeof(T) * this->extraParamsLength()) : NULL;
				for(int extraParamsIdx = 0; extraParamsIdx < this->extraParamsLength(); extraParamsIdx++) {
					localExtraParams[extraParamsIdx] = startingVal;
				}

				int offset = dimensionLength > 1 ? i : shape::offset(i,xShapeInfo,dimension,dimensionLength,tadPermuteInfo);
				result[i] = op(x[offset], y[offset],&localExtraParams);
				for(int j = 1; j < elementsPerReductionIndex; j++) {
					result[i] =  update(result[i],op(x[offset + tadElementWiseStride * j],y[offset + tadElementWiseStride * j], &localExtraParams), &localExtraParams);
				}

				result[i] = postProcess(result[i],tadLength,&localExtraParams);

				if(localExtraParams != NULL)
					free(localExtraParams);
			}





			shape::freePermuteInfo(tadPermuteInfo);
		}


	}



#ifdef __CUDACC__
	__host__ __device__
#endif
	virtual ~Reduce3() {
	}

#ifdef __CUDACC__
	__host__ __device__
#endif
	Reduce3() {
	}

};

namespace ops {
/**
 * Cosine similarity between 2
 * arrays
 */
template<typename T>
class CosineSimilarity: public virtual Reduce3<T> {
public:

	virtual
#ifdef __CUDACC__
	__inline__ __host__ __device__
#endif
	T * generateExtraParams() {
		T *extraParams = (T *) malloc(sizeof(T) * 2);
		return extraParams;
	}
	virtual
#ifdef __CUDACC__
	__inline__ __host__ __device__
#endif
	void finalizeExtraParams(T **extraParams)  {
		free(*extraParams);
	}
	virtual
#ifdef __CUDACC__
	__inline__ __host__ __device__
#endif
	T startingValue(T *input) {
		return 0.0;
	}
#ifdef __CUDACC__
	__host__ __device__
#endif
	inline T postProcess(T reduction, Nd4jIndex n,T **extraParamsRef) {
		T *extraParams = *extraParamsRef;
		return reduction / (nd4j::math::nd4j_sqrt<T>(extraParams[0]) * nd4j::math::nd4j_sqrt<T>(extraParams[1]));
	}
	/**
	 *
	 * @param d1
	 * @param d2
	 * @param extraParams
	 * @return
	 */
	//an op for the kernel
	virtual
#ifdef __CUDACC__
	__host__  __device__

#endif
	inline T op(T d1, T d2, T **extraParamsRef) {
		T *extraParams = *extraParamsRef;
		extraParams[0] += d1 * d1;
		extraParams[1] += d2 * d2;
		return (d1 * d2);
	}


#ifdef __CUDACC__
	__host__ __device__
#endif
	void aggregateExtraParams(T **extraParamsTotal,T **extraParamsLocal) {
		T *extraParamsTotalRef = *extraParamsTotal;
		T *extraParamsLocalRef = *extraParamsLocal;
		extraParamsTotalRef[0] += extraParamsLocalRef[0];
		extraParamsTotalRef[1] += extraParamsLocalRef[1];

	}


	/**
	 *
	 * @param d1
	 * @param d2
	 * @param extraParams
	 * @return
	 */
	//an op for the kernel
#ifdef __CUDACC__
	virtual __device__
	inline T opAtomic(T d1, T d2, T **extraParamsRef) {
		T *extraParams = *extraParamsRef;

		nd4j::math::atomics::nd4j_atomicAdd(&extraParams[0],d1 * d1);
		nd4j::math::atomics::nd4j_atomicAdd(&extraParams[1],d2 * d2);

		return (d1 * d2);
	}
#endif
	//calculate an update of the reduce operation
	/**
	 *
	 * @param old
	 * @param opOutput
	 * @param extraParams
	 * @return
	 */
	virtual
#ifdef __CUDACC__
	__host__  __device__

#endif
	inline T update(T old, T opOutput, T **extraParamsRef) {
		return old + opOutput;
	}

	/**
	 *
	 * @param old
	 * @param opOutput
	 * @param extraParams
	 * @return
	 */
	virtual
#ifdef __CUDACC__
	__host__  __device__

#endif
	inline T merge(T old, T opOutput, T **extraParamsRef) {
		return update(old, opOutput, extraParamsRef);
	}





#ifdef __CUDACC__
	__host__ __device__
#endif
	virtual ~CosineSimilarity() {
	}
#ifdef __CUDACC__
	__host__ __device__
#endif
	CosineSimilarity() {
		this->extraParamsLen = 2;
	}
};


/**
 * Dot product between 2 arrays
 */
template<typename T>
class Dot: public virtual Reduce3<T> {
public:
	virtual
#ifdef __CUDACC__
	__inline__ __host__ __device__
#endif
	T * generateExtraParams() {
		return NULL;
	}
	virtual
#ifdef __CUDACC__
	__inline__ __host__ __device__
#endif
	void finalizeExtraParams(T **extraParamsRef)  {
		//no-op
		free(*extraParamsRef);
	}
	virtual
#ifdef __CUDACC__
	__inline__ __host__ __device__
#endif
	T startingValue(T *input) {
		return 0.0;
	}
#ifdef __CUDACC__
	__host__ __device__
#endif
	inline T postProcess(T reduction, Nd4jIndex n,T **extraParamsRef) {
		return reduction;
	}
	/**
	 *
	 * @param d1
	 * @param d2
	 * @param extraParams
	 * @return
	 */
	//an op for the kernel
	virtual
#ifdef __CUDACC__
	__host__  __device__

#endif
	inline T op(T d1, T d2, T **extraParamsRef) {
		return d1 * d2;
	}

	/**
	 *
	 * @param d1
	 * @param d2
	 * @param extraParams
	 * @return
	 */
	//an op for the kernel

#ifdef __CUDACC__
	virtual
	__device__


	inline T opAtomic(T d1, T d2, T **extraParamsRef) {
		return op(d1,d2,extraParamsRef);
	}
#endif

	//calculate an update of the reduce operation
	/**
	 *
	 * @param old
	 * @param opOutput
	 * @param extraParams
	 * @return
	 */
	virtual
#ifdef __CUDACC__
	__host__  __device__

#endif
	inline T update(T old, T opOutput, T **extraParamsRef) {
		return opOutput + old;
	}

	/**
	 *
	 * @param old
	 * @param opOutput
	 * @param extraParams
	 * @return
	 */
	virtual
#ifdef __CUDACC__
	__host__  __device__

#endif
	inline T merge(T old, T opOutput, T **extraParamsRef) {
		return update(old, opOutput, extraParamsRef);
	}

#ifdef __CUDACC__
	__host__ __device__
#endif
	void aggregateExtraParams(T **extraParamsTotal,T **extraParamsLocal) {
		//no extra params aggregation needs to happen
	}


#ifdef __CUDACC__
	__host__ __device__
#endif
	virtual ~Dot() {
	}
#ifdef __CUDACC__
	__host__ __device__
#endif
	Dot() {
	}
};



/**
 * Euclidean distance between 2 arrays
 */
template<typename T>
class EuclideanDistance: public virtual Reduce3<T> {
public:
	virtual
#ifdef __CUDACC__
	__inline__ __host__ __device__
#endif
	T * generateExtraParams() {
		return NULL;
	}
	virtual
#ifdef __CUDACC__
	__inline__ __host__ __device__
#endif
	void finalizeExtraParams(T **extraParamsRef)  {
		//no-op
		free(*extraParamsRef);
	}
	virtual
#ifdef __CUDACC__
	__inline__ __host__ __device__
#endif
	T startingValue(T *input) {
		return 0.0;
	}
#ifdef __CUDACC__
	__host__ __device__
#endif
	inline T postProcess(T reduction, Nd4jIndex n,T **extraParamsRef) {
		return nd4j::math::nd4j_sqrt<T>(reduction);
	}
	/**
	 *
	 * @param d1
	 * @param d2
	 * @param extraParams
	 * @return
	 */
	//an op for the kernel
	virtual
#ifdef __CUDACC__
	__host__  __device__

#endif
	inline T op(T d1, T d2, T **extraParamsRef) {
		T ret = d1 - d2;
		return ret * ret;
	}

	/**
	 *
	 * @param d1
	 * @param d2
	 * @param extraParams
	 * @return
	 */
	//an op for the kernel

#ifdef __CUDACC__
	virtual
	__device__


	inline T opAtomic(T d1, T d2, T **extraParamsRef) {
		return op(d1,d2,extraParamsRef);
	}
#endif

	//calculate an update of the reduce operation
	/**
	 *
	 * @param old
	 * @param opOutput
	 * @param extraParams
	 * @return
	 */
	virtual
#ifdef __CUDACC__
	__host__  __device__

#endif
	inline T update(T old, T opOutput, T **extraParamsRef) {
		return opOutput + old;
	}

	/**
	 *
	 * @param old
	 * @param opOutput
	 * @param extraParams
	 * @return
	 */
	virtual
#ifdef __CUDACC__
	__host__  __device__

#endif
	inline T merge(T old, T opOutput, T **extraParamsRef) {
		return update(old, opOutput, extraParamsRef);
	}

#ifdef __CUDACC__
	__host__ __device__
#endif
	void aggregateExtraParams(T **extraParamsTotal,T **extraParamsLocal) {
		//no extra params aggregation needs to happen
	}


#ifdef __CUDACC__
	__host__ __device__
#endif
	virtual ~EuclideanDistance() {
	}
#ifdef __CUDACC__
	__host__ __device__
#endif
	EuclideanDistance() {
	}
};


/**
 * Manhattan distance between 2 arrays
 */
template<typename T>
class ManhattanDistance: public virtual Reduce3<T> {
public:
	virtual
#ifdef __CUDACC__
	__inline__ __host__ __device__
#endif
	T * generateExtraParams() {
		return NULL;
	}
	virtual
#ifdef __CUDACC__
	__inline__ __host__ __device__
#endif
	void finalizeExtraParams(T **extraParamsRef)  {
		//no op
		free(*extraParamsRef);
	}
	virtual
#ifdef __CUDACC__
	__inline__ __host__ __device__
#endif
	T startingValue(T *input) {
		return 0.0;
	}
#ifdef __CUDACC__
	__host__ __device__
#endif
	inline T postProcess(T reduction, Nd4jIndex n,T **extraParamsRef) {
		return reduction;
	}
	/**
	 *
	 * @param d1
	 * @param d2
	 * @param extraParams
	 * @return
	 */
	//an op for the kernel
	virtual
#ifdef __CUDACC__
	__host__  __device__

#endif
	inline T op(T d1, T d2, T **extraParamsRef) {
		return nd4j::math::nd4j_abs<T>(d1 - d2);
	}

	//calculate an update of the reduce operation
	/**
	 *
	 * @param old
	 * @param opOutput
	 * @param extraParams
	 * @return
	 */
	virtual
#ifdef __CUDACC__
	__host__  __device__

#endif
	inline T update(T old, T opOutput, T **extraParamsRef) {
		return old + opOutput;
	}
#ifdef __CUDACC__
	__host__ __device__
#endif
	void aggregateExtraParams(T **extraParamsTotal,T **extraParamsLocal) {
		//no extra params aggregation needs to happen
	}
	/**
	 *
	 * @param d1
	 * @param d2
	 * @param extraParams
	 * @return
	 */
	//an op for the kernel

#ifdef __CUDACC__
	virtual	__device__


	inline T opAtomic(T d1, T d2, T **extraParamsRef) {
		return op(d1,d2,extraParamsRef);
	}
#endif

	/**
	 *
	 * @param old
	 * @param opOutput
	 * @param extraParams
	 * @return
	 */
	virtual
#ifdef __CUDACC__
	__host__  __device__

#endif
	inline T merge(T old, T opOutput, T **extraParamsRef) {
		return update(old, opOutput, extraParamsRef);
	}

#ifdef __CUDACC__
	__host__ __device__
#endif
	virtual ~ManhattanDistance() {
	}
#ifdef __CUDACC__
	__host__ __device__
#endif
	ManhattanDistance() {
	}
};

}

template<typename T>
class Reduce3OpFactory {
public:

#ifdef __CUDACC__
	__host__ __device__
#endif
	Reduce3OpFactory() {
	}


	/**
	 * Create an op given an op number
	 * @param op the op number
	 * 0: manhattan distance
	 * 1: euclidean distance
	 * 2: cosine similarity
	 * @return
	 */
#ifdef __CUDACC__
	__inline__ __host__ __device__
#endif
	Reduce3<T> * getOp(int op) {
		if (op == 0)
			return new functions::reduce3::ops::ManhattanDistance<T>();
		else if (op == 1)
			return new functions::reduce3::ops::EuclideanDistance<T>();
		else if (op == 2)
			return new functions::reduce3::ops::CosineSimilarity<T>();
		else if (op == 3)
			return new functions::reduce3::ops::Dot<T>();
		return NULL;
	}
};

}
}

#ifdef __CUDACC__
template <typename T>
__inline__ __device__ void reduce3NoElementWiseStrideGeneric(
		int opNum,
		T *dx,
		int *xShapeInfo,
		T *dy,
		int *yShapeInfo,
		T *extraParams,
		T *result,
		int *resultShapeInfo,
		int postProcessOrNot) {
	__shared__ functions::reduce3::Reduce3<T> * op;
	__shared__ functions::reduce3::Reduce3OpFactory<T> *reduce3OpFactory;

	if(threadIdx.x == 0)
		reduce3OpFactory = new functions::reduce3::Reduce3OpFactory<T>();
	__syncthreads();

	if(threadIdx.x == 0)
		op = reduce3OpFactory->getOp(opNum);
	__syncthreads();

	op->transformNoElementWiseStride(dx,xShapeInfo,dy,yShapeInfo,extraParams,result,resultShapeInfo,postProcessOrNot);

	__syncthreads();
	if(threadIdx.x == 0) {
		delete op;
		delete reduce3OpFactory;
	}

}


__global__ void reduce3NoElementWiseStrideDouble(
		int opNum,
		double *dx,
		int *xShapeInfo,
		double *dy,
		int *yShapeInfo,
		double *extraParams,
		double *result,
		int *resultShapeInfo,
		int postProcessOrNot) {
	reduce3NoElementWiseStrideGeneric<double>(
			opNum,
			dx,
			xShapeInfo,
			dy,
			yShapeInfo,
			extraParams,
			result,
			resultShapeInfo,
			postProcessOrNot
	);
}


__global__ void reduce3NoElementWiseStrideFloat(
		int opNum,
		float *dx,
		int *xShapeInfo,
		float *dy,
		int *yShapeInfo,
		float *extraParams,
		float *result,
		int *resultShapeInfo,
		int postProcessOrNot) {
	reduce3NoElementWiseStrideGeneric<float>(
			opNum,
			dx,
			xShapeInfo,
			dy,
			yShapeInfo,
			extraParams,
			result,
			resultShapeInfo,
			postProcessOrNot
	);
}

/**
 * The driver api
 * @param opNum the number
 * @param n the length of the reduce
 * @param dx the input data
 * @param xShapeInfo the shape information
 * @param dy the pair wise reduce
 * @param yShapeInfo the shape information for y
 * @param extraParams the extra parameters in the operation
 * @param result where to store the result
 * @param resultShapeInfo the shape information
 * @param gpuInformation the gpu information
 * @param dimension the dimension to reduce along long
 * @param dimensionLength the dimension length
 * @param postProcessOrNot whether to post
 */
template <typename T>
__device__ void reduce3Generic(
		int opNum,
		T *dx,
		int *xShapeInfo,
		T *dy,
		int *yShapeInfo,
		T *extraParams,
		T *result,
		int *resultShapeInfo,
		int *dimension,
		int dimensionLength,
		int postProcessOrNot) {
	__shared__ functions::reduce3::Reduce3<T> * op;
	__shared__ functions::reduce3::Reduce3OpFactory<T> *reduce3OpFactory;

	if(threadIdx.x == 0)
		reduce3OpFactory = new functions::reduce3::Reduce3OpFactory<T>();
	__syncthreads();

	if(threadIdx.x == 0)
		op = reduce3OpFactory->getOp(opNum);
	__syncthreads();

	op->transform(
			dx,
			xShapeInfo,
			dy,yShapeInfo,
			extraParams,
			result,
			resultShapeInfo,
			dimension,
			dimensionLength,
			postProcessOrNot);

	__syncthreads();
	if(threadIdx.x == 0) {
		delete op;
		delete reduce3OpFactory;
	}

}

/**
 * The driver api
 * @param opNum the number
 * @param n the length of the reduce
 * @param dx the input data
 * @param xShapeInfo the shape information
 * @param dy the pair wise reduce
 * @param yShapeInfo the shape information for y
 * @param extraParams the extra parameters in the operation
 * @param result where to store the result
 * @param resultShapeInfo the shape information
 * @param dimension the dimension to reduce along long
 * @param dimensionLength the dimension length
 * @param postProcessOrNot whether to post [
 */
extern "C"
__global__ void reduce3Double(
		int opNum,
		double *dx,
		int *xShapeInfo,
		double *dy,
		int *yShapeInfo,
		double *extraParams,
		double *result,
		int *resultShapeInfo,
		int *dimension,
		int dimensionLength,
		int postProcessOrNot) {
	reduce3Generic<double>(
			opNum,
			dx,
			xShapeInfo,
			dy,
			yShapeInfo,
			extraParams,
			result,
			resultShapeInfo,
			dimension,
			dimensionLength,
			postProcessOrNot);

}

/**
 * The driver api
 * @param opNum the number
 * @param n the length of the reduce
 * @param dx the input data
 * @param xShapeInfo the shape information
 * @param dy the pair wise reduce
 * @param yShapeInfo the shape information for y
 * @param extraParams the extra parameters in the operation
 * @param result where to store the result
 * @param resultShapeInfo the shape information
 * @param gpuInformation the gpu information
 * @param dimension the dimension to reduce along long
 * @param dimensionLength the dimension length
 * @param postProcessOrNot whether to post [
 */
extern "C"
__global__ void reduce3Float(
		int opNum,
		float *dx,
		int *xShapeInfo,
		float *dy,
		int *yShapeInfo,
		float *extraParams,
		float *result,
		int *resultShapeInfo,
		int *dimension,
		int dimensionLength,
		int postProcessOrNot) {
	reduce3Generic<float>(
			opNum,
			dx,
			xShapeInfo,
			dy,
			yShapeInfo,
			extraParams,
			result,
			resultShapeInfo,
			dimension,
			dimensionLength,
			postProcessOrNot);

}

#endif



#endif /* REDUCE3_H_ */<|MERGE_RESOLUTION|>--- conflicted
+++ resolved
@@ -251,16 +251,9 @@
 		char yOrder = shape::order(yShapeInfo);
 		if(xOrder == yOrder) {
 			if (xElementWiseStride == 1 && yElementWiseStride == 1) {
-<<<<<<< HEAD
-
-				if (threadIdx.x == 0)
-					printf("Going for scalar reduce3\n");
-
-				for(int i = 0; i < length; i+= gridDim.x * blockDim.x) {
-=======
 				for(Nd4jIndex i = 0; i < length; i+= gridDim.x * blockDim.x) {
->>>>>>> df76ba7e
 					startingVal = update(startingVal, this->opAtomic(dx[i], dy[i], &extraParams), &extraParams);
+
 				}
 
 				sPartials[tid] = startingVal;
@@ -275,14 +268,15 @@
 				 *This will be used in summary stats too.
 				 */
 				// write result for this block to global mem
-				__syncthreads();
 				if (tid == 0) {
-					result[tid] = postProcess(sPartials[0], length,&extraParams);
+					result[blockIdx.x] = postProcess(sPartials[0], length,&extraParams);
+
 				}
 			}
 			else {
 				for(int i = 0; i < length; i+= gridDim.x * blockDim.x) {
 					startingVal = update(startingVal, this->opAtomic(dx[i * xElementWiseStride], dy[i * yElementWiseStride], &extraParams), &extraParams);
+
 				}
 
 				sPartials[tid] = startingVal;
@@ -297,9 +291,8 @@
 				 *This will be used in summary stats too.
 				 */
 				// write result for this block to global mem
-				__syncthreads();
 				if (tid == 0) {
-					result[tid] = postProcess(sPartials[0], length,&extraParams);
+					result[blockIdx.x] = postProcess(sPartials[0], length,&extraParams);
 
 				}
 			}
@@ -338,20 +331,14 @@
 #pragma unroll
 			for(unsigned int i = blockIdx.x * gridDim.x + threadIdx.x;i < n; i += gridDim.x * blockDim.x) {
 				shape::ind2sub(rank,shape::shapeOf(xShapeInfo),i,&idx);
-<<<<<<< HEAD
-				int offset = shape::getOffset(0,shape::shapeOf(xShapeInfo),shape::stride(xShapeInfo),idx,rank);
-				int yOffset = shape::getOffset(0,shape::shapeOf(yShapeInfo),shape::stride(yShapeInfo),idx,rank);
-				sPartials[i] = update(sPartials[i], this->opAtomic(dx[offset], dy[yOffset], &extraParams),&extraParams);
-=======
 				Nd4jIndex offset = shape::getOffset(0,shape::shapeOf(xShapeInfo),shape::stride(xShapeInfo),idx,rank);
 				Nd4jIndex yOffset = shape::getOffset(0,shape::shapeOf(yShapeInfo),shape::stride(yShapeInfo),idx,rank);
 				sPartials[threadIdx.x] = update(sPartials[threadIdx.x], this->opAtomic(dx[offset], dy[yOffset], &extraParams),&extraParams);
->>>>>>> df76ba7e
 			}
 
 			free(idx);
 
-			__syncthreads();
+
 			T **sPartialsRef = (T **) &sPartials;
 			aggregatePartials(sPartialsRef, threadIdx.x, &extraParams);
 			/**
@@ -360,9 +347,8 @@
 			 *This will be used in summary stats too.
 			 */
 			// write result for this block to global mem
-			__syncthreads();
 			if (threadIdx.x == 0) {
-				result[0] = postProcess(sPartials[0], n,&extraParams);
+				result[blockIdx.x] = postProcess(sPartials[0], n,&extraParams);
 			}
 		}
 
@@ -454,6 +440,10 @@
 			//printf("Order is: [%c], stride is: xElementStride: [%i], passed strides are: [%i], dimension: [%i], dimensionLength: [%i]\n", xOrder, xElementWiseStride, xStride[0], dimension[0], dimensionLength);
 		}
 		__syncthreads();
+
+
+
+
 
 		if (!resultScalar) {
 			if(dimensionLength > 1) {
@@ -556,7 +546,7 @@
 								dy,
 								yStridesIter);
 
-						result[i] = postProcess(startingVal,n,&extraParams);
+						result[0] = postProcess(startingVal,n,&extraParams);
 					}
 					else {
 						printf("Unable to prepare array\n");
