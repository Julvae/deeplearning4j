package org.deeplearning4j.clustering.sptree;

import com.google.common.util.concurrent.AtomicDouble;
import org.apache.commons.math3.util.FastMath;
import org.nd4j.linalg.api.ndarray.INDArray;
import org.nd4j.linalg.factory.Nd4j;
import org.slf4j.Logger;
import org.slf4j.LoggerFactory;

import java.io.Serializable;
import java.util.HashSet;
import java.util.Set;


/**
 * @author Adam Gibson
 */
public class SpTree implements Serializable {
    private int D;private INDArray data;
    public final static int NODE_RATIO = 8000;
    private int N;
    private INDArray buf;
    private int size;
    private int cumSize;
    private Cell boundary;
    private INDArray centerOfMass;
    private SpTree parent;
    private int[] index;
    private int nodeCapacity;
    private int numChildren = 2;
    private boolean isLeaf = true;
    private Set<INDArray> indices;
    private SpTree[] children;
    private static Logger log = LoggerFactory.getLogger(SpTree.class);


    public SpTree(SpTree parent,INDArray data,INDArray corner,INDArray width,Set<INDArray> indices) {
        init(parent, data, corner, width,indices);
    }


    public SpTree(INDArray data,Set<INDArray> indices) {
        this.indices = indices;
        this.N = data.rows();
        this.D = data.columns();
        INDArray meanY = data.mean(0);
        INDArray minY = data.min(0);
        INDArray maxY = data.max(0);
        INDArray width = Nd4j.create(meanY.shape());
        for(int i = 0; i < width.length(); i++) {
            width.putScalar(i, FastMath.max(maxY.getDouble(i) - meanY.getDouble(i),meanY.getDouble(i) - minY.getDouble(i) + Nd4j.EPS_THRESHOLD));
        }

        init(null,data,meanY,width,indices);
        fill(N);


    }



    public SpTree(INDArray data) {
        this(data, new HashSet<INDArray>());
    }

    private void init(SpTree parent,INDArray data,INDArray corner,INDArray width,Set<INDArray> indices) {
        this.parent = parent;
        D = data.columns();
        N = data.rows();
        nodeCapacity = N % NODE_RATIO;
        index = new int[nodeCapacity];
        for(int d = 1; d < this.D; d++)
            numChildren *= 2;
        this.indices = indices;
        isLeaf = true;
        size = 0;
        cumSize = 0;
        children = new SpTree[numChildren];
        this.data = data;
        boundary = new Cell(D);
        boundary.setCorner(corner.dup());
        boundary.setWidth(width.dup());
        centerOfMass = Nd4j.create(D);
        buf = Nd4j.create(D);
    }




    private boolean insert(int index) {
        INDArray point = data.slice(index);
        if(!boundary.contains(point))
            return false;

<<<<<<< HEAD
=======

>>>>>>> 60305329
        cumSize++;
        double mult1 = (double) (cumSize - 1) / (double) cumSize;
        double mult2 = 1.0 / (double) cumSize;
        centerOfMass.muli(mult1);
        centerOfMass.addi(point.mul(mult2));
        // If there is space in this quad tree and it is a leaf, add the object here
        if(isLeaf() && size < nodeCapacity) {
            this.index[size] = index;
            indices.add(point);
            size++;
            return true;
        }


        for(int i = 0; i < size; i++) {
            INDArray compPoint = data.slice(this.index[i]);
            if(compPoint.equals(point))
                return true;
        }


        if(isLeaf())
            subDivide();


        // Find out where the point can be inserted
        for(int i = 0; i < numChildren; i++) {
            if(children[i].insert(index))
                return true;
        }

        throw new IllegalStateException("Shouldn't reach this state");
    }


    /**
     * Subdivide the node in to
     * 4 children
     */
    public void subDivide() {
        INDArray newCorner = Nd4j.create(D);
        INDArray newWidth = Nd4j.create(D);
        for( int i = 0; i < numChildren; i++) {
            int div = 1;
            for( int d = 0; d < D; d++) {
                newWidth.putScalar(d,.5 * boundary.width(d));
                if((i / div) % 2 == 1)
                    newCorner.putScalar(d, boundary.corner(d) - .5 * boundary.width(d));
                else
                    newCorner.putScalar(d,boundary.corner(d) + .5 * boundary.width(d));
                div *= 2;
            }

            children[i] = new SpTree(this,data, newCorner, newWidth,indices);

        }

        // Move existing points to correct children
        for(int i = 0; i < size; i++) {
            boolean success = false;
            for(int j = 0; j < this.numChildren; j++)
                if(!success)
                    success = children[j].insert(index[i]);

            index[i] = -1;
        }

        // Empty parent node
        size = 0;
        isLeaf = false;
    }



    /**
     * Compute non edge forces using barnes hut
     * @param pointIndex
     * @param theta
     * @param negativeForce
     * @param sumQ
     */
    public void computeNonEdgeForces(int pointIndex, double theta, INDArray negativeForce, AtomicDouble sumQ) {
        // Make sure that we spend no time on empty nodes or self-interactions
        if(cumSize == 0 || (isLeaf() && size == 1 && index[0] == pointIndex))
            return;


        // Compute distance between point and center-of-mass
        buf.assign(data.slice(pointIndex)).subi(centerOfMass);

        double D = Nd4j.getBlasWrapper().dot(buf, buf);
        // Check whether we can use this node as a "summary"
        double maxWidth = boundary.width().max(Integer.MAX_VALUE).getDouble(0);
        // Check whether we can use this node as a "summary"
        if(isLeaf() || maxWidth / FastMath.sqrt(D) < theta) {

            // Compute and add t-SNE force between point and current node
            double Q = 1.0 / (1.0 + D);
            double mult = cumSize * Q;
            sumQ.addAndGet(mult);
            mult *= Q;
            negativeForce.addi(buf.mul(mult));

        }
        else {

            // Recursively apply Barnes-Hut to children
            for(int i = 0; i < numChildren; i++) {
                children[i].computeNonEdgeForces(pointIndex, theta, negativeForce, sumQ);
            }

        }
    }


    /**
     *
     * Compute edge forces using barns hut
     * @param rowP a vector
     * @param colP
     * @param valP
     * @param N the number of elements
     * @param posF the positive force
     */
    public void computeEdgeForces(INDArray rowP, INDArray colP, INDArray valP, int N, INDArray posF) {
        if(!rowP.isVector())
            throw new IllegalArgumentException("RowP must be a vector");

        // Loop over all edges in the graph
        double D;
        for(int n = 0; n < N; n++) {
            for(int i = rowP.getInt(n); i < rowP.getInt(n + 1); i++) {

                // Compute pairwise distance and Q-value
                buf.assign(data.slice(n)).subi(data.slice(colP.getInt(i)));

                D = Nd4j.getBlasWrapper().dot(buf,buf);
                D = valP.getDouble(i) / D;

                // Sum positive force
                posF.slice(n).addi(buf.mul(D));

            }
        }
    }



    public boolean isLeaf() {
        return isLeaf;
    }

    /**
     * Verifies the structure of the tree (does bounds checking on each node)
     * @return true if the structure of the tree
     * is correct.
     */
    public boolean isCorrect() {
        for(int n = 0; n < size; n++) {
            INDArray point = data.slice(index[n]);
            if(!boundary.contains(point))
                return false;
        }
        if(!isLeaf()) {
            boolean correct = true;
            for(int i = 0; i < numChildren; i++)
                correct = correct && children[i].isCorrect();
            return correct;
        }

        return true;
    }

    /**
     * The depth of the node
     * @return the depth of the node
     */
    public int depth() {
        if(isLeaf())
            return 1;
        int depth = 1;
        int maxChildDepth = 0;
        for(int i = 0; i < numChildren; i++) {
            maxChildDepth = Math.max(maxChildDepth, children[0].depth());
        }

        return depth + maxChildDepth;
    }

    private void fill(int n) {
        if(indices.isEmpty() && parent == null)
            for(int i = 0; i < n; i++) {
                log.trace("Inserted " + i);
                insert(i);
            }
        else
            log.warn("Called fill already");
    }


    public SpTree[] getChildren() {
        return children;
    }

    public int getD() {
        return D;
    }

    public INDArray getCenterOfMass() {
        return centerOfMass;
    }

    public Cell getBoundary() {
        return boundary;
    }

    public int[] getIndex() {
        return index;
    }

    public int getCumSize() {
        return cumSize;
    }

    public void setCumSize(int cumSize) {
        this.cumSize = cumSize;
    }

    public int getNumChildren() {
        return numChildren;
    }

    public void setNumChildren(int numChildren) {
        this.numChildren = numChildren;
    }

}<|MERGE_RESOLUTION|>--- conflicted
+++ resolved
@@ -92,10 +92,7 @@
         if(!boundary.contains(point))
             return false;
 
-<<<<<<< HEAD
-=======
-
->>>>>>> 60305329
+
         cumSize++;
         double mult1 = (double) (cumSize - 1) / (double) cumSize;
         double mult2 = 1.0 / (double) cumSize;
