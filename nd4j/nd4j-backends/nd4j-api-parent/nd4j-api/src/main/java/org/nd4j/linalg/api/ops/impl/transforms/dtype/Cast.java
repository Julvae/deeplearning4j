--- conflicted
+++ resolved
@@ -58,7 +58,6 @@
         addArgs();
     }
 
-<<<<<<< HEAD
 
     @Override
     public void setValueFor(Field target, Object value) {
@@ -77,8 +76,6 @@
         }
     }
 
-=======
->>>>>>> 39049a37
     @Override
     public void initFromTensorFlow(NodeDef nodeDef, SameDiff initWith, Map<String, AttrValue> attributesForNode, GraphDef graph) {
         TFGraphMapper.getInstance().initFunctionFromProperties(nodeDef.getOp(), this, attributesForNode, nodeDef, graph);
