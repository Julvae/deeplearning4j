--- conflicted
+++ resolved
@@ -29,17 +29,12 @@
 namespace helpers {
 
     template <typename T>
-<<<<<<< HEAD
-    int dropOutFunctor(graph::Context<T>& context, NDArray<T>* input, NDArray<T>* output, NDArray<T>* reduceShape, int seed, T probValue) {
-        NativeOps native;
-        nd4j::graph::RandomGenerator nodeRng(seed);
-=======
-    int dropOutFunctor(NDArray<T>* input, NDArray<T>* output, NDArray<T>* reduceShape, int seed, T probValue) {
+    int dropOutFunctor(graph::Context<T>& context,NDArray<T>* input, NDArray<T>* output, NDArray<T>* reduceShape, int seed, T probValue) {
         //NativeOps native;
 //        nd4j::graph::RandomGenerator nodeRng(0, seed); // this variant generates time-related random sequence
-        nd4j::graph::RandomGenerator nodeRng(3019L, seed);
->>>>>>> 9949779b
+        nd4j::graph::RandomGenerator& nodeRng = const_cast<nd4j::graph::RandomGenerator&>(context.getRng());
 
+        nodeRng.setSeed(seed);
         //native.reSeedBuffer(nullptr, (long)seed, rng);
         //if (newRng )
 //        if (rng == nullptr)
@@ -55,19 +50,6 @@
                 T val = nodeRng.relativeT(e, T(0.f), T(1.f));
 //                nd4j_printf("Random value is %f.\n", val);
 
-<<<<<<< HEAD
-        if (reduceShape == nullptr){
-//            input->template applyRandom<randomOps::DropOutInverted<T>>(rng, nullptr, output, &probValue);
-//            auto singleFunctor = LAMBDA_T(_x) {
-//                
-//            }
-#pragma omp parallel for if (input->lengthOf() > Environment::getInstance()->elementwiseThreshold()) schedule(static)
-            for (Nd4jLong e = 0; e < input->lengthOf(); ++e) {
-                T val = nodeRng.relativeT(e, T(0.f), T(1.f));
-//                nd4j_printf("Random value is %f.\n", val);
-
-=======
->>>>>>> 9949779b
                 if (val < probValue)
                     (*output)(e) = (*input)(e)/probValue;
 ///                else
@@ -116,7 +98,6 @@
 
         return ND4J_STATUS_OK;
     }
-<<<<<<< HEAD
     template int dropOutFunctor(graph::Context<float>& context, NDArray<float>* input, NDArray<float>* output, NDArray<float>* reduceShape, int seed, float probValue);
     template int dropOutFunctor(graph::Context<float16>& context, NDArray<float16>* input, NDArray<float16>* output, NDArray<float16>* reduceShape, int seed, float16 probValue);
     template int dropOutFunctor(graph::Context<double>& context, NDArray<double>* input, NDArray<double>* output, NDArray<double>* reduceShape, int seed, double probValue);
@@ -125,33 +106,16 @@
     int dropOutFunctorBP(graph::Context<T>& context, NDArray<T>* input, NDArray<T>* gradOut, NDArray<T>* output, NDArray<T>* reduceShape, int seed, T probValue) {
         NativeOps native;
 
-        int res = dropOutFunctor(rng, input, output, reduceShape, seed, probValue);
-
-        if (ND4J_STATUS_OK == res)
-        for (Nd4jLong e = 0; e < output->lengthOf(); e++) {
-            if ((*output)(e) == T(0.f)) (*output)(e) = (*gradOut)(e) / probValue;
-            else (*output)(e) = T(0.f);
-=======
-    template int dropOutFunctor(NDArray<float>* input, NDArray<float>* output, NDArray<float>* reduceShape, int seed, float probValue);
-    template int dropOutFunctor(NDArray<float16>* input, NDArray<float16>* output, NDArray<float16>* reduceShape, int seed, float16 probValue);
-    template int dropOutFunctor(NDArray<double>* input, NDArray<double>* output, NDArray<double>* reduceShape, int seed, double probValue);
-
-    template <typename T>
-    int dropOutFunctorBP(NDArray<T>* input, NDArray<T>* gradOut, NDArray<T>* output, NDArray<T>* reduceShape, int seed, T probValue) {
-        NativeOps native;
-
-        int res = dropOutFunctor(input, output, reduceShape, seed, probValue);
+        int res = dropOutFunctor(context, input, output, reduceShape, seed, probValue);
 
         if (ND4J_STATUS_OK == res)
         for (Nd4jLong e = 0; e < output->lengthOf(); e++) {
             if ((*output)(e) != T(0.f)) (*output)(e) = (*gradOut)(e) / probValue;
 //            else (*output)(e) = T(0.f);
->>>>>>> 9949779b
         }
 
         return res;
     }
-<<<<<<< HEAD
     template int dropOutFunctorBP(graph::Context<float>& context, NDArray<float>* input, NDArray<float>* gradOut, NDArray<float>* output, NDArray<float>* reduceShape, int seed, float probValue);
     template int dropOutFunctorBP(graph::Context<float16>& context, NDArray<float16>* input, NDArray<float16>* gradOut, NDArray<float16>* output, NDArray<float16>* reduceShape, int seed, float16 probValue);
     template int dropOutFunctorBP(graph::Context<double>& context, NDArray<double>* input, NDArray<double>* gradOut, NDArray<double>* output, NDArray<double>* reduceShape, int seed, double probValue);
@@ -161,7 +125,7 @@
                             NDArray<T>* reduceShape, int seed, T probValue, T alpha, T alpha1, T beta) {
 
         NativeOps native;
-
+        auto rng = context.getRNG();
         native.reSeedBuffer(nullptr, (long)seed, rng);
         if (rng == nullptr)
             return ND4J_STATUS_BAD_RNG;
@@ -172,30 +136,7 @@
     template <typename T>
     int alphaDropOutFunctorBP(graph::Context<T>& context, NDArray<T>* input, NDArray<T>* gradOut, NDArray<T>* output,
                               NDArray<T>* reduceShape, int seed, T probValue, T alpha, T alpha1, T beta) {
-        int res = alphaDropOutFunctor(rng, input, output, reduceShape, seed, probValue, alpha, alpha1, beta);
-=======
-    template int dropOutFunctorBP(NDArray<float>* input, NDArray<float>* gradOut, NDArray<float>* output, NDArray<float>* reduceShape, int seed, float probValue);
-    template int dropOutFunctorBP(NDArray<float16>* input, NDArray<float16>* gradOut, NDArray<float16>* output, NDArray<float16>* reduceShape, int seed, float16 probValue);
-    template int dropOutFunctorBP(NDArray<double>* input, NDArray<double>* gradOut, NDArray<double>* output, NDArray<double>* reduceShape, int seed, double probValue);
-
-    template <typename T>
-    int alphaDropOutFunctor(NDArray<T>* input, NDArray<T>* output,
-                            NDArray<T>* reduceShape, int seed, T probValue, T alpha, T alpha1, T beta) {
-
-      //  NativeOps native;
-
-//        native.reSeedBuffer(nullptr, (long)seed, rng);
-  //      if (rng == nullptr)
-    //        return ND4J_STATUS_BAD_RNG;
-        T probValueArr[] = {probValue, alpha, alpha1, beta};
-        //input->template applyRandom<randomOps::AlphaDropOut<T>>(rng, nullptr, output, probValueArr);
-        return ND4J_STATUS_OK;
-    }
-    template <typename T>
-    int alphaDropOutFunctorBP(NDArray<T>* input, NDArray<T>* gradOut, NDArray<T>* output,
-                              NDArray<T>* reduceShape, int seed, T probValue, T alpha, T alpha1, T beta) {
-        int res = alphaDropOutFunctor(input, output, reduceShape, seed, probValue, alpha, alpha1, beta);
->>>>>>> 9949779b
+        int res = alphaDropOutFunctor(context, input, output, reduceShape, seed, probValue, alpha, alpha1, beta);
         if (res == ND4J_STATUS_OK) {
             output->template applyScalar<simdOps::Multiply<T>>(alpha);
             output->template applyPairwiseTransform<simdOps::Multiply<T>>(gradOut, output, nullptr);
@@ -203,7 +144,6 @@
         return res;
     }
 
-<<<<<<< HEAD
     template int alphaDropOutFunctor(graph::Context<float>& context, NDArray<float>* input,   NDArray<float>* output, NDArray<float>* reduceShape, int seed, float probValue, float alpha, float alpha1, float beta);
     template int alphaDropOutFunctor(graph::Context<float16>& context, NDArray<float16>* input, NDArray<float16>* output, NDArray<float16>* reduceShape, int seed, float16 probValue, float16 alpha, float16 alpha1, float16 beta);
     template int alphaDropOutFunctor(graph::Context<double>& context, NDArray<double>* input,  NDArray<double>* output, NDArray<double>* reduceShape, int seed, double probValue, double alpha, double alpha1, double beta);
@@ -211,15 +151,6 @@
     template int alphaDropOutFunctorBP(graph::Context<float>& context, NDArray<float>* input, NDArray<float>* gradOut, NDArray<float>* output, NDArray<float>* reduceShape, int seed, float probValue, float alpha, float alpha1, float beta);
     template int alphaDropOutFunctorBP(graph::Context<float16>& context, NDArray<float16>* input, NDArray<float16>* gradOut, NDArray<float16>* output, NDArray<float16>* reduceShape, int seed, float16 probValue, float16 alpha, float16 alpha1, float16 beta);
     template int alphaDropOutFunctorBP(graph::Context<double>& context, NDArray<double>* input, NDArray<double>* gradOut, NDArray<double>* output, NDArray<double>* reduceShape, int seed, double probValue, double alpha, double alpha1, double beta);
-=======
-    template int alphaDropOutFunctor(NDArray<float>* input,   NDArray<float>* output, NDArray<float>* reduceShape, int seed, float probValue, float alpha, float alpha1, float beta);
-    template int alphaDropOutFunctor(NDArray<float16>* input, NDArray<float16>* output, NDArray<float16>* reduceShape, int seed, float16 probValue, float16 alpha, float16 alpha1, float16 beta);
-    template int alphaDropOutFunctor(NDArray<double>* input,  NDArray<double>* output, NDArray<double>* reduceShape, int seed, double probValue, double alpha, double alpha1, double beta);
-
-    template int alphaDropOutFunctorBP(NDArray<float>* input, NDArray<float>* gradOut, NDArray<float>* output, NDArray<float>* reduceShape, int seed, float probValue, float alpha, float alpha1, float beta);
-    template int alphaDropOutFunctorBP(NDArray<float16>* input, NDArray<float16>* gradOut, NDArray<float16>* output, NDArray<float16>* reduceShape, int seed, float16 probValue, float16 alpha, float16 alpha1, float16 beta);
-    template int alphaDropOutFunctorBP(NDArray<double>* input, NDArray<double>* gradOut, NDArray<double>* output, NDArray<double>* reduceShape, int seed, double probValue, double alpha, double alpha1, double beta);
->>>>>>> 9949779b
 
 }
 }
