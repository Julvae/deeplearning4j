/*-
 *
 *  * Copyright 2015 Skymind,Inc.
 *  *
 *  *    Licensed under the Apache License, Version 2.0 (the "License");
 *  *    you may not use this file except in compliance with the License.
 *  *    You may obtain a copy of the License at
 *  *
 *  *        http://www.apache.org/licenses/LICENSE-2.0
 *  *
 *  *    Unless required by applicable law or agreed to in writing, software
 *  *    distributed under the License is distributed on an "AS IS" BASIS,
 *  *    WITHOUT WARRANTIES OR CONDITIONS OF ANY KIND, either express or implied.
 *  *    See the License for the specific language governing permissions and
 *  *    limitations under the License.
 *
 *
 */

package org.nd4j.linalg.api.ndarray;


import com.google.common.primitives.Ints;
import net.ericaro.neoitertools.Generator;
import org.apache.commons.math3.util.FastMath;
import org.apache.commons.math3.util.Pair;
import org.nd4j.linalg.api.blas.BlasBufferUtil;
import org.nd4j.linalg.api.buffer.DataBuffer;
import org.nd4j.linalg.api.complex.IComplexNDArray;
import org.nd4j.linalg.api.complex.IComplexNumber;
import org.nd4j.linalg.api.instrumentation.Instrumentation;
import org.nd4j.linalg.api.iter.FirstAxisIterator;
import org.nd4j.linalg.api.memory.MemoryWorkspace;
import org.nd4j.linalg.api.ops.executioner.OpExecutioner;
import org.nd4j.linalg.api.ops.impl.accum.*;
import org.nd4j.linalg.api.ops.impl.accum.Max;
import org.nd4j.linalg.api.ops.impl.accum.Min;
import org.nd4j.linalg.api.ops.impl.accum.distances.EuclideanDistance;
import org.nd4j.linalg.api.ops.impl.accum.distances.ManhattanDistance;
import org.nd4j.linalg.api.ops.impl.broadcast.*;
import org.nd4j.linalg.api.ops.impl.scalar.*;
import org.nd4j.linalg.api.ops.impl.scalar.comparison.*;
import org.nd4j.linalg.api.ops.impl.transforms.Negative;
import org.nd4j.linalg.api.ops.impl.transforms.arithmetic.*;
import org.nd4j.linalg.api.ops.impl.transforms.comparison.*;
import org.nd4j.linalg.api.shape.Shape;
import org.nd4j.linalg.exception.ND4JIllegalStateException;
import org.nd4j.linalg.factory.Nd4j;
import org.nd4j.linalg.indexing.*;
import org.nd4j.linalg.indexing.conditions.Condition;
import org.nd4j.linalg.indexing.conditions.Conditions;
import org.nd4j.linalg.profiler.OpProfiler;
import org.nd4j.linalg.string.NDArrayStrings;
import org.nd4j.linalg.util.ArrayUtil;
import org.nd4j.linalg.util.LinAlgExceptions;
import org.nd4j.linalg.util.NDArrayMath;
import org.slf4j.Logger;
import org.slf4j.LoggerFactory;

import java.io.IOException;
import java.io.ObjectInputStream;
import java.io.ObjectOutputStream;
import java.nio.IntBuffer;
import java.util.*;

import static org.nd4j.linalg.factory.Nd4j.*;


/**
 * NDArray: (think numpy)
 * <p/>
 * A few things of note.
 * <p/>
 * An NDArray can have any number of dimensions.
 * <p/>
 * An NDArray is accessed via strides.
 * <p/>
 * Strides are how to index over
 * a contiguous block of data.
 * <p/>
 * This block of data has 2 orders(as of right now):
 * fortran and c
 *
 * @author Adam Gibson
 */
public abstract class BaseNDArray implements INDArray, Iterable {


    protected static final Logger log = LoggerFactory.getLogger(BaseNDArray.class);
    /**
     *
     */
    private static final long serialVersionUID = 3285982317165542614L;

    protected transient volatile DataBuffer shapeInformation;
    protected transient volatile DataBuffer data;
    protected int rows, columns;
    protected long length = -1;
    protected int rank;
    protected boolean cleanedUp = false;
    protected int numLeadingOnes = -1;
    protected int numTrailingOnes = -1;
    protected Boolean isMatrix = null;
    protected Boolean isScalar = null;
    protected boolean isWrapAround = false;
    protected int linearStride = -1;
    protected boolean attemptedToFindElementWiseStride = false;
    protected transient DataBuffer shape;
    protected transient DataBuffer stride;
    protected transient boolean compressed = false;

    // this field holds jvm copy of shapeInfo
    protected int[] javaShapeInformation;


    //Precalculate these arrays (like [3,2,1,0], [2,1,0], [1,0], [0] etc) for use in TAD, to avoid creating same int[]s over and over
    private static final int[][] tadFinalPermuteDimensions;
    static {
        tadFinalPermuteDimensions = new int[32][0];
        tadFinalPermuteDimensions[1] = new int[] {1, 0}; //Edge case for 1d tensors: selectively apply to column vectors
        for (int i = 2; i < 32; i++) {
            tadFinalPermuteDimensions[i] = new int[i];
            for (int k = i - 1, j = 0; k >= 0; k--, j++)
                tadFinalPermuteDimensions[i][j] = k;
        }
    }

    public BaseNDArray() {}

    /**
     * Returns true if this array is compressed, and false otherwise
     * @return
     */
    @Override
    public boolean isCompressed() {
        return compressed;
    }

    /**
     * This method marks INDArray instance as compressed
     * PLEASE NOTE: Do not use this method unless you 100% have to
     *
     * @param reallyCompressed
     */
    @Override
    public void markAsCompressed(boolean reallyCompressed) {
        this.compressed = reallyCompressed;
    }

    /**
     *
     * @param buffer
     */
    public BaseNDArray(DataBuffer buffer) {
        this.data = buffer;
        if (buffer.length() >= Integer.MAX_VALUE)
            throw new IllegalArgumentException("Length of buffer can not be >= Integer.MAX_VALUE");
        int[] shape = {1, (int) buffer.length()};
        int[] stride = Nd4j.getStrides(shape);
        setShapeInformation(Nd4j.getShapeInfoProvider().createShapeInformation(shape, stride, 0, 1, Nd4j.order()));
        init(shape, stride);
    }

    /**
     *
     * @param buffer
     * @param shape
     * @param stride
     * @param offset
     * @param ordering
     */
    public BaseNDArray(DataBuffer buffer, int[] shape, int[] stride, int offset, char ordering) {
        this.data = offset > 0 ? Nd4j.createBuffer(buffer, offset, ArrayUtil.prodLong(shape)) : buffer;
        setShapeInformation(Nd4j.getShapeInfoProvider().createShapeInformation(shape, stride, offset,
                Shape.elementWiseStride(shape, stride, ordering == 'f'), ordering));
        init(shape, stride);
        // Shape.setElementWiseStride(this.shapeInfo(),Shape.elementWiseStride(shape, stride, ordering == 'f'));

    }

    /**
     * Initialize the ndarray as a matrix
     * with the given data (indices preserved)
     * @param data
     */
    public BaseNDArray(double[][] data) {
        this(data, Nd4j.order());
    }

    /**
     *
     * @param data
     * @param ordering
     */
    public BaseNDArray(double[][] data, char ordering) {
        this(Nd4j.createBuffer(ordering == 'c' ? ArrayUtil.flatten(data) : ArrayUtil.flattenF(data)),
                new int[] {data.length, data[0].length},
                Nd4j.getStrides(new int[] {data.length, data[0].length}, ordering), 0, ordering);

        for (int r = 0; r < rows; r++) {
            assert (data[r].length == columns);
        }
        /*
        this.data = Nd4j.createBuffer(length);
        
        
        for (int r = 0; r < rows; r++) {
            for (int c = 0; c < columns; c++) {
                putScalar(r, c, data[r][c]);
            }
        }*/
    }


    /**
     * Create with the specified shape and buffer
     *
     * @param shape  the shape
     * @param buffer the buffer
     */
    public BaseNDArray(int[] shape, DataBuffer buffer) {
        this.data = buffer;
        init(shape, Nd4j.getStrides(shape));
    }

    /**
     * Create this ndarray with the given data and shape and 0 offset
     *
     * @param data  the data to use
     * @param shape the shape of the ndarray
     */
    public BaseNDArray(float[] data, int[] shape, char ordering) {
        this(data, shape, 0, ordering);
    }

    /**
     * @param data     the data to use
     * @param shape    the shape of the ndarray
     * @param offset   the desired offset
     * @param ordering the ordering of the ndarray
     */
    public BaseNDArray(float[] data, int[] shape, int offset, char ordering) {
        this(data, shape, Nd4j.getStrides(shape, ordering), offset);

    }


    /**
     * Construct an ndarray of the specified shape
     * with an empty data array
     *
     * @param shape    the shape of the ndarray
     * @param stride   the stride of the ndarray
     * @param offset   the desired offset
     * @param ordering the ordering of the ndarray
     */
    public BaseNDArray(int[] shape, int[] stride, int offset, char ordering) {
        this(Nd4j.createBuffer(ArrayUtil.prodLong(shape)), shape, stride, offset, ordering);
    }

    /**
     * Construct an ndarray of the specified shape.
     *
     * @param shape    the shape of the ndarray
     * @param stride   the stride of the ndarray
     * @param offset   the desired offset
     * @param ordering the ordering of the ndarray
     * @param initialize Whether to initialize the INDArray. If true: initialize. If false: don't.
     */
    public BaseNDArray(int[] shape, int[] stride, int offset, char ordering, boolean initialize) {
        this(Nd4j.createBuffer(ArrayUtil.prodLong(shape), initialize), shape, stride, offset, ordering);
    }


    /**
     * Create the ndarray with
     * the specified shape and stride and an offset of 0
     *
     * @param shape    the shape of the ndarray
     * @param stride   the stride of the ndarray
     * @param ordering the ordering of the ndarray
     */
    public BaseNDArray(int[] shape, int[] stride, char ordering) {
        this(shape, stride, 0, ordering);
    }


    /**
     *
     * @param shape
     * @param offset
     * @param ordering
     */
    public BaseNDArray(int[] shape, int offset, char ordering) {
        this(shape, Nd4j.getStrides(shape, ordering), offset, ordering);
    }


    /**
     * Create an ndarray
     * with the given shape
     * @param shape
     */
    public BaseNDArray(int[] shape) {
        this(shape, 0, Nd4j.order());
    }


    /**
     * Creates a new <i>n</i> times <i>m</i> <tt>DoubleMatrix</tt>.
     *
     * @param newRows    the number of rows (<i>n</i>) of the new matrix.
     * @param newColumns the number of columns (<i>m</i>) of the new matrix.
     */
    public BaseNDArray(int newRows, int newColumns, char ordering) {
        this.data = Nd4j.createBuffer((long) newRows * newColumns);
        int[] shape = new int[] {newRows, newColumns};
        int[] stride = Nd4j.getStrides(shape, ordering);
        setShapeInformation(Nd4j.getShapeInfoProvider().createShapeInformation(shape, stride, 0,
                Shape.elementWiseStride(shape, stride, ordering == 'f'), ordering));
        init(shape, stride);
        //    Shape.setElementWiseStride(this.shapeInfo(),Shape.elementWiseStride(shape, stride, ordering == 'f'));

    }


    /**
     * Create an ndarray from the specified slices.
     * This will go through and merge all of the
     * data from each slice in to one ndarray
     * which will then take the specified shape
     *
     * @param slices the slices to merge
     * @param shape  the shape of the ndarray
     */
    public BaseNDArray(List<INDArray> slices, int[] shape, char ordering) {
        this(slices, shape, Nd4j.getStrides(shape, ordering), ordering);
    }


    /**
     * Create an ndarray from the specified slices.
     * This will go through and merge all of the
     * data from each slice in to one ndarray
     * which will then take the specified shape
     *
     * @param slices the slices to merge
     * @param shape  the shape of the ndarray
     */
    public BaseNDArray(List<INDArray> slices, int[] shape, int[] stride, char ordering) {
        DataBuffer ret = slices.get(0).data().dataType() == (DataBuffer.Type.FLOAT)
                ? Nd4j.createBuffer(new float[ArrayUtil.prod(shape)])
                : Nd4j.createBuffer(new double[ArrayUtil.prod(shape)]);
        this.data = ret;
        setShapeInformation(Nd4j.getShapeInfoProvider().createShapeInformation(shape, stride, 0,
                Shape.elementWiseStride(shape, stride, ordering == 'f'), ordering));
        init(shape, stride);
        //    Shape.setElementWiseStride(this.shapeInfo(),Shape.elementWiseStride(shape, stride, ordering == 'f'));

        if (slices.get(0).isScalar()) {
            for (int i = 0; i < length(); i++) {
                putScalar(i, slices.get(i).getDouble(0));
            }
        } else {
            for (int i = 0; i < slices(); i++) {
                putSlice(i, slices.get(i));
            }
        }

    }

    /**
     *
     * @param data
     * @param shape
     * @param stride
     * @param ordering
     */
    public BaseNDArray(float[] data, int[] shape, int[] stride, char ordering) {
        this(data, shape, stride, 0, ordering);
    }

    /**
     *
     * @param data
     * @param shape
     * @param stride
     * @param offset
     * @param ordering
     */
    public BaseNDArray(float[] data, int[] shape, int[] stride, int offset, char ordering) {
        setShapeInformation(Nd4j.getShapeInfoProvider().createShapeInformation(shape, stride, offset,
                Shape.elementWiseStride(shape, stride, ordering == 'f'), ordering));
        if (data != null && data.length > 0) {
            this.data = Nd4j.createBuffer(data, offset);
            if (offset >= data.length)
                throw new IllegalArgumentException("invalid offset: must be < data.length");
        }

        init(shape, stride);
        // Shape.setElementWiseStride(this.shapeInfo(),Shape.elementWiseStride(shape,stride,ordering == 'f'));

    }

    /**
     *
     * @param data
     * @param shape
     * @param stride
     * @param offset
     */
    public BaseNDArray(DataBuffer data, int[] shape, int[] stride, int offset) {
        this.data = Nd4j.createBuffer(data, offset, ArrayUtil.prodLong(shape));
        setShapeInformation(Nd4j.getShapeInfoProvider().createShapeInformation(shape, stride, offset,
                Shape.elementWiseStride(shape, stride, Nd4j.order() == 'f'), Nd4j.order()));
        init(shape, stride);
        //  Shape.setElementWiseStride(this.shapeInfo(),Shape.elementWiseStride(shape, stride, Nd4j.order() == 'f'));


    }

    /**
     *
     * @param data
     * @param shape
     * @param strides
     */
    public BaseNDArray(int[] data, int[] shape, int[] strides) {
        this(Nd4j.createBuffer(data), shape, strides);
    }

    /**
     *
     * @param data
     * @param shape
     */
    public BaseNDArray(DataBuffer data, int[] shape) {
        this(data, shape, Nd4j.getStrides(shape, Nd4j.order()), 0, Nd4j.order());
    }


    /**
     *
     * @param buffer
     * @param shape
     * @param offset
     */
    public BaseNDArray(DataBuffer buffer, int[] shape, int offset) {
        this(Nd4j.createBuffer(buffer, offset, ArrayUtil.prodLong(shape)), shape, Nd4j.getStrides(shape), offset,
                Nd4j.order());
    }

    /**
     *
     * @param buffer
     * @param shape
     * @param ordering
     */
    public BaseNDArray(DataBuffer buffer, int[] shape, char ordering) {
        this(buffer, shape, Nd4j.getStrides(shape, ordering), 0, ordering);
    }

    /**
     *
     * @param data
     * @param shape
     * @param ordering
     */
    public BaseNDArray(double[] data, int[] shape, char ordering) {
        this(Nd4j.createBuffer(data), shape, ordering);
    }

    /**
     *
     * @param data
     * @param shape
     * @param stride
     * @param offset
     * @param ordering
     */
    public BaseNDArray(double[] data, int[] shape, int[] stride, int offset, char ordering) {
        this(Nd4j.createBuffer(data, offset), shape, stride, offset, ordering);
    }

    /**
     *
     * @param data
     * @param order
     */
    public BaseNDArray(float[] data, char order) {
        this(Nd4j.createBuffer(data), order);
    }

    /**
     *
     * @param floatBuffer
     * @param order
     */
    public BaseNDArray(DataBuffer floatBuffer, char order) {
        this(floatBuffer, new int[] {(int) floatBuffer.length()},
                Nd4j.getStrides(new int[] {(int) floatBuffer.length()}, order), 0, order);
        if (floatBuffer.length() >= Integer.MAX_VALUE)
            throw new IllegalArgumentException("Length of buffer can not be >= Integer.MAX_VALUE");
    }

    /**
     *
     * @param buffer
     * @param shape
     * @param strides
     */
    public BaseNDArray(DataBuffer buffer, int[] shape, int[] strides) {
        this(buffer, shape, strides, 0, Nd4j.order());
    }


    /**
     * Create this ndarray with the given data and shape and 0 offset
     *
     * @param data  the data to use
     * @param shape the shape of the ndarray
     */
    public BaseNDArray(float[] data, int[] shape) {
        this(data, shape, 0);
    }


    /**
     *
     * @param data
     * @param shape
     * @param offset
     */
    public BaseNDArray(float[] data, int[] shape, int offset) {
        this(data, shape, offset, Nd4j.order());

    }

    /**
     * Construct an ndarray of the specified shape
     * with an empty data array
     *
     * @param shape  the shape of the ndarray
     * @param stride the stride of the ndarray
     * @param offset the desired offset
     */
    public BaseNDArray(int[] shape, int[] stride, int offset) {
        this(new float[ArrayUtil.prod(shape)], shape, stride, offset, Nd4j.order());
    }

    /**
     * Create the ndarray with
     * the specified shape and stride and an offset of 0
     *
     * @param shape  the shape of the ndarray
     * @param stride the stride of the ndarray
     */
    public BaseNDArray(int[] shape, int[] stride) {
        this(shape, stride, 0);
    }

    /**
     *
     * @param shape
     * @param offset
     */
    public BaseNDArray(int[] shape, int offset) {
        this(shape, Nd4j.getStrides(shape), offset);
    }

    /**
     *
     * @param shape
     * @param ordering
     */
    public BaseNDArray(int[] shape, char ordering) {
        this(shape, 0, ordering);
    }


    /**
     * Creates a new <i>n</i> times <i>m</i> <tt>DoubleMatrix</tt>.
     *
     * @param newRows    the number of rows (<i>n</i>) of the new matrix.
     * @param newColumns the number of columns (<i>m</i>) of the new matrix.
     */
    public BaseNDArray(int newRows, int newColumns) {
        this(newRows, newColumns, Nd4j.order());
    }


    /**
     * Create an ndarray from the specified slices.
     * This will go through and merge all of the
     * data from each slice in to one ndarray
     * which will then take the specified shape
     *
     * @param slices the slices to merge
     * @param shape  the shape of the ndarray
     */
    public BaseNDArray(List<INDArray> slices, int[] shape) {
        this(slices, shape, Nd4j.order());
    }

    /**
     * Create an ndarray from the specified slices.
     * This will go through and merge all of the
     * data from each slice in to one ndarray
     * which will then take the specified shape
     *
     * @param slices the slices to merge
     * @param shape  the shape of the ndarray
     */
    public BaseNDArray(List<INDArray> slices, int[] shape, int[] stride) {
        this(slices, shape, stride, Nd4j.order());

    }

    /**
     *
     * @param data
     * @param shape
     * @param stride
     */
    public BaseNDArray(float[] data, int[] shape, int[] stride) {
        this(data, shape, stride, Nd4j.order());
    }


    /**
     *
     * @param data
     * @param shape
     * @param stride
     * @param offset
     */
    public BaseNDArray(float[] data, int[] shape, int[] stride, int offset) {
        this(data, shape, stride, offset, Nd4j.order());
    }

    /**
     *
     * @param data
     */
    public BaseNDArray(float[] data) {
        this(Nd4j.createBuffer(data));
    }


    /**
     * Initialize the ndarray
     * with the given data
     * @param data
     */
    public BaseNDArray(float[][] data) {
        this(data, Nd4j.order());
    }

    /**
     *
     * @param data
     * @param ordering
     */
    public BaseNDArray(float[][] data, char ordering) {
        this(Nd4j.createBuffer(ordering == 'c' ? ArrayUtil.flatten(data) : ArrayUtil.flattenF(data)),
                new int[] {data.length, data[0].length},
                Nd4j.getStrides(new int[] {data.length, data[0].length}, ordering), 0, ordering);

        for (int r = 0; r < rows; r++) {
            assert (data[r].length == columns);
        }
        /*
        this.data = Nd4j.createBuffer(length);
        
        for (int r = 0; r < rows; r++) {
            for (int c = 0; c < columns; c++) {
                putScalar(r, c, data[r][c]);
            }
        }
        */
    }



    /**
     * Constructor for stride and offset
     *
     * @param buffer
     * @param shape
     * @param offset
     * @param ordering
     */
    public BaseNDArray(DataBuffer buffer, int[] shape, int offset, char ordering) {
        this(buffer, shape, Nd4j.getStrides(shape, ordering), offset, ordering);
    }

    public BaseNDArray(double[] data, int[] shape, int[] stride, int offset) {
        this(Nd4j.createBuffer(data), shape, stride, offset);
    }


    @Override
    public void setWrapAround(boolean wrapAround) {
        this.isWrapAround = wrapAround;
    }

    @Override
    public boolean isWrapAround() {
        return isWrapAround;
    }

    /**
     * Returns whether the ndarray is valid or not
     * @return true if the ndarray is valid
     * false otherwise
     */
    public boolean isValid() {
        try {
            linearIndex(length() - 1);
        } catch (Exception e) {
            return false;
        }
        return true;
    }

    @Override
    public INDArray linearViewColumnOrder() {
        return this;
    }

    protected INDArray create(DataBuffer data, int[] shape, int offset) {
        if (this instanceof IComplexNDArray)
            return Nd4j.createComplex(data, shape, offset);
        else
            return Nd4j.create(data, shape, offset);
    }



    /**
     * Returns a linear view reference of shape
     * 1,length(ndarray)
     *
     * @return the linear view of this ndarray
     */
    @Override
    public INDArray linearView() {
        return this;
    }

    @Override
    public void resetLinearView() {

    }



    @Override
    public int elementWiseStride() {
        /*
        if(Shape.elementWiseStride(shapeInfo()) < 0 && !attemptedToFindElementWiseStride) {
            INDArray reshapeAttempt = Shape.newShapeNoCopy(this,new int[]{1,length()}, ordering() == 'f');
            if(reshapeAttempt != null && reshapeAttempt.elementWiseStride() > 0) {
               Shape.setElementWiseStride(shapeInfo(), reshapeAttempt.stride(-1));
               this.shapeInformation = Nd4j.getShapeInfoProvider().createShapeInformation(shape(), stride(), offset(),reshapeAttempt.stride(-1), ordering());
            }
            attemptedToFindElementWiseStride = true;
        
        }
        */
        return Shape.elementWiseStride(shapeInfoDataBuffer());
    }

    @Override
    public int elementStride() {
        return 1;
    }

    @Override
    public int majorStride() {
        setLinearStride();
        return stride(-1);
    }

    @Override
    @Deprecated
    public int secondaryStride() {
        return majorStride();
    }

    @Override
    public int tensorssAlongDimension(int... dimension) {
        if (dimension == null || dimension.length == 0)
            throw new IllegalArgumentException("Invalid input: dimensions not specified (null or length 0)");
        if (dimension.length >= rank())
            return 1;
        for (int i = 0; i < dimension.length; i++)
            if (dimension[i] < 0)
                dimension[i] += rank();
        int[] tensorShape = ArrayUtil.keep(shape(), dimension);
        long len = ArrayUtil.prodLong(tensorShape);
        if (len == 0)
            throw new IllegalStateException("Illegal length found after removing index");
        if (length / len >= Integer.MAX_VALUE)
            throw new IllegalArgumentException("Tensors along dimension can not be >= Integer.MAX_VALUE");
        return (int) (length / len);
    }

    @Override
    public INDArray tensorAlongDimension(int index, int... dimension) {
        if (dimension == null || dimension.length == 0)
            throw new IllegalArgumentException("Invalid input: dimensions not specified (null or length 0)");

        if (dimension.length >= rank())
            return this;
        for (int i = 0; i < dimension.length; i++)
            if (dimension[i] < 0)
                dimension[i] += rank();

        //dedup
        dimension = Ints.toArray(new ArrayList<>(new TreeSet<>(Ints.asList(dimension))));

        if (dimension.length > 1) {
            Arrays.sort(dimension);
        }

        int tads = tensorssAlongDimension(dimension);
        if (index >= tads)
            throw new IllegalArgumentException("Illegal index " + index + " out of tads " + tads);


        if (dimension.length == 1) {
            if (dimension[0] == 0 && isColumnVector()) {
                return this.transpose();
            } else if (dimension[0] == 1 && isRowVector()) {
                return this;
            }
        }

        Pair<DataBuffer, DataBuffer> tadInfo =
                Nd4j.getExecutioner().getTADManager().getTADOnlyShapeInfo(this, dimension);
        DataBuffer shapeInfo = tadInfo.getFirst();
        int[] shape = Shape.shape(shapeInfo);
        int[] stride = Shape.stride(shapeInfo).asInt();
        int offset = offset() + tadInfo.getSecond().getInt(index);
        INDArray toTad = Nd4j.create(data(), shape, stride, offset);
        BaseNDArray baseNDArray = (BaseNDArray) toTad;

        //preserve immutability
        char newOrder = Shape.getOrder(shape, stride, 1);

        int ews = baseNDArray.shapeInfoDataBuffer().getInt(baseNDArray.shapeInfoDataBuffer().length() - 2);

        //TAD always calls permute. Permute EWS is always -1. This is not true for row vector shapes though.
        if (!Shape.isRowVectorShape(baseNDArray.shapeInfoDataBuffer()))
            ews = -1;

        // we create new shapeInfo with possibly new ews & order
        /**
         * NOTE HERE THAT ZERO IS PRESET FOR THE OFFSET AND SHOULD STAY LIKE THAT.
         * Zero is preset for caching purposes.
         * We don't actually use the offset defined in the
         * shape info data buffer.
         * We calculate and cache the offsets separately.
         *
         */
        baseNDArray.setShapeInformation(
                Nd4j.getShapeInfoProvider().createShapeInformation(shape, stride, 0, ews, newOrder));

        return toTad;
    }

    /**
     * Get the vector along a particular dimension
     *
     * @param index     the index of the vector to getScalar
     * @param dimension the dimension to getScalar the vector from
     * @return the vector along a particular dimension
     */
    @Override
    public INDArray javaTensorAlongDimension(int index, int... dimension) {
        return doTad(index, dimension);
    }

    private void setShapeInformation(Pair<DataBuffer, int[]> shapeInfo) {
        this.shapeInformation = shapeInfo.getFirst();
        this.javaShapeInformation = shapeInfo.getSecond();
    }


    private INDArray doTad(int index, int... dimension) {
        if (dimension == null || dimension.length == 0)
            throw new IllegalArgumentException("Invalid input: dimensions not specified (null or length 0)");

        if (dimension.length >= rank())
            return this;
        for (int i = 0; i < dimension.length; i++)
            if (dimension[i] < 0)
                dimension[i] += rank();

        if (dimension.length > 1)
            Arrays.sort(dimension);

        int tads = tensorssAlongDimension(dimension);
        if (index >= tads)
            throw new IllegalArgumentException("Illegal index " + index + " out of tads " + tads);


        if (dimension.length == 1) {
            if (dimension[0] == 0 && isColumnVector()) {
                return this.transpose();
            } else if (dimension[0] == 1 && isRowVector()) {
                return this;
            }
        }


        int[] tensorShape = ArrayUtil.keep(shape(), dimension);
        int[] reverseDimensions = ArrayUtil.reverseCopy(dimension);
        int[] remove = ArrayUtil.removeIndex(ArrayUtil.range(0, rank()), dimension);
        int[] newPermuteDims = Ints.concat(remove, reverseDimensions);
        int[] finalPermuteDims = tadFinalPermuteDimensions[dimension.length];

        INDArray permuted = permute(newPermuteDims);
        int sliceIdx = NDArrayMath.sliceOffsetForTensor(index, permuted, tensorShape);

        INDArray ret2 = permuted.slice(sliceIdx);
        if (dimension.length == tensorShape.length && ArrayUtil.prod(tensorShape) == ret2.length()) {
            if (dimension.length == 1 && ret2.isRowVector())
                return ret2;
            if (finalPermuteDims.length != ret2.rank()) {
                finalPermuteDims = new int[ret2.rank()];
                int count = 0;
                for (int i = finalPermuteDims.length - 1; i >= 0; i--)
                    finalPermuteDims[count++] = i;
            }
            return ret2.permutei(finalPermuteDims);
        }


        int length = ArrayUtil.prod(tensorShape);
        int tensorLength = ArrayUtil.prod(tensorShape);
        int offset = index * tensorLength / NDArrayMath.lengthPerSlice(ret2);

        if (sliceIdx == 0 && length == NDArrayMath.lengthPerSlice(ret2)) {
            ret2 = ret2.slice(offset);
            if (dimension.length == 1 && ret2.isRowVector())
                return ret2;
            return ret2.permutei(finalPermuteDims);
        }

        else if (length == NDArrayMath.lengthPerSlice(ret2)) {
            offset -= ret2.slices() * (offset / ret2.slices());
            ret2 = ret2.slice(offset);
            if (dimension.length == 1 && ret2.isRowVector())
                return ret2;
            return ret2.permutei(finalPermuteDims);
        }

        while (ret2.length() > length) {
            sliceIdx = NDArrayMath.sliceOffsetForTensor(index, ret2, tensorShape);
            sliceIdx -= ret2.slices() * (sliceIdx / ret2.slices());
            ret2 = ret2.slice(sliceIdx);
        }

        if (dimension.length == 1 && ret2.isRowVector())
            return ret2;
        return ret2.permutei(finalPermuteDims);
    }



    /**
     * Returns the number of possible vectors for a given dimension
     *
     * @param dimension the dimension to calculate the number of vectors for
     * @return the number of possible vectors along a dimension
     */
    @Override
    public int vectorsAlongDimension(int dimension) {
        if (dimension == 0 && isVector() || isRowVector())
            return 1;
        if (size(dimension) == 1 && !isVector()) {
            for (int i = dimension; i < rank(); i++) {
                if (size(i) != 1)
                    return vectorsAlongDimension(i);
            }

            return length();

        } else if (size(0) == 1 && !isVector()) {
            int realDimension = rank() - getLeadingOnes();
            if (length / size(realDimension) >= Integer.MAX_VALUE)
                throw new IllegalArgumentException("Vectors along dimension can not be >= Integer.MAX_VALUE");
            return (int) (length / size(realDimension));
        }

        if (dimension >= Shape.rank(javaShapeInformation)) {
            if (length / size(Shape.rank(javaShapeInformation) - 1) >= Integer.MAX_VALUE)
                throw new IllegalArgumentException("Vectors along dimension can not be >= Integer.MAX_VALUE");
            return (int) (length / size(Shape.rank(javaShapeInformation) - 1));
        }
        if (length / size(dimension) >= Integer.MAX_VALUE)
            throw new IllegalArgumentException("Vectors along dimension can not be >= Integer.MAX_VALUE");
        return (int) (length / size(dimension));
    }

    /**
     * Get the vector along a particular dimension
     *
     * @param index     the index of the vector to get
     * @param dimension the dimension to get the vector from
     * @return the vector along a particular dimension
     */
    @Override
    public INDArray vectorAlongDimension(int index, int dimension) {
        if (dimension < 0)
            dimension = Shape.rank(javaShapeInformation) + dimension;

        //return the whole thing
        if (dimension == Shape.rank(javaShapeInformation) - 1 && size(dimension) == 1 && rank() > 2
                || rank() > 2 && dimension == 0 && size(dimension) == 1) {
            return this;
        }

        INDArray ret = tensorAlongDimension(index, dimension);
        if (isMatrix() && ret.isVector() && dimension == 1 && !ret.isRowVector())
            return ret.reshape(ArrayUtil.reverseCopy(ret.shape()));
        else if (isMatrix() && ret.isVector() && dimension == 0 && !ret.isColumnVector())
            return ret.reshape(ArrayUtil.reverseCopy(ret.shape()));
        return ret;
    }

    @Override
    public void setOrder(char order) {
        setShapeInformation(Nd4j.getShapeInfoProvider().createShapeInformation(shape(), stride(), 0,
                elementWiseStride(), order));
    }

    @Override
    public void setShape(int... shape) {
        setShapeInformation(Nd4j.getShapeInfoProvider().createShapeInformation(shape, stride(), 0,
                elementWiseStride(), ordering()));
    }

    @Override
    public void setStride(int[] stride) {
        setShapeInformation(Nd4j.getShapeInfoProvider().createShapeInformation(shape(), stride, 0,
                elementWiseStride(), ordering()));
    }



    /**
     * Cumulative sum along a dimension
     *
     * @param dimension the dimension to perform cumulative sum along
     * @return the cumulative sum along the specified dimension
     */
    @Override
    public INDArray cumsumi(int dimension) {

        if (isVector()) {
            double s = 0.0;
            for (int i = 0; i < length; i++) {
                s += getDouble(i);
                putScalar(i, s);
            }
        } else if (dimension == Integer.MAX_VALUE) {
            INDArray flattened = ravel();
            double prevVal = flattened.getDouble(0);
            for (int i = 1; i < flattened.length(); i++) {
                double d = prevVal + flattened.getDouble(i);
                flattened.putScalar(i, d);
                prevVal = d;
            }

            return flattened;
        } else {
            for (int i = 0; i < vectorsAlongDimension(dimension); i++) {
                INDArray vec = vectorAlongDimension(i, dimension);
                vec.cumsumi(0);

            }
        }


        return this;
    }

    @Override
    public Number normmaxNumber() {
        return normmax(Integer.MAX_VALUE).getDouble(0);
    }

    @Override
    public IComplexNumber normmaxComplex() {
        throw new UnsupportedOperationException();
    }

    @Override
    public Number norm2Number() {
        return norm2(Integer.MAX_VALUE).getDouble(0);
    }

    @Override
    public IComplexNumber norm2Complex() {
        throw new UnsupportedOperationException();
    }

    @Override
    public Number norm1Number() {
        return norm1(Integer.MAX_VALUE).getDouble(0);
    }

    @Override
    public IComplexNumber norm1Complex() {
        throw new UnsupportedOperationException();
    }

    @Override
    public Number stdNumber() {
        return std(Integer.MAX_VALUE).getDouble(0);
    }

    @Override
    public IComplexNumber stdComplex() {
        throw new UnsupportedOperationException();
    }

    @Override
    public Number prodNumber() {
        return prod(Integer.MAX_VALUE).getDouble(0);
    }

    @Override
    public IComplexNumber prodComplex() {
        throw new UnsupportedOperationException();
    }

    @Override
    public Number meanNumber() {
        return mean(Integer.MAX_VALUE).getDouble(0);
    }

    @Override
    public Number ameanNumber() {
        return amean(Integer.MAX_VALUE).getDouble(0);
    }

    @Override
    public IComplexNumber meanComplex() {
        throw new UnsupportedOperationException();

    }

    @Override
    public Number varNumber() {
        return var(Integer.MAX_VALUE).getDouble(0);
    }

    @Override
    public IComplexNumber varComplex() {
        throw new UnsupportedOperationException();
    }

    @Override
    public Number maxNumber() {
        return max(Integer.MAX_VALUE).getDouble(0);
    }

    @Override
    public Number amaxNumber() {
        return amax(Integer.MAX_VALUE).getDouble(0);
    }

    @Override
    public IComplexNumber maxComplex() {
        throw new UnsupportedOperationException();
    }

    @Override
    public Number minNumber() {
        return min(Integer.MAX_VALUE).getDouble(0);
    }

    @Override
    public Number aminNumber() {
        return amin(Integer.MAX_VALUE).getDouble(0);
    }

    @Override
    public Number scan(Condition condition) {
        MatchCondition op = new MatchCondition(this, condition);
        return Nd4j.getExecutioner().exec(op, Integer.MAX_VALUE).getDouble(0);
    }

    @Override
    public IComplexNumber minComplex() {
        throw new UnsupportedOperationException();

    }

    @Override
    public Number sumNumber() {
        return sum(Integer.MAX_VALUE).getDouble(0);
    }

    /**
     * Returns entropy value for this INDArray
     * @return
     */
    @Override
    public Number entropyNumber() {
        return entropy(Integer.MAX_VALUE).getDouble(0);
    }

    /**
     * Returns non-normalized Shannon entropy value for this INDArray
     * @return
     */
    @Override
    public Number shannonEntropyNumber() {
        return shannonEntropy(Integer.MAX_VALUE).getDouble(0);
    }


    /**
     * Returns log entropy value for this INDArray
     * @return
     */
    @Override
    public Number logEntropyNumber() {
        return logEntropy(Integer.MAX_VALUE).getDouble(0);
    }


    @Override
    public IComplexNumber sumComplex() {
        throw new UnsupportedOperationException();
    }

    /**
     * Cumulative sum along a dimension (in place)
     *
     * @param dimension the dimension to perform cumulative sum along
     * @return the cumulative sum along the specified dimension
     */
    @Override
    public INDArray cumsum(int dimension) {
        return dup().cumsumi(dimension);
    }

    /**
     * Assign all of the elements in the given
     * ndarray to this ndarray
     *
     * @param arr the elements to assign
     * @return this
     */
    @Override
    public INDArray assign(final INDArray arr) {
        Nd4j.getExecutioner().exec(new org.nd4j.linalg.api.ops.impl.transforms.Set(this, arr, this, length()));
        return this;

    }

    @Override
    public INDArray putScalar(int i, double value) {
        if (i < 0)
            i += rank();
        if (isScalar()) {
            if (Nd4j.getExecutioner().getProfilingMode() != OpExecutioner.ProfilingMode.DISABLED)
                OpProfiler.getInstance().processScalarCall();

            data.put(i, value);
            return this;
        }

        if (isRowVector()) {
            return putScalar(0, i, value);
        } else if (isColumnVector()) {
            return putScalar(i, 0, value);
        }
        int[] indexes = ordering() == 'c' ? Shape.ind2subC(this, i) : Shape.ind2sub(this, i);
        return putScalar(indexes, value);

    }

    @Override
    public INDArray putScalar(int i, float value) {
        return putScalar(i, (double) value);

    }

    @Override
    public INDArray putScalar(int i, int value) {
        return putScalar(i, (double) value);
    }

    @Override
    public INDArray putScalar(int[] indexes, double value) {
        for (int i = 0; i < indexes.length; i++) {
            if (indexes[i] < 0)
                indexes[i] += rank();
        }

        if (indexes.length == 1) {
            return putScalar(indexes[0], value);
        } else if (indexes.length == 2) {
            return putScalar(indexes[0], indexes[1], value);
        } else if (indexes.length == 3) {
            return putScalar(indexes[0], indexes[1], indexes[2], value);
        } else if (indexes.length == 4) {
            return putScalar(indexes[0], indexes[1], indexes[2], indexes[3], value);
        } else {
            if (Nd4j.getExecutioner().getProfilingMode() != OpExecutioner.ProfilingMode.DISABLED)
                OpProfiler.getInstance().processScalarCall();

            long offset = Shape.getOffset(javaShapeInformation, indexes);
            data.put(offset, value);
        }
        return this;
    }

    @Override
    public INDArray putScalar(int row, int col, double value) {
        if (Nd4j.getExecutioner().getProfilingMode() != OpExecutioner.ProfilingMode.DISABLED)
            OpProfiler.getInstance().processScalarCall();

        if (rank != 2)
            throw new IllegalStateException("Cannot use putScalar(int,int,double) on a rank " + rank + " INDArray");
        long offset = Shape.getOffsetUnsafe(javaShapeInformation, row, col);
        data.put(offset, value);
        return this;
    }

    @Override
    public INDArray putScalar(int dim0, int dim1, int dim2, double value) {
        if (Nd4j.getExecutioner().getProfilingMode() != OpExecutioner.ProfilingMode.DISABLED)
            OpProfiler.getInstance().processScalarCall();

        if (rank != 3)
            throw new IllegalStateException("Cannot use putScalar(int,int,int,double) on a rank " + rank + " INDArray");
        int offset = 0; // Shape.getOffsetUnsafe(javaShapeInformation, dim0, dim1, dim2);
        int size_0 = javaShapeInformation[1];
        int size_1 = javaShapeInformation[1 + 1];
        int size_2 = javaShapeInformation[1 + 2];

        if (size_0 != 1)
            offset += dim0 * javaShapeInformation[1 + 0 + 3];
        if (size_1 != 1)
            offset += dim1 * javaShapeInformation[1 + 1 + 3];
        if (size_2 != 1)
            offset += dim2 * javaShapeInformation[1 + 2 + 3];

        data.put(offset, value);
        return this;
    }

    @Override
    public INDArray putScalar(int dim0, int dim1, int dim2, int dim3, double value) {
        if (Nd4j.getExecutioner().getProfilingMode() != OpExecutioner.ProfilingMode.DISABLED)
            OpProfiler.getInstance().processScalarCall();

        if (rank != 4)
            throw new IllegalStateException(
                    "Cannot use putScalar(int,int,int,int,double) on a rank " + rank + " INDArray");
        long offset = Shape.getOffsetUnsafe(javaShapeInformation, dim0, dim1, dim2, dim3);
        data.put(offset, value);
        return this;
    }


    @Override
    public INDArray putScalar(int[] indexes, float value) {
        return putScalar(indexes, (double) value);
    }

    @Override
    public INDArray putScalar(int[] indexes, int value) {
        return putScalar(indexes, (double) value);
    }

    /**
     * Returns an ndarray with 1 if the element is epsilon equals
     *
     * @param other the number to compare
     * @return a copied ndarray with the given
     * binary conditions
     */
    @Override
    public INDArray eps(Number other) {
        return dup().epsi(other);
    }

    /**
     * Returns an ndarray with 1 if the element is epsilon equals
     *
     * @param other the number to compare
     * @return a ndarray with the given
     * binary conditions
     */
    @Override
    public INDArray epsi(Number other) {
        INDArray otherArr = Nd4j.valueArrayOf(shape(), other.doubleValue());
        return epsi(otherArr);
    }

    /**
     * epsilon equals than comparison:
     * If the given number is less than the
     * comparison number the item is 0 otherwise 1
     *
     * @param other the number to compare
     * @return
     */
    @Override
    public INDArray eps(INDArray other) {
        return dup().epsi(other);
    }

    /**
     * In place epsilon equals than comparison:
     * If the given number is less than the
     * comparison number the item is 0 otherwise 1
     *
     * @param other the number to compare
     * @return
     */
    @Override
    public INDArray epsi(INDArray other) {
        Nd4j.getExecutioner().exec(new Eps(this, other, this, length()));
        return this;
    }

    @Override
    public INDArray lt(Number other) {
        return dup().lti(other);
    }

    @Override
    public INDArray lte(Number other) {
        return dup().ltei(other);
    }

    @Override
    public INDArray lti(Number other) {

        Nd4j.getExecutioner().exec(new ScalarLessThan(this, other));
        return this;
    }

    @Override
    public INDArray ltei(Number other) {

        Nd4j.getExecutioner().exec(new ScalarLessThanOrEqual(this, other));
        return this;
    }

    @Override
    public INDArray eq(Number other) {
        return dup().eqi(other);
    }

    @Override
    public INDArray eqi(Number other) {

        Nd4j.getExecutioner().exec(new ScalarEquals(this, other));
        return this;
    }

    @Override
    public INDArray gt(Number other) {
        return dup().gti(other);
    }

    @Override
    public INDArray gte(Number other) {
        return dup().gtei(other);
    }

    @Override
    public INDArray gtei(Number other) {
        Nd4j.getExecutioner().exec(new ScalarGreaterThanOrEqual(this, other));
        return this;
    }

    @Override
    public INDArray gti(Number other) {
        Nd4j.getExecutioner().exec(new ScalarGreaterThan(this, other));
        return this;
    }

    @Override
    public INDArray lt(INDArray other) {
        return dup().lti(other);
    }

    @Override
    public INDArray lti(INDArray other) {
        Nd4j.getExecutioner().exec(new LessThan(this, other, this, length()));
        return this;
    }

    @Override
    public INDArray neq(Number other) {
        return dup().neqi(other);
    }

    @Override
    public INDArray neqi(Number other) {
        Nd4j.getExecutioner().exec(new ScalarNotEquals(this, other));
        return this;
    }

    @Override
    public INDArray neq(INDArray other) {
        return dup().neqi(other);
    }

    @Override
    public INDArray neqi(INDArray other) {
        Nd4j.getExecutioner().exec(new NotEqualTo(this, other, this, length()));
        return this;
    }

    @Override
    public INDArray eq(INDArray other) {
        return dup().eqi(other);
    }

    @Override
    public INDArray eqi(INDArray other) {
        Nd4j.getExecutioner().exec(new EqualTo(this, other, this, length()));
        return this;
    }

    @Override
    public INDArray gt(INDArray other) {
        return dup().gti(other);
    }

    @Override
    public INDArray gti(INDArray other) {
        Nd4j.getExecutioner().exec(new GreaterThan(this, other, this, length()));
        return this;
    }

    /**
     * Negate each element.
     */
    @Override
    public INDArray neg() {
        return Nd4j.getExecutioner().exec(new Negative(this, Nd4j.createUninitialized(this.shape(), this.ordering()))).z();
    }

    /**
     * Negate each element (in-place).
     */
    @Override
    public INDArray negi() {
        Nd4j.getExecutioner().exec(new Negative(this));
        return this;
    }

    @Override
    public INDArray rdiv(Number n, INDArray result) {
        return rdivi(n, result);
    }

    @Override
    public INDArray rdivi(Number n, INDArray result) {

        if (Double.isNaN(n.doubleValue()))
            n = Nd4j.EPS_THRESHOLD;
        Nd4j.getExecutioner().exec(new ScalarReverseDivision(this, null, result, result.length(), n));
        if (Nd4j.ENFORCE_NUMERICAL_STABILITY)
            Nd4j.clearNans(result);
        return result;
    }

    @Override
    public INDArray rsub(Number n, INDArray result) {
        return rsubi(n, result);
    }

    @Override
    public INDArray rsubi(Number n, INDArray result) {

        if (Double.isNaN(n.doubleValue()))
            n = Nd4j.EPS_THRESHOLD;

        Nd4j.getExecutioner().exec(new ScalarReverseSubtraction(this, null, result, result.lengthLong(), n));

        if (Nd4j.ENFORCE_NUMERICAL_STABILITY)
            Nd4j.clearNans(result);
        return result;
    }

    @Override
    public INDArray div(Number n, INDArray result) {
        return divi(n, result);
    }

    @Override
    public INDArray divi(Number n, INDArray result) {

        if (Double.isNaN(n.doubleValue()))
            n = Nd4j.EPS_THRESHOLD;
        Nd4j.getExecutioner().exec(new ScalarDivision(this, null, result, result.lengthLong(), n));


        if (Nd4j.ENFORCE_NUMERICAL_STABILITY)
            Nd4j.clearNans(result);

        return result;
    }

    @Override
    public INDArray mul(Number n, INDArray result) {
        return muli(n, result);
    }

    @Override
    public INDArray muli(Number n, INDArray result) {
        if (Double.isNaN(n.doubleValue()))
            n = Nd4j.EPS_THRESHOLD;
        Nd4j.getExecutioner().exec(new ScalarMultiplication(this, null, result, result.lengthLong(), n));

        if (Nd4j.ENFORCE_NUMERICAL_STABILITY)
            Nd4j.clearNans(result);

        return result;
    }

    @Override
    public INDArray sub(Number n, INDArray result) {
        return subi(n, result);
    }

    @Override
    public INDArray subi(Number n, INDArray result) {

        if (Double.isNaN(n.doubleValue()))
            n = Nd4j.EPS_THRESHOLD;

        Nd4j.getExecutioner().exec(new ScalarSubtraction(this, null, result, result.lengthLong(), n));
        if (Nd4j.ENFORCE_NUMERICAL_STABILITY)
            Nd4j.clearNans(result);

        return result;
    }

    @Override
    public INDArray add(Number n, INDArray result) {
        return addi(n, result);
    }

    @Override
    public INDArray addi(Number n, INDArray result) {
        if (Double.isNaN(n.doubleValue()))
            n = Nd4j.EPS_THRESHOLD;
        Nd4j.getExecutioner().exec(new ScalarAdd(this, null, result, result.lengthLong(), n));
        return result;
    }



    /**
     * Returns the element at the specified row/column
     * This will throw an exception if the
     *
     * @param row    the row of the element to return
     * @param column the row of the element to return
     * @return a scalar indarray of the element at this index
     */
    @Override
    public INDArray getScalar(int row, int column) {
        return getScalar(new int[] {row, column});
    }

    @Override
    public INDArray dup() {
        if (this.isCompressed() && this.ordering() == Nd4j.order().charValue()) {
            INDArray ret = Nd4j.createArrayFromShapeBuffer(data().dup(), this.shapeInfoDataBuffer());
            ret.markAsCompressed(true);
            return ret;
        }
        Nd4j.getCompressor().autoDecompress(this);
        INDArray ret = Shape.toOffsetZeroCopy(this);
        return ret;
    }

    @Override
    public INDArray dup(char order) {
        if (this.isCompressed() && this.ordering() == order) {
            INDArray ret = Nd4j.createArrayFromShapeBuffer(data().dup(), this.shapeInfoDataBuffer());
            ret.markAsCompressed(true);
            return ret;
        }
        Nd4j.getCompressor().autoDecompress(this);
        return Shape.toOffsetZeroCopy(this, order);
    }

    /**
     * Returns the elements at the the specified indices
     *
     * @param indices the indices to getScalar
     * @return the array with the specified elements
     */
    @Override
    public int getInt(int... indices) {
        return (int) getDouble(indices);

    }

    /**
     * Returns the elements at the the specified indices
     *
     * @param indices the indices to get
     * @return the array with the specified elements
     */
    @Override
    public double getDouble(int... indices) {
        if (Nd4j.getExecutioner().getProfilingMode() != OpExecutioner.ProfilingMode.DISABLED)
            OpProfiler.getInstance().processScalarCall();

        Nd4j.getCompressor().autoDecompress(this);

        for (int i = 0; i < indices.length; i++) {
            if (indices[i] < 0)
                indices[i] += rank();
        }
        if (indices.length == 1) {
            if (isRowVector())
                return Shape.getDouble(this, 0, indices[0]);
            else if (isColumnVector())
                return Shape.getDouble(this, indices[0], 0);
            else if (isScalar() && indices[0] == 0)
                return data().getDouble(0);
            else
                throw new IllegalStateException("Indexes length must be > 1 for non vectors and scalars");
        }
        return Shape.getDouble(this, indices);
    }

    /**
     * Returns the elements at the the specified indices
     *
     * @param indices the indices to get
     * @return the array with the specified elements
     */
    @Override
    public float getFloat(int... indices) {
        return (float) getDouble(indices);
    }

    /**
     * Test whether a matrix is scalar.
     */
    @Override
    public boolean isScalar() {
        if (isScalar != null)
            return isScalar;
        if (Shape.rank(javaShapeInformation) > 2) {
            isScalar = false;
        } else if (Shape.rank(javaShapeInformation) == 1) {
            isScalar = shapeOf().getInt(0) == 1;
        } else if (Shape.rank(javaShapeInformation) == 2) {
            isScalar = shapeOf().getInt(0) == 1 && shapeOf().getInt(1) == 1;
        }

        else
            isScalar = false;

        return isScalar;
    }

    /**
     * Inserts the element at the specified index
     *
     * @param indices the indices to insert into
     * @param element a scalar ndarray
     * @return a scalar ndarray of the element at this index
     */
    @Override
    public INDArray put(int[] indices, INDArray element) {

        if (!element.isScalar())
            throw new IllegalArgumentException("Unable to insert anything but a scalar");
        if (isRowVector() && indices[0] == 0 && indices.length == 2) {
            int ix = Shape.offset(javaShapeInformation);
            for (int i = 1; i < indices.length; i++)
                ix += indices[i] * stride(i);
            if (ix >= data.length())
                throw new IllegalArgumentException("Illegal indices " + Arrays.toString(indices));
            data.put(ix, element.getDouble(0));
        } else {
            int ix = Shape.offset(javaShapeInformation);
            for (int i = 0; i < indices.length; i++)
                if (size(i) != 1)
                    ix += indices[i] * stride(i);
            if (ix >= data.length())
                throw new IllegalArgumentException("Illegal indices " + Arrays.toString(indices));
            data.put(ix, element.getDouble(0));
        }


        return this;

    }

    /**
     * Inserts the element at the specified index
     *
     * @param i       the row insert into
     * @param j       the column to insert into
     * @param element a scalar ndarray
     * @return a scalar ndarray of the element at this index
     */
    @Override
    public INDArray put(int i, int j, INDArray element) {
        return put(new int[] {i, j}, element);
    }

    /**
     * Inserts the element at the specified index
     *
     * @param i       the row insert into
     * @param j       the column to insert into
     * @param element a scalar ndarray
     * @return a scalar ndarray of the element at this index
     */
    @Override
    public INDArray put(int i, int j, Number element) {
        return putScalar(new int[] {i, j}, element.doubleValue());
    }

    /**
     * Assigns the given matrix (put) to the specified slice
     *
     * @param slice the slice to assign
     * @param put   the slice to put
     * @return this for chainability
     */
    @Override
    public INDArray putSlice(int slice, INDArray put) {
        if (isScalar()) {
            assert put.isScalar() : "Invalid dimension. Can only insert a scalar in to another scalar";
            put(0, put.getScalar(0));
            return this;
        } else if (isVector()) {
            assert put.isScalar() || put.isVector() && put
                    .length() == length() : "Invalid dimension on insertion. Can only insert scalars input vectors";
            if (put.isScalar())
                putScalar(slice, put.getDouble(0));
            else
                for (int i = 0; i < length(); i++)
                    putScalar(i, put.getDouble(i));

            return this;
        }

        assertSlice(put, slice);


        INDArray view = slice(slice);

        if (put.length() == 1)
            putScalar(slice, put.getDouble(0));
        else if (put.isVector())
            for (int i = 0; i < put.length(); i++)
                view.putScalar(i, put.getDouble(i));
        else {
            assert Shape.shapeEquals(view.shape(), put.shape());
            INDArray linear = view;
            INDArray putLinearView = put;
            for (int i = 0; i < linear.length(); i++) {
                linear.putScalar(i, putLinearView.getDouble(i));
            }


        }

        return this;

    }

    protected void assertSlice(INDArray put, int slice) {

        assert slice <= slices() : "Invalid slice specified " + slice;
        int[] sliceShape = put.shape();
        if (Shape.isRowVectorShape(sliceShape)) {
            return;
        } else {
            int[] requiredShape = ArrayUtil.removeIndex(shape(), 0);

            //no need to compare for scalar; primarily due to shapes either being [1] or length 0
            if (put.isScalar())
                return;

            if (isVector() && put.isVector() && put.length() < length())
                return;
            //edge case for column vectors
            if (Shape.isColumnVectorShape(sliceShape))
                return;
            if (!Shape.shapeEquals(sliceShape, requiredShape) && !Shape.isRowVectorShape(requiredShape)
                    && !Shape.isRowVectorShape(sliceShape))
                throw new IllegalStateException(String.format("Invalid shape size of %s . Should have been %s ",
                        Arrays.toString(sliceShape), Arrays.toString(requiredShape)));

        }

    }

    /**
     * Returns true if this ndarray is 2d
     * or 3d with a singleton element
     *
     * @return true if the element is a matrix, false otherwise
     */
    public boolean isMatrix() {
        if (isMatrix != null)
            return isMatrix;
        isMatrix = (rank == 2 && (size(0) != 1 && size(1) != 1));
        return isMatrix;
    }


    @Override
    public int index(int row, int column) {
        if (!isMatrix()) {
            if (isColumnVector()) {
                int idx = linearIndex(row);
                return idx;
            } else if (isRowVector()) {
                int idx = linearIndex(column);
                return idx;
            } else
                throw new IllegalStateException("Unable to get row/column from a non matrix");
        }


        return Shape.offset(javaShapeInformation) + (row * stride(0) + column * stride(1));
    }

    protected INDArray newShape(int[] newShape, char ordering) {

        return create(data(), newShape, stride(), Shape.offset(javaShapeInformation));
    }

    protected INDArray create(DataBuffer data, int[] newShape, int[] newStrides, int offset, char ordering) {
        if (this instanceof IComplexNDArray)
            return Nd4j.createComplex(data, newShape, newStrides, offset, ordering);
        else
            return Nd4j.create(data, newShape, newStrides, offset, ordering);
    }

    protected INDArray create(DataBuffer data, int[] newShape, int[] newStrides, int offset) {
        if (this instanceof IComplexNDArray)
            return Nd4j.createComplex(data, newShape, newStrides, offset);
        else
            return Nd4j.create(data, newShape, newStrides, offset);
    }

    protected INDArray create(int[] shape) {
        if (this instanceof IComplexNDArray)
            return Nd4j.createComplex(shape, getStrides(shape, Nd4j.order()), 0);
        else
            return Nd4j.create(shape, getStrides(shape, Nd4j.order()), 0);
    }

    protected INDArray create(int[] shape, int[] strides, int offset) {
        if (this instanceof IComplexNDArray)
            return Nd4j.createComplex(shape, strides, offset);
        else
            return Nd4j.create(shape, strides, offset);
    }

    protected int[] getStrides(int[] shape, char ordering) {
        return Nd4j.getStrides(shape, ordering);
    }


    /**
     * Returns the square of the Euclidean distance.
     */
    @Override
    public double squaredDistance(INDArray other) {
        double d2 = distance2(other);
        return d2 * d2;
    }

    /**
     * Returns the (euclidean) distance.
     */
    @Override
    public double distance2(INDArray other) {
        return Nd4j.getExecutioner().execAndReturn(new EuclideanDistance(this, other)).getFinalResult().doubleValue();
    }

    /**
     * Returns the (1-norm) distance.
     */
    @Override
    public double distance1(INDArray other) {
        return Nd4j.getExecutioner().execAndReturn(new ManhattanDistance(this, other)).getFinalResult().doubleValue();
    }


    @Override
    public INDArray put(INDArrayIndex[] indices, INDArray element) {
        if (indices[0] instanceof SpecifiedIndex && element.isVector()) {
            indices[0].reset();
            int cnt = 0;
            while (indices[0].hasNext()) {
                int idx = indices[0].next();
                putScalar(idx, element.getDouble(cnt));
                cnt++;
            }
            return this;
        } else {
            return get(indices).assign(element);
        }
    }

    @Override
    public INDArray put(INDArrayIndex[] indices, Number element) {
        INDArray get = get(indices);
        for (int i = 0; i < get.length(); i++)
            get.putScalar(i, element.doubleValue());
        return this;
    }


    /**
     * Mainly here for people coming from numpy.
     * This is equivalent to a call to permute
     *
     * @param dimension the dimension to swap
     * @param with      the one to swap it with
     * @return the swapped axes view
     */
    @Override
    public INDArray swapAxes(int dimension, int with) {
        int[] shape = ArrayUtil.range(0, shape().length);
        shape[dimension] = with;
        shape[with] = dimension;
        return permute(shape);
    }


    @Override
    public boolean isView() {
        /*
            We don't really use Shape offset value anywhere
            And it's possible to be not a view, and have non-empty originalBuffer
         */
        // length/data.length can be different in case of Threshold conversion
        return Shape.offset(javaShapeInformation) > 0 || (length() < data().length() && data.dataType() != DataBuffer.Type.INT) || data().originalDataBuffer() != null;
    }
    @Override
    public boolean isSparse(){
        return false;
    }

    @Override
    public DataBuffer data() {
        return data;
    }

    @Override
    public void setData(DataBuffer data) {
        this.data = data;
    }

    /**
     * Number of slices: aka shape[0]
     *
     * @return the number of slices
     * for this nd array
     */
    @Override
    public int slices() {
        if (isRowVector())
            return length();

        return size(0);
    }

    @Override
    public INDArray subArray(ShapeOffsetResolution resolution) {
        int[] offsets = resolution.getOffsets();
        int[] shape = resolution.getShapes();
        int[] stride = resolution.getStrides();

        //System.out.println("DENSE: offsets ["+offsets[0]+", "+offsets[1]+
        //"], shape [+"+shape[0]+", "+ shape[1]+"],"
        //+" stride [" + stride[0]+", "+ stride[1]+"], offset "+ resolution.getOffset());

        if (offset() + resolution.getOffset() >= Integer.MAX_VALUE)
            throw new IllegalArgumentException("Offset of array can not be >= Integer.MAX_VALUE");
        int offset = (int) (offset() + resolution.getOffset());

        int n = shape.length;

        // FIXME: shapeInfo should be used here
        if (shape.length < 1)
            return create(Nd4j.createBufferDetached(shape));
        if (offsets.length != n)
            throw new IllegalArgumentException("Invalid offset " + Arrays.toString(offsets));
        if (stride.length != n)
            throw new IllegalArgumentException("Invalid stride " + Arrays.toString(stride));

        if (shape.length == rank() && Shape.contentEquals(shape, shapeOf())) {
            if (ArrayUtil.isZero(offsets)) {
                return this;
            } else {
                throw new IllegalArgumentException("Invalid subArray offsets");
            }
        }

        char newOrder = Shape.getOrder(shape, stride, 1);

        return create(data, Arrays.copyOf(shape, shape.length), stride, offset, newOrder);
    }

    @Override
    public INDArray subArray(int[] offsets, int[] shape, int[] stride) {
        int n = shape.length;

        // FIXME: shapeInfo should be used here
        if (shape.length < 1)
            return create(Nd4j.createBufferDetached(shape));
        if (offsets.length != n)
            throw new IllegalArgumentException("Invalid offset " + Arrays.toString(offsets));
        if (stride.length != n)
            throw new IllegalArgumentException("Invalid stride " + Arrays.toString(stride));

        if (Shape.contentEquals(shape, shapeOf())) {
            if (ArrayUtil.isZero(offsets)) {
                return this;
            } else {
                throw new IllegalArgumentException("Invalid subArray offsets");
            }
        }

        int[] dotProductOffsets = offsets;
        int[] dotProductStride = stride;

        int offset = Shape.offset(javaShapeInformation) + NDArrayIndex.offset(dotProductStride, dotProductOffsets);
        if (offset >= data().length())
            offset = ArrayUtil.sum(offsets);

        return create(data, Arrays.copyOf(shape, shape.length), stride, offset, ordering());
    }

    protected INDArray create(DataBuffer buffer) {
        return Nd4j.create(buffer);
    }

    @Override
    public INDArray cond(Condition condition) {
        return dup().condi(condition);
    }

    @Override
    public INDArray condi(Condition condition) {
        INDArray linear = this;
        for (int i = 0; i < length(); i++) {
            boolean met = condition.apply(linear.getDouble(i));
            linear.putScalar(i, met ? 1 : 0);
        }
        return this;
    }


    protected void init(int[] shape, int[] stride) {
        if (shape.length == 1) {
            rows = 1;
            columns = shape[0];
        } else if (this.shape().length == 2) {
            rows = shape[0];
            columns = shape[1];
        }

        //default row vector
        if (shape.length == 1) {
            init(new int[] {1, shape[0]}, new int[] {1, stride[0]});
        }

        //null character
        if (ordering() == '\u0000') {
            Shape.setOrder(shapeInfo(), Nd4j.order());
            throw new IllegalStateException("setOrder() shouldn't ever happen here");
        }

        this.length = ArrayUtil.prodLong(shape);
        rank = shape.length;

        // TODO: this, probably, may be reconsidered and removed
        if (this.elementWiseStride() == -1 && !attemptedToFindElementWiseStride) {
            //log.info("Calling to computeEWS");

            INDArray reshapeAttempt = Shape.newShapeNoCopy(this, new int[] {1, this.length()}, Nd4j.order() == 'f');
            if (reshapeAttempt != null) {
                //log.info("Got new EWS: " + reshapeAttempt.elementWiseStride());
                setShapeInformation(Nd4j.getShapeInfoProvider().createShapeInformation(this.shape(), this.stride(),
                        this.offset(), reshapeAttempt.elementWiseStride(), ordering()));
            }
            attemptedToFindElementWiseStride = true;
        }
    }


    @Override
    public INDArray getScalar(int i) {
        return Nd4j.scalar(getDouble(i));
    }

    /**
     * Do a row wise op (a,s,m,d)
     * a : add
     * s : subtract
     * m : multiply
     * d : divide
     * h : reverse subtraction
     * t : reverse division
     *
     * @param columnVector the column  vector
     * @param operation    the operation
     * @return
     */
    protected INDArray doColumnWise(INDArray columnVector, char operation) {
        //Input validation: require (a) columnVector to actually be a column vector, and (b) this.size(0) to match columnVector.size(0)
        if (!columnVector.isColumnVector() || this.size(0) != columnVector.size(0)) {
            throw new IllegalStateException("Mismatched shapes (shape = " + Arrays.toString(shape())
                    + ", row vector shape =" + Arrays.toString(columnVector.shape()) + ")");
        }

        if (columnVector.data().sameUnderlyingData(data()))
            return doColumnWise(columnVector.dup(), operation);
        if (isVector()) {
            switch (operation) {
                case 'a':
                    addi(columnVector);
                    break;
                case 's':
                    subi(columnVector);
                    break;
                case 'm':
                    muli(columnVector);
                    break;
                case 'd':
                    divi(columnVector);
                    break;
                case 'h':
                    rsubi(columnVector);
                    break;
                case 't':
                    rdivi(columnVector);
                    break;
            }

            return this;
        }
        if (rows() == 1 && columnVector.isScalar()) {
            applyScalarOp(columnVector, operation);
        } else {
            // special optimization case, broadcast turns into ScalarOp Along Dimension
            if (rank() == 2 && elementWiseStride() == 1 && ordering() == 'c' && columnVector.elementWiseStride() == 1) {
                switch (operation) {
                    case 'a': {
                        ScalarAdd op = new ScalarAdd(this, columnVector, this, this.length(), 0.0);
                        op.setDimension(1);
                        Nd4j.getExecutioner().exec(op);
                        break;
                    }
                    case 's': {
                        ScalarSubtraction op = new ScalarSubtraction(this, columnVector, this, this.length(), 0.0);
                        op.setDimension(1);
                        Nd4j.getExecutioner().exec(op);
                        break;
                    }
                    case 'm': {
                        ScalarMultiplication op =
                                new ScalarMultiplication(this, columnVector, this, this.length(), 0.0);
                        op.setDimension(1);
                        Nd4j.getExecutioner().exec(op);
                        break;
                    }
                    case 'd': {
                        ScalarDivision op = new ScalarDivision(this, columnVector, this, this.length(), 0.0);
                        op.setDimension(1);
                        Nd4j.getExecutioner().exec(op);
                        break;
                    }
                    case 'h': {
                        ScalarReverseSubtraction op =
                                new ScalarReverseSubtraction(this, columnVector, this, this.length(), 0.0);
                        op.setDimension(1);
                        Nd4j.getExecutioner().exec(op);
                        break;
                    }
                    case 't': {
                        ScalarReverseDivision op =
                                new ScalarReverseDivision(this, columnVector, this, this.length(), 0.0);
                        op.setDimension(1);
                        Nd4j.getExecutioner().exec(op);
                        break;
                    }

                }
            } else {
                applyBroadcastOp(columnVector, operation);
            }

        }

        return this;

    }

    @Override
    public boolean isCleanedUp() {
        return cleanedUp;
    }

    @Override
    public void cleanup() {
        if (Nd4j.shouldInstrument)
            Nd4j.getInstrumentation().log(this, Instrumentation.DESTROYED);
        cleanedUp = true;
    }



    /**
     * Do a row wise op (a,s,m,d)
     * a : add
     * s : subtract
     * m : multiply
     * d : divide
     * h : reverse subtraction
     * t : reverse division
     *
     * @param rowVector the row vector
     * @param operation the operation
     * @return
     */
    protected INDArray doRowWise(final INDArray rowVector, final char operation) {
        //Input validation: require (a) rowVector to actually be a row vector, and (b) this.size(1) to match rowVector.size(1)
        if (!rowVector.isRowVector() || this.size(1) != rowVector.size(1)) {
            throw new IllegalStateException("Mismatched shapes (shape = " + Arrays.toString(shape())
                    + ", row vector shape =" + Arrays.toString(rowVector.shape()) + ")");
        }

        if (rowVector.data().sameUnderlyingData(data()))
            return doRowWise(rowVector.dup(), operation);

        if (isVector()) {
            switch (operation) {
                case 'a':
                    addi(rowVector);
                    break;
                case 's':
                    subi(rowVector);
                    break;
                case 'm':
                    muli(rowVector);
                    break;
                case 'd':
                    divi(rowVector);
                    break;
                case 'h':
                    rsubi(rowVector);
                    break;
                case 't':
                    rdivi(rowVector);
                    break;
            }

            return this;
        }

        if (rank() == 2 && columns() == 1 && rowVector.isScalar()) {
            if (this instanceof IComplexNDArray) {
                applyScalarOp(rowVector, operation);
            }
        } else {
            // special optimization case, broadcast turns into ScalarOp Along Dimension
            if (rank() == 2 && elementWiseStride() == 1 && ordering() == 'f' && rowVector.elementWiseStride() == 1) {
                switch (operation) {
                    case 'a': {
                        ScalarAdd op = new ScalarAdd(this, rowVector, this, this.length(), 0.0);
                        op.setDimension(0);
                        Nd4j.getExecutioner().exec(op);
                        break;
                    }
                    case 's': {
                        ScalarSubtraction op = new ScalarSubtraction(this, rowVector, this, this.length(), 0.0);
                        op.setDimension(0);
                        Nd4j.getExecutioner().exec(op);
                        break;
                    }
                    case 'm': {
                        ScalarMultiplication op = new ScalarMultiplication(this, rowVector, this, this.length(), 0.0);
                        op.setDimension(0);
                        Nd4j.getExecutioner().exec(op);
                        break;
                    }
                    case 'd': {
                        ScalarDivision op = new ScalarDivision(this, rowVector, this, this.length(), 0.0);
                        op.setDimension(0);
                        Nd4j.getExecutioner().exec(op);
                        break;
                    }
                    case 'h': {
                        ScalarReverseSubtraction op =
                                new ScalarReverseSubtraction(this, rowVector, this, this.length(), 0.0);
                        op.setDimension(0);
                        Nd4j.getExecutioner().exec(op);
                        break;
                    }
                    case 't': {
                        ScalarReverseDivision op = new ScalarReverseDivision(this, rowVector, this, this.length(), 0.0);
                        op.setDimension(0);
                        Nd4j.getExecutioner().exec(op);
                        break;
                    }

                }
            } else {
                applyBroadcastOp(rowVector, operation);
            }
        }

        return this;
    }


    private void applyBroadcastOp(INDArray vector, final char operation) {
        int alongDimension = Shape.isRowVectorShape(vector.shape()) ? 1 : 0;

        // FIXME: probably this is wrong, because strict equality is always false in current DataBuffer mechanics
        if (this.data() == vector.data())
            vector = vector.dup();
        switch (operation) {
            case 'a':
                Nd4j.getExecutioner().exec(new BroadcastAddOp(this, vector, this, alongDimension), alongDimension);
                return;
            case 's':
                Nd4j.getExecutioner().exec(new BroadcastSubOp(this, vector, this, alongDimension), alongDimension);
                return;
            case 'm':
                Nd4j.getExecutioner().exec(new BroadcastMulOp(this, vector, this, alongDimension), alongDimension);
                return;
            case 'd':
                Nd4j.getExecutioner().exec(new BroadcastDivOp(this, vector, this, alongDimension), alongDimension);
                return;
            case 'h':
                Nd4j.getExecutioner().exec(new BroadcastRSubOp(this, vector, this, alongDimension), alongDimension);
                return;
            case 't':
                Nd4j.getExecutioner().exec(new BroadcastRDivOp(this, vector, this, alongDimension), alongDimension);
                return;
            case 'p':
                Nd4j.getExecutioner().exec(new BroadcastCopyOp(this, vector, this, alongDimension), alongDimension);
                return;
            default:
                throw new UnsupportedOperationException("Unknown operation: " + operation);
        }
    }

    private void applyScalarOp(INDArray vector, char operation) {
        if (this instanceof IComplexNDArray) {
            IComplexNDArray row = (IComplexNDArray) vector;
            switch (operation) {
                case 'a':
                    addi(row.getComplex(0));
                    break;
                case 's':
                    subi(row.getComplex(0));
                    break;
                case 'm':
                    muli(row.getComplex(0));
                    break;
                case 'd':
                    divi(row.getComplex(0));
                    break;
                case 'h':
                    rsubi(row.getComplex(0));
                    break;
                case 't':
                    rdivi(row.getComplex(0));
                    break;
            }
        } else {
            switch (operation) {
                case 'a':
                    addi(vector.getDouble(0));
                    break;
                case 's':
                    subi(vector.getDouble(0));
                    break;
                case 'm':
                    muli(vector.getDouble(0));
                    break;
                case 'd':
                    divi(vector.getDouble(0));
                    break;
                case 'h':
                    rsubi(vector.getDouble(0));
                    break;
                case 't':
                    rdivi(vector.getDouble(0));
                    break;
            }

        }

    }

    protected DataBuffer shapeOf() {
        if (shape == null)
            shape = Shape.shapeOf(shapeInfoDataBuffer());
        return shape;
    }

    protected DataBuffer strideOf() {
        if (stride == null)
            stride = Shape.stride(shapeInfoDataBuffer());
        return stride;
    }

    @Override
    public int stride(int dimension) {
        int rank = Shape.rank(javaShapeInformation);
        if (dimension < 0)
            return strideOf().getInt(dimension + rank);
        return strideOf().getInt(dimension);
    }

    @Override
    public INDArray rdiviColumnVector(INDArray columnVector) {
        return doColumnWise(columnVector, 't');
    }

    @Override
    public INDArray rdivColumnVector(INDArray columnVector) {
        return dup().rdiviColumnVector(columnVector);
    }

    @Override
    public INDArray rdiviRowVector(INDArray rowVector) {
        return doRowWise(rowVector, 't');
    }

    @Override
    public INDArray rdivRowVector(INDArray rowVector) {
        return dup().rdiviRowVector(rowVector);
    }

    @Override
    public INDArray rsubiColumnVector(INDArray columnVector) {
        return doColumnWise(columnVector, 'h');
    }

    @Override
    public INDArray rsubColumnVector(INDArray columnVector) {
        return dup().rsubiColumnVector(columnVector);
    }

    @Override
    public INDArray rsubiRowVector(INDArray rowVector) {
        return doRowWise(rowVector, 'h');
    }

    @Override
    public INDArray rsubRowVector(INDArray rowVector) {
        return dup().rsubiRowVector(rowVector);
    }

    /**
     * Inserts the element at the specified index
     *
     * @param i       the index insert into
     * @param element a scalar ndarray
     * @return a scalar ndarray of the element at this index
     */
    @Override
    public INDArray put(int i, INDArray element) {
        if (!element.isScalar())
            throw new IllegalArgumentException("Element must be a scalar");
        return putScalar(i, element.getDouble(0));
    }

    /**
     * In place addition of a column vector
     *
     * @param columnVector the column vector to add
     * @return the result of the addition
     */
    @Override
    public INDArray diviColumnVector(INDArray columnVector) {
        return doColumnWise(columnVector, 'd');
    }

    /**
     * In place addition of a column vector
     *
     * @param columnVector the column vector to add
     * @return the result of the addition
     */
    @Override
    public INDArray divColumnVector(INDArray columnVector) {
        return dup().diviColumnVector(columnVector);
    }

    /**
     * In place addition of a column vector
     *
     * @param rowVector the row vector to add
     * @return the result of the addition
     */
    @Override
    public INDArray diviRowVector(INDArray rowVector) {
        return doRowWise(rowVector, 'd');
    }

    /**
     * In place addition of a column vector
     *
     * @param rowVector the row vector to add
     * @return the result of the addition
     */
    @Override
    public INDArray divRowVector(INDArray rowVector) {
        return dup().diviRowVector(rowVector);
    }

    /**
     * In place addition of a column vector
     *
     * @param columnVector the column vector to add
     * @return the result of the addition
     */
    @Override
    public INDArray muliColumnVector(INDArray columnVector) {
        return doColumnWise(columnVector, 'm');
    }

    /**
     * In place addition of a column vector
     *
     * @param columnVector the column vector to add
     * @return the result of the addition
     */
    @Override
    public INDArray mulColumnVector(INDArray columnVector) {
        return dup().muliColumnVector(columnVector);
    }

    /**
     * In place addition of a column vector
     *
     * @param rowVector the row vector to add
     * @return the result of the addition
     */
    @Override
    public INDArray muliRowVector(INDArray rowVector) {
        return doRowWise(rowVector, 'm');
    }

    /**
     * In place addition of a column vector
     *
     * @param rowVector the row vector to add
     * @return the result of the addition
     */
    @Override
    public INDArray mulRowVector(INDArray rowVector) {
        return dup().muliRowVector(rowVector);
    }

    /**
     * In place addition of a column vector
     *
     * @param columnVector the column vector to add
     * @return the result of the addition
     */
    @Override
    public INDArray subiColumnVector(INDArray columnVector) {
        return doColumnWise(columnVector, 's');
    }

    /**
     * In place addition of a column vector
     *
     * @param columnVector the column vector to add
     * @return the result of the addition
     */
    @Override
    public INDArray subColumnVector(INDArray columnVector) {
        return dup().subiColumnVector(columnVector);
    }

    /**
     * In place addition of a column vector
     *
     * @param rowVector the row vector to add
     * @return the result of the addition
     */
    @Override
    public INDArray subiRowVector(INDArray rowVector) {
        return doRowWise(rowVector, 's');
    }

    /**
     * In place addition of a column vector
     *
     * @param rowVector the row vector to add
     * @return the result of the addition
     */
    @Override
    public INDArray subRowVector(INDArray rowVector) {
        return dup().subiRowVector(rowVector);
    }

    /**
     * In place addition of a column vector
     *
     * @param columnVector the column vector to add
     * @return the result of the addition
     */
    @Override
    public INDArray addiColumnVector(INDArray columnVector) {
        return doColumnWise(columnVector, 'a');
    }

    /**
     * In place addition of a column vector
     *
     * @param columnVector the column vector to add
     * @return the result of the addition
     */
    @Override
    public INDArray addColumnVector(INDArray columnVector) {
        return dup().addiColumnVector(columnVector);
    }

    /**
     * In place addition of a column vector
     *
     * @param rowVector the row vector to add
     * @return the result of the addition
     */
    @Override
    public INDArray addiRowVector(INDArray rowVector) {
        return doRowWise(rowVector, 'a');
    }

    /**
     * In place addition of a column vector
     *
     * @param rowVector the row vector to add
     * @return the result of the addition
     */
    @Override
    public INDArray addRowVector(INDArray rowVector) {
        return dup().addiRowVector(rowVector);
    }

    /**
     * Perform a copy matrix multiplication
     *
     * @param other the other matrix to perform matrix multiply with
     * @return the result of the matrix multiplication
     */
    @Override
    public INDArray mmul(INDArray other) {
        int[] shape = {rows(), other.columns()};
        INDArray result = createUninitialized(shape, 'f');
        if (result.isScalar())
            return Nd4j.scalar(Nd4j.getBlasWrapper().dot(this, other));
        return mmuli(other, result);
    }

    protected INDArray create(int[] shape, char ordering) {
        if (this instanceof IComplexNDArray)
            return Nd4j.createComplex(shape, ordering);
        else
            return Nd4j.create(shape, ordering);
    }

    /**
     * Perform an copy matrix multiplication
     *
     * @param other  the other matrix to perform matrix multiply with
     * @param result the result ndarray
     * @return the result of the matrix multiplication
     */
    @Override
    public INDArray mmul(INDArray other, INDArray result) {
        return mmuli(other, result);
    }

    /**
     * in place (element wise) division of two matrices
     *
     * @param other the second ndarray to divide
     * @return the result of the divide
     */
    @Override
    public INDArray div(INDArray other) {
        return divi(other, Nd4j.createUninitialized(this.shape(), this.ordering()));
    }

    /**
     * copy (element wise) division of two matrices
     *
     * @param other  the second ndarray to divide
     * @param result the result ndarray
     * @return the result of the divide
     */
    @Override
    public INDArray div(INDArray other, INDArray result) {
        return divi(other, result);
    }

    /**
     * copy (element wise) multiplication of two matrices
     *
     * @param other the second ndarray to multiply
     * @return the result of the addition
     */
    @Override
    public INDArray mul(INDArray other) {
        return muli(other, Nd4j.createUninitialized(this.shape(), this.ordering()));
    }

    /**
     * copy (element wise) multiplication of two matrices
     *
     * @param other  the second ndarray to multiply
     * @param result the result ndarray
     * @return the result of the multiplication
     */
    @Override
    public INDArray mul(INDArray other, INDArray result) {
        return muli(other, result);
    }

    /**
     * copy subtraction of two matrices
     *
     * @param other the second ndarray to subtract
     * @return the result of the addition
     */
    @Override
    public INDArray sub(INDArray other) {
        return subi(other, Nd4j.createUninitialized(other.shape(), other.ordering()));
    }

    /**
     * copy subtraction of two matrices
     *
     * @param other  the second ndarray to subtract
     * @param result the result ndarray
     * @return the result of the subtraction
     */
    @Override
    public INDArray sub(INDArray other, INDArray result) {
        return subi(other, result);
    }

    /**
     * copy addition of two matrices
     *
     * @param other the second ndarray to add
     * @return the result of the addition
     */
    @Override
    public INDArray add(INDArray other) {
        return dup().addi(other);
    }

    /**
     * copy addition of two matrices
     *
     * @param other  the second ndarray to add
     * @param result the result ndarray
     * @return the result of the addition
     */
    @Override
    public INDArray add(INDArray other, INDArray result) {
        return dup().addi(other, result);
    }

    /**
     * Perform an copy matrix multiplication
     *
     * @param other the other matrix to perform matrix multiply with
     * @return the result of the matrix multiplication
     */
    @Override
    public INDArray mmuli(INDArray other) {
        return dup().mmuli(other, this);
    }

    /**
     * Perform an copy matrix multiplication
     *
     * @param other  the other matrix to perform matrix multiply with
     * @param result the result ndarray
     * @return the result of the matrix multiplication
     */
    @Override
    public INDArray mmuli(INDArray other, INDArray result) {
        LinAlgExceptions.assertMultiplies(this, other);


        if (other.isScalar()) {
            return muli(other.getDouble(0), result);
        }
        if (isScalar()) {
            return other.muli(getDouble(0), result);
        }

        /* check sizes and resize if necessary */


        if (result == this || result == other) {
            /* actually, blas cannot do multiplications in-place. Therefore, we will fake by
             * allocating a temporary object on the side and copy the result later.
             */
            INDArray temp = create(result.shape(), Nd4j.getStrides(result.shape(), 'f'));
            temp.setOrder('f');

            if (other.columns() == 1) {
                Nd4j.getBlasWrapper().level2().gemv(BlasBufferUtil.getCharForTranspose(result),
                        BlasBufferUtil.getCharForTranspose(this), 1.0, this, other, 0.0, temp);
            }

            else {
                Nd4j.getBlasWrapper().level3().gemm(BlasBufferUtil.getCharForTranspose(result),
                        BlasBufferUtil.getCharForTranspose(this), BlasBufferUtil.getCharForTranspose(temp), 1.0,
                        this, other, 0.0, temp);
            }

            result.assign(temp);


        } else {

            //We require that the result array is 'f' (fortran) order
            // However, user might have called mmuli with a c order array for the result
            // In which case, we need to allocate a temporary f order array, and later do an assign to the real result array

            boolean requiresTemp = result.ordering() == 'c';
            INDArray gemmResultArr;
            if (requiresTemp) {
                //Can use createUninitialized due to beta==0.0 parameter in gemm
                gemmResultArr = Nd4j.createUninitialized(result.shape(), 'f');
            } else {
                gemmResultArr = result;
            }

            if (other.columns() == 1) {
                Nd4j.getBlasWrapper().level2().gemv(ordering(), BlasBufferUtil.getCharForTranspose(other), 1.0, this,
                        other, 0.0, gemmResultArr);
            } else {
                Nd4j.getBlasWrapper().level3().gemm(ordering(), BlasBufferUtil.getCharForTranspose(other),
                        BlasBufferUtil.getCharForTranspose(gemmResultArr), 1.0, this, other, 0.0,
                        gemmResultArr);
            }

            if (requiresTemp) {
                result.assign(gemmResultArr);
            }
        }

        if (Nd4j.ENFORCE_NUMERICAL_STABILITY)
            Nd4j.clearNans(result);
        return result;
    }

    private INDArray create(int[] shape, int[] stride) {
        if (this instanceof IComplexNDArray)
            return Nd4j.createComplex(shape, stride);
        else
            return Nd4j.create(shape, stride);
    }

    /**
     * in place (element wise) division of two matrices
     *
     * @param other the second ndarray to divide
     * @return the result of the divide
     */
    @Override
    public INDArray divi(INDArray other) {
        return divi(other, this);
    }

    /**
     * in place (element wise) division of two matrices
     *
     * @param other  the second ndarray to divide
     * @param result the result ndarray
     * @return the result of the divide
     */
    @Override
    public INDArray divi(INDArray other, INDArray result) {
        if (other.isScalar()) {
            return divi(other.getDouble(0), result);
        }

        if (isScalar()) {
            return other.divi(getDouble(0), result);
        }

        Nd4j.getExecutioner().exec(new DivOp(this, other, result, length()));

        if (Nd4j.ENFORCE_NUMERICAL_STABILITY)
            Nd4j.clearNans(result);
        return result;
    }

    /**
     * in place (element wise) multiplication of two matrices
     *
     * @param other the second ndarray to multiply
     * @return the result of the addition
     */
    @Override
    public INDArray muli(INDArray other) {
        return muli(other, this);
    }

    /**
     * in place (element wise) multiplication of two matrices
     *
     * @param other  the second ndarray to multiply
     * @param result the result ndarray
     * @return the result of the multiplication
     */
    @Override
    public INDArray muli(INDArray other, INDArray result) {
        if (other.isScalar()) {
            return muli(other.getDouble(0), result);
        }
        if (isScalar()) {
            return other.muli(getDouble(0), result);
        }

        LinAlgExceptions.assertSameLength(other, result);

        Nd4j.getExecutioner().exec(new MulOp(this, other, result, length()));

        if (Nd4j.ENFORCE_NUMERICAL_STABILITY)
            Nd4j.clearNans(result);

        return result;
    }

    /**
     * in place subtraction of two matrices
     *
     * @param other the second ndarray to subtract
     * @return the result of the addition
     */
    @Override
    public INDArray subi(INDArray other) {
        return subi(other, this);
    }

    /**
     * in place subtraction of two matrices
     *
     * @param other  the second ndarray to subtract
     * @param result the result ndarray
     * @return the result of the subtraction
     */
    @Override
    public INDArray subi(INDArray other, INDArray result) {
        if (other.isScalar()) {
            return subi(other.getDouble(0), result);
        }
        if (isScalar()) {
            return other.subi(getDouble(0), result);
        }

        LinAlgExceptions.assertSameLength(other, result);


        Nd4j.getExecutioner().exec(new SubOp(this, other, result, length()));

        if (Nd4j.ENFORCE_NUMERICAL_STABILITY)
            Nd4j.clearNans(result);

        return result;
    }

    /**
     * in place addition of two matrices
     *
     * @param other the second ndarray to add
     * @return the result of the addition
     */
    @Override
    public INDArray addi(INDArray other) {
        return addi(other, this);
    }

    /**
     * in place addition of two matrices
     *
     * @param other  the second ndarray to add
     * @param result the result ndarray
     * @return the result of the addition
     */
    @Override
    public INDArray addi(INDArray other, INDArray result) {
        if (other.isScalar()) {
            return result.addi(other.getDouble(0), result);
        }

        if (isScalar()) {
            return other.addi(getDouble(0), result);
        }


        LinAlgExceptions.assertSameShape(other, result);

        Nd4j.getExecutioner().exec(new AddOp(this, other, result));


        if (Nd4j.ENFORCE_NUMERICAL_STABILITY)
            Nd4j.clearNans(result);

        return result;
    }

    /**
     * Returns the normmax along the specified dimension
     *
     * @param dimension the dimension to getScalar the norm1 along
     * @return the norm1 along the specified dimension
     */
    @Override
    public INDArray normmax(int... dimension) {
        return Nd4j.getExecutioner().exec(new NormMax(this), dimension);
    }

    /**
     * Reverse division
     *
     * @param other the matrix to divide from
     * @return
     */
    @Override
    public INDArray rdiv(INDArray other) {
        return dup().rdivi(other);
    }

    /**
     * Reverse divsion (in place)
     *
     * @param other
     * @return
     */
    @Override
    public INDArray rdivi(INDArray other) {
        return rdivi(other, this);
    }

    /**
     * Reverse division
     *
     * @param other  the matrix to subtract from
     * @param result the result ndarray
     * @return
     */
    @Override
    public INDArray rdiv(INDArray other, INDArray result) {
        return dup().rdivi(other, result);
    }

    /**
     * Reverse division (in-place)
     *
     * @param other  the other ndarray to subtract
     * @param result the result ndarray
     * @return the ndarray with the operation applied
     */
    @Override
    public INDArray rdivi(INDArray other, INDArray result) {
        return other.divi(this, result);
    }

    /**
     * Reverse subtraction
     *
     * @param other  the matrix to subtract from
     * @param result the result ndarray
     * @return
     */
    @Override
    public INDArray rsub(INDArray other, INDArray result) {
        return dup().rsubi(other, result);
    }

    /**
     * @param other
     * @return
     */
    @Override
    public INDArray rsub(INDArray other) {
        return dup().rsubi(other);
    }

    /**
     * @param other
     * @return
     */
    @Override
    public INDArray rsubi(INDArray other) {
        return rsubi(other, this);
    }

    /**
     * Reverse subtraction (in-place)
     *
     * @param other  the other ndarray to subtract
     * @param result the result ndarray
     * @return the ndarray with the operation applied
     */
    @Override
    public INDArray rsubi(INDArray other, INDArray result) {
        return other.subi(this, result);
    }

    /**
     * Set the value of the ndarray to the specified value
     *
     * @param value the value to assign
     * @return the ndarray with the values
     */
    @Override
    public INDArray assign(Number value) {
        Nd4j.getExecutioner().exec(new ScalarSet(this, value));
        return this;
    }


    /**
     * Assign all elements from given ndarray that are matching given condition,
     * ndarray to this ndarray
     *
     * @param arr       the elements to assign
     * @param condition
     * @return this
     */
    @Override
    public INDArray assignIf(INDArray arr, Condition condition) {
        BooleanIndexing.assignIf(this, arr, condition);
        return this;
    }

    /**
     * Replaces all elements in this ndarray that are matching give condition, with corresponding elements from given array
     *
     * @param arr
     * @param condition
     * @return
     */
    @Override
    public INDArray replaceWhere(INDArray arr, Condition condition) {
        BooleanIndexing.replaceWhere(this, arr, condition);
        return this;
    }

    @Override
    public int linearIndex(int i) {
        setLinearStride();
        int idx = i;
        for (int j = 0; j < Shape.rank(javaShapeInformation) - 1; j++) {
            if (size(i) == 1)
                continue;
            idx += i * stride(j);
        }
        return Shape.offset(javaShapeInformation) + (idx);
    }

    private void setLinearStride() {
        if (linearStride >= 0)
            return;

        linearStride = ArrayUtil.prod(reshape(1, length()).stride());
    }


    /**
     * Returns the specified slice of this matrix.
     * In matlab, this would be equivalent to (given a 2 x 2 x 2):
     * A(:,:,x) where x is the slice you want to return.
     * <p/>
     * The slice is always relative to the final dimension of the matrix.
     *
     * @param slice the slice to return
     * @return the specified slice of this matrix
     */
    @Override
    public INDArray slice(int slice) {
        int slices = slices();
        if (slice >= slices)
            throw new IllegalArgumentException("Illegal slice " + slice);

        if (Shape.rank(javaShapeInformation) == 0 || isRowVector()) {
            if (slice == 0)
                return createScalarForIndex(slice, true);
            else if (isRowVector())
                return createScalarForIndex(slice, true);

            else {
                throw new IllegalArgumentException("Can't slice a 0-d NDArray");
            }
        }


        if (slice < 0)
            slice += rank();
        INDArrayIndex[] indexes = new INDArrayIndex[rank()];
        indexes[0] = NDArrayIndex.point(slice);
        for (int i = 1; i < rank(); i++) {
            indexes[i] = NDArrayIndex.all();
        }
        return get(indexes);
    }



    protected INDArray createScalarForIndex(int i, boolean applyOffset) {
        return create(data(), new int[] {1, 1}, new int[] {1, 1}, applyOffset ? Shape.offset(javaShapeInformation) + i : i);
    }

    protected INDArray createScalar(double d) {
        return Nd4j.scalar(d);
    }



    @Override
    public int getTrailingOnes() {
        if (this.numTrailingOnes >= 0)
            return this.numTrailingOnes;

        int numLeadingOnes = 0;
        for (int i = rank() - 1; i > 0; i--) {
            if (size(i) == 1)
                numLeadingOnes++;
        }

        this.numTrailingOnes = numLeadingOnes;
        return numLeadingOnes;
    }



    @Override
    public int getLeadingOnes() {
        if (this.numLeadingOnes >= 0)
            return this.numLeadingOnes;

        int numLeadingOnes = 0;
        for (int i = 0; i < rank(); i++) {
            if (size(i) == 1)
                numLeadingOnes++;
        }

        this.numLeadingOnes = numLeadingOnes;
        return numLeadingOnes;
    }



    /**
     * Returns the slice of this from the specified dimension
     *
     * @param slice     the dimension to return from
     * @param dimension the dimension of the slice to return
     * @return the slice of this matrix from the specified dimension
     * and dimension
     */
    @Override
    public INDArray slice(int slice, int dimension) {
        int slices = size(dimension);
        if (slice >= slices)
            throw new IllegalArgumentException("Illegal slice " + slice);

        if (Shape.rank(javaShapeInformation) == 0) {
            if (slice == 0)
                return createScalarForIndex(slice, true);
            else
                throw new IllegalArgumentException("Can't slice a 0-d NDArray");

        }


        if (slice < 0)
            slice += rank();
        INDArrayIndex[] indexes = new INDArrayIndex[rank()];
        indexes[dimension] = NDArrayIndex.point(slice);
        for (int i = 0; i < rank(); i++) {
            if (i != dimension)
                indexes[i] = NDArrayIndex.all();
        }
        return get(indexes);

    }

    /**
     * Fetch a particular number on a multi dimensional scale.
     *
     * @param indexes the indexes to get a number from
     * @return the number at the specified indices
     */
    @Override
    public INDArray getScalar(int... indexes) {
        return Nd4j.scalar(getDouble(indexes));
    }

    @Override
    public INDArray rdiv(Number n) {
        //return dup().rdivi(n);
        return rdivi(n, Nd4j.createUninitialized(this.shape(), this.ordering()));
    }

    @Override
    public INDArray rdivi(Number n) {
        return rdivi(n, this);
    }

    @Override
    public INDArray rsub(Number n) {
        //return dup().rsubi(n);
        return rsubi(n, Nd4j.createUninitialized(this.shape(), this.ordering()));
    }

    @Override
    public INDArray rsubi(Number n) {
        return rsubi(n, this);
    }

    @Override
    public INDArray div(Number n) {
        //return dup().divi(n);
        return divi(n, Nd4j.createUninitialized(this.shape(), this.ordering()));
    }

    @Override
    public INDArray divi(Number n) {
        return divi(n, this);
    }

    @Override
    public INDArray mul(Number n) {
        // return dup().muli(n);
        return muli(n, Nd4j.createUninitialized(this.shape(), this.ordering()));
    }

    @Override
    public INDArray muli(Number n) {
        return muli(n, this);
    }

    @Override
    public INDArray sub(Number n) {
        //return dup().subi(n);
        return subi(n, Nd4j.createUninitialized(this.shape(), this.ordering()));
    }

    @Override
    public INDArray subi(Number n) {
        return subi(n, this);
    }

    @Override
    public INDArray add(Number n) {
        //return dup().addi(n);
        return addi(n, Nd4j.createUninitialized(this.shape(), this.ordering()));
    }

    @Override
    public INDArray addi(Number n) {
        return addi(n, this);
    }



    /**
     * Replicate and tile array to fill out to the given shape
     * See:
     * https://github.com/numpy/numpy/blob/master/numpy/matlib.py#L310-L358
     * @param shape the new shape of this ndarray
     * @return the shape to fill out to
     */
    @Override
    public INDArray repmat(int[] shape) {
        int rows = rows() * shape[0];
        int cols = columns() * shape[1];
        INDArray ret = reshape(1, length()).repeat(0, shape[0]).reshape(rows, columns()).repeat(0, shape[1]);
        return ret.reshape(rows, cols);
    }

    @Override
    public INDArray repeat(int dimension, int... repeats) {
        if (dimension < 0)
            dimension += rank();

        if (repeats.length < rank()) {
            if (dimension > 0)
                repeats = Ints.concat(ArrayUtil.nTimes(rank() - repeats.length, 1), repeats);
                //append rather than prepend for dimension == 0
            else
                repeats = Ints.concat(repeats, ArrayUtil.nTimes(rank() - repeats.length, 1));

        }

        int[] newShape = new int[rank()];

        for (int i = 0; i < newShape.length; i++)
            newShape[i] = size(i) * repeats[i];

        INDArray ret = create(newShape);

        //number of times to repeat each value
        int repeatDelta = ArrayUtil.prod(newShape) / length();
        for (int i = 0; i < tensorssAlongDimension(dimension); i++) {
            INDArray thisTensor = tensorAlongDimension(i, dimension);
            INDArray retTensor = ret.tensorAlongDimension(i, dimension);
            int retIdx = 0;
            for (int k = 0; k < thisTensor.length(); k++) {
                for (int j = 0; j < repeatDelta; j++) {
                    retTensor.putScalar(retIdx++, thisTensor.getDouble(k));
                }
            }
        }

        return ret;
    }


    /**
     * Insert a row in to this array
     * Will throw an exception if this
     * ndarray is not a matrix
     *
     * @param row   the row insert into
     * @param toPut the row to insert
     * @return this
     */
    @Override
    public INDArray putRow(int row, INDArray toPut) {
        if (isRowVector() && toPut.isVector()) {
            return assign(toPut);
        }
        return put(new INDArrayIndex[] {NDArrayIndex.point(row), NDArrayIndex.all()}, toPut);
    }

    /**
     * Insert a column in to this array
     * Will throw an exception if this
     * ndarray is not a matrix
     *
     * @param column the column to insert
     * @param toPut  the array to put
     * @return this
     */
    @Override
    public INDArray putColumn(int column, INDArray toPut) {
        if (isColumnVector() && toPut.isVector()) {
            return assign(toPut);
        }
        return put(new INDArrayIndex[] {NDArrayIndex.all(), NDArrayIndex.point(column)}, toPut);

    }


    @Override
    public double getDouble(int i) {
        if (i >= length()) {
            throw new IllegalArgumentException("Unable to get linear index >= " + length());
        }

        if (Nd4j.getExecutioner().getProfilingMode() != OpExecutioner.ProfilingMode.DISABLED)
            OpProfiler.getInstance().processScalarCall();

        Nd4j.getCompressor().autoDecompress(this);


        if (i == 0)
            return data().getDouble(i);

        int[] dimensions = ordering() == 'c' ? Shape.ind2subC(this, i) : Shape.ind2sub(this, i);
        Shape.assertShapeLessThan(dimensions, shape());
        return getDouble(dimensions);

    }

    @Override
    public double getDouble(int i, int j) {
        return getDouble(new int[] {i, j});
    }

    @Override
    public float getFloat(int i) {
        return (float) getDouble(i);
    }

    @Override
    public float getFloat(int i, int j) {
        return (float) getDouble(i, j);
    }

    /**
     * Return transposed copy of this matrix.
     */
    @Override
    public INDArray transpose() {
        return transposei();
    }


    /**
     *
     * Return transposed version of this matrix.
     *
     * PLEASE NOTE: This method is NOT in place, it will return transposed copy instead.
     */
    @Override
    public INDArray transposei() {
        return permute(ArrayUtil.reverseCopy(ArrayUtil.range(0, rank())));
    }

    protected INDArray create(DataBuffer data, int[] shape, int[] strides) {
        if (this instanceof IComplexNDArray)
            return Nd4j.createComplex(data, shape, strides, 0, ordering());
        else
            return Nd4j.create(data, shape, strides, 0, ordering());
    }

    @Override
    public INDArray reshape(char order, int... newShape) {
        if (newShape == null || newShape.length < 2)
            throw new ND4JIllegalStateException("Can't reshape(int...) without shape arguments. Got empty shape instead.");

        int numberNegativesOnes = 0;
        int[] shape = ArrayUtil.copy(newShape);
        for (int i = 0; i < shape.length; i++) {
            if (shape[i] < 0) {
                if (numberNegativesOnes >= 1)
                    throw new IllegalArgumentException("Only one dimension can be negative ones");

                numberNegativesOnes++;

                int shapeLength = 1;
                for (int j = 0; j < shape.length; j++)
                    if (shape[j] >= 1)
                        shapeLength *= shape[j];
                int realShape = Math.abs(length() / shapeLength);
                int[] thisNewShape = new int[shape.length];
                for (int j = 0; j < shape.length; j++) {
                    if (i != j) {
                        thisNewShape[j] = shape[j];
                    } else
                        thisNewShape[j] = realShape;
                }

                shape = thisNewShape;
                break;

            }

        }


        INDArray reshapeAttempt = Shape.newShapeNoCopy(this, shape, order == 'f');
        if (reshapeAttempt != null) {
            // kinda strange get/set usage
            //  reshapeAttempt.setOrder(Shape.getOrder(reshapeAttempt));
            return reshapeAttempt;
        }


        INDArray ret = Nd4j.createUninitialized(shape, order);
        if (order != ordering()) {
            ret.setData(dup(order).data());
        } else
            ret.assign(this);
        return ret;
    }

    @Override
    public double getDoubleUnsafe(int offset) {
        return data().getDouble(offset);
    }

    @Override
    public INDArray putScalarUnsafe(int offset, double value) {
        if (Nd4j.getExecutioner().getProfilingMode() != OpExecutioner.ProfilingMode.DISABLED)
            OpProfiler.getInstance().processScalarCall();

        data().put(offset, value);
        return this;
    }

    @Override
    public int innerMostStride() {
        if (ordering() == 'c')
            return stride(-1);
        return stride(0);
    }

    @Override
    public INDArray reshape(char order, int rows, int columns) {
        return reshape(order, new int[] {rows, columns});
    }

    /**
     * Reshape the ndarray in to the specified dimensions,
     * possible errors being thrown for invalid shapes
     *
     * Note here that one dimension can be -1.
     * The dimension that is -1 will be inferred from the shape and
     * the length of the ndarray
     *
     * @param shape the shape of the ndarray.
     * @return the new reshaped nd array
     */
    @Override
    public INDArray reshape(int... shape) {
        return reshape(Nd4j.order(), shape);
    }

    @Override
    public void checkDimensions(INDArray other) {
        assert Shape.contentEquals(other.shape(),
                Shape.shapeOf(shapeInformation)) : " Other array should have been shape: "
                + Shape.toString(Shape.shapeOf(shapeInformation)) + " but was "
                + Arrays.toString(other.shape());
        assert Shape.contentEquals(other.stride(),
                Shape.stride(shapeInformation)) : " Other array should have been stride: "
                + Shape.toString(Shape.stride(shapeInformation)) + " but was "
                + Arrays.toString(other.stride());
        assert Shape.offset(javaShapeInformation) == other.offset() : "Offset of this array is "
                + Shape.offset(javaShapeInformation) + " but other was " + other.offset();

    }


    /**
     * Returns the product along a given dimension
     *
     * @param dimension the dimension to getScalar the product along
     * @return the product along the specified dimension
     */
    @Override
    public INDArray prod(int... dimension) {
        return Nd4j.getExecutioner().exec(new Prod(this), dimension);
    }

    /**
     * Returns the overall mean of this ndarray
     *
     * @param dimension the dimension to getScalar the mean along
     * @return the mean along the specified dimension of this ndarray
     */
    @Override
    public INDArray mean(int... dimension) {
        return Nd4j.getExecutioner().exec(new Mean(this), dimension);
    }

    @Override
    public INDArray amean(int... dimension) {
        return Nd4j.getExecutioner().exec(new AMean(this), dimension);
    }

    @Override
    public INDArray mean(INDArray result, int... dimension) {
        return Nd4j.getExecutioner().exec(new Mean(this, null, result), dimension);
    }

    /**
     * Returns the overall variance of this ndarray
     *
     * @param dimension the dimension to getScalar the mean along
     * @return the mean along the specified dimension of this ndarray
     */
    @Override
    public INDArray var(int... dimension) {
        return Nd4j.getExecutioner().exec(new Variance(this), dimension);
    }

    /**
     * Returns the overall variance of this ndarray
     *
     * @param biasCorrected boolean on whether to apply corrected bias
     * @param dimension the dimension to getScalar the mean along
     * @return the mean along the specified dimension of this ndarray
     */
    @Override
    public INDArray var(boolean biasCorrected, int... dimension) {
        return Nd4j.getExecutioner().exec(new Variance(this, biasCorrected), dimension);
    }

    /**
     * Returns the overall max of this ndarray
     *
     * @param dimension the dimension to getScalar the mean along
     * @return the mean along the specified dimension of this ndarray
     */
    @Override
    public INDArray max(int... dimension) {
        return Nd4j.getExecutioner().exec(new Max(this), dimension);
    }

    public INDArray amax(int... dimension) {
        return Nd4j.getExecutioner().exec(new AMax(this), dimension);
    }

    /**
     * Returns the overall min of this ndarray
     *
     * @param dimension the dimension to getScalar the mean along
     * @return the mean along the specified dimension of this ndarray
     */
    @Override
    public INDArray min(int... dimension) {
        return Nd4j.getExecutioner().exec(new Min(this), dimension);
    }

    public INDArray amin(int... dimension) {
        return Nd4j.getExecutioner().exec(new AMin(this), dimension);
    }

    /**
     * Returns the sum along the last dimension of this ndarray
     *
     * @param dimension the dimension to getScalar the sum along
     * @return the sum along the specified dimension of this ndarray
     */
    @Override
    public INDArray sum(int... dimension) {
        return Nd4j.getExecutioner().exec(new Sum(this), dimension);
    }


    /**
     * Returns entropy along dimension
     * @param dimension
     * @return
     */
    @Override
    public INDArray entropy(int... dimension) {
        return Nd4j.getExecutioner().exec(new Entropy(this), dimension);
    }

    /**
     * Returns non-normalized Shannon entropy along dimension
     * @param dimension
     * @return
     */
    @Override
    public INDArray shannonEntropy(int... dimension) {
        return Nd4j.getExecutioner().exec(new ShannonEntropy(this), dimension);
    }

    /**
     * Returns log entropy along dimension
     * @param dimension
     * @return
     */
    @Override
    public INDArray logEntropy(int... dimension) {
        return Nd4j.getExecutioner().exec(new LogEntropy(this), dimension);
    }

    @Override
    public INDArray sum(INDArray result, int... dimension) {
        return Nd4j.getExecutioner().exec(new Sum(this, null, result), dimension);
    }


    /**
     * Returns the norm1 along the specified dimension
     *
     * @param dimension the dimension to getScalar the norm1 along
     * @return the norm1 along the specified dimension
     */
    @Override
    public INDArray norm1(int... dimension) {
        return Nd4j.getExecutioner().exec(new Norm1(this), dimension);
    }


    /**
     * Standard deviation of an ndarray along a dimension
     *
     * @param dimension the dimension to getScalar the std along
     * @return the standard deviation along a particular dimension
     */
    @Override
    public INDArray std(int... dimension) {
        return Nd4j.getExecutioner().exec(new StandardDeviation(this), dimension);
    }

    @Override
    public INDArray std(boolean biasCorrected, int... dimension) {
        return Nd4j.getExecutioner().exec(new StandardDeviation(this, biasCorrected), dimension);
    }

    @Override
    public Number stdNumber(boolean biasCorrected) {
        return Nd4j.getExecutioner().exec(new StandardDeviation(this, biasCorrected), new int[] {Integer.MAX_VALUE})
                .getDouble(0);
    }

    /**
     * Returns the norm2 along the specified dimension
     *
     * @param dimension the dimension to getScalar the norm2 along
     * @return the norm2 along the specified dimension
     */
    @Override
    public INDArray norm2(int... dimension) {
        return Nd4j.getExecutioner().exec(new Norm2(this), dimension);
    }



    /**
     * Number of columns (shape[1]), throws an exception when
     * called when not 2d
     *
     * @return the number of columns in the array (only 2d)
     */
    @Override
    public int columns() {
        if (isMatrix())
            return size(1);
        else if (isVector()) {
            if (isColumnVector())
                return 1;
            else if (isRowVector() && rank > 1)
                return size(1);
            else
                return size(0);
        }

        throw new IllegalStateException("Unable to get number of of columns for a non 2d matrix");
    }

    /**
     * Returns the number of rows
     * in the array (only 2d) throws an exception when
     * called when not 2d
     *
     * @return the number of rows in the matrix
     */
    @Override
    public int rows() {
        if (isMatrix())
            return size(0);
        else if (isVector()) {
            if (isRowVector())
                return 1;
            else
                return size(0);
        }

        throw new IllegalStateException("Unable to get number of of rows for a non 2d matrix");
    }


    /**
     * Flattens the array for linear indexing
     *
     * @return the flattened version of this array
     */
    @Override
    public INDArray ravel(char ordering) {
        if (length >= Integer.MAX_VALUE)
            throw new IllegalArgumentException("Length can not be >= Integer.MAX_VALUE");
        INDArray ret = create(new int[] {1, (int) length}, ordering);
        NDArrayIndex index = new NDArrayIndex(this.shape());

        for (int i = 0; i < length(); i++) {
            double val = getDouble(index.next());
            ret.putScalar(new int[] {0, i}, val);
        }

        return ret;

    }

    /**
     * Flattens the array for linear indexing
     *
     * @return the flattened version of this array
     */
    @Override
    public INDArray ravel() {
        return reshape(1, length());
    }

    /**
     * Flattens the array for linear indexing
     *
     * @return the flattened version of this array
     */
    @Override
    public void sliceVectors(List<INDArray> list) {
        if (isVector())
            list.add(this);
        else {
            for (int i = 0; i < slices(); i++) {
                slice(i).sliceVectors(list);
            }
        }
    }

    /**
     * Reshape the matrix. Number of elements must not change.
     *
     * @param newRows
     * @param newColumns
     */
    @Override
    public INDArray reshape(int newRows, int newColumns) {
        return reshape(new int[] {newRows, newColumns});
    }

    /**
     * Get the specified column
     *
     * @param c
     */
    @Override
    public INDArray getColumn(int c) {
        if (isColumnVector() && c == 0)
            return this;
        else if (isColumnVector() && c > 0)
            throw new IllegalArgumentException("Illegal index for row");
        return get(NDArrayIndex.all(), NDArrayIndex.point(c));
    }


    /**
     * Get whole rows from the passed indices.
     *
     * @param rindices
     */
    @Override
    public INDArray getRows(int[] rindices) {
        if (!isMatrix() && !isVector())
            throw new IllegalArgumentException("Unable to get columns from a non matrix or vector");
        if (isVector())
            return Nd4j.pullRows(this, 1, rindices);
        else {
            INDArray ret = Nd4j.create(rindices.length, columns());
            for (int i = 0; i < rindices.length; i++)
                ret.putRow(i, getRow(rindices[i]));
            return ret;
        }
    }

    /**
     * Returns a subset of this array based on the specified
     * indexes
     *
     * @param indexes the indexes in to the array
     * @return a view of the array with the specified indices
     */
    @Override
    public INDArray get(INDArrayIndex... indexes) {
        //check for row/column vector and point index being 0
        if (indexes.length == 1 && indexes[0] instanceof NDArrayIndexAll || (indexes.length == 2 && (isRowVector()
                && indexes[0] instanceof PointIndex && indexes[0].offset() == 0
                && indexes[1] instanceof NDArrayIndexAll
                || isColumnVector() && indexes[1] instanceof PointIndex && indexes[0].offset() == 0
                && indexes[0] instanceof NDArrayIndexAll)))
            return this;

        indexes = NDArrayIndex.resolve(shapeInfoDataBuffer(), indexes);
        ShapeOffsetResolution resolution = new ShapeOffsetResolution(this);
        resolution.exec(indexes);

        if (indexes.length < 1)
            throw new IllegalStateException("Invalid index found of zero length");

        int[] shape = resolution.getShapes();
        int numSpecifiedIndex = 0;
        for (int i = 0; i < indexes.length; i++)
            if (indexes[i] instanceof SpecifiedIndex)
                numSpecifiedIndex++;

        if (shape != null && numSpecifiedIndex > 0) {
            Generator<List<List<Integer>>> gen = SpecifiedIndex.iterate(indexes);
            INDArray ret = Nd4j.create(shape, 'c');
            int count = 0;
            while (true) {
                try {
                    List<List<Integer>> next = gen.next();
                    List<Integer> coordsCombo = new ArrayList<>();
                    for (int i = 0; i < next.size(); i++) {
                        if (next.get(i).size() > 1)
                            throw new IllegalStateException("Illegal entry returned");
                        coordsCombo.add(next.get(i).get(0));
                    }
                    ret.putScalar(count++, getDouble(Ints.toArray(coordsCombo)));


                } catch (NoSuchElementException e) {
                    break;
                }

                if (count >= ret.length())
                    break;
            }

            return ret;

        }


        INDArray ret = subArray(resolution);
        return ret;
    }


    /**
     * Get whole columns
     * from the passed indices.
     *
     * @param cindices
     */
    @Override
    public INDArray getColumns(int... cindices) {
        if (!isMatrix() && !isVector())
            throw new IllegalArgumentException("Unable to get columns from a non matrix or vector");
        if (isVector()) {
            return Nd4j.pullRows(this, 0, cindices, this.ordering());
        } else {
            INDArray ret = Nd4j.create(rows(), cindices.length);
            for (int i = 0; i < cindices.length; i++)
                ret.putColumn(i, getColumn(cindices[i]));
            return ret;
        }

    }

    protected INDArray create(int rows, int length) {
        return create(new int[] {rows, length});
    }

    /**
     * Get a copy of a row.
     *
     * @param r the row to get
     */
    @Override
    public INDArray getRow(int r) {
        if (isRowVector() && r == 0)
            return this;
        else if (isRowVector() && r > 0)
            throw new IllegalArgumentException("Illegal index for row");
        return get(NDArrayIndex.point(r), NDArrayIndex.all());
    }


    /**
     * This method allows you to compare INDArray against other INDArray, with variable eps
     *
     * @param o
     * @param eps
     * @return
     */
    public boolean equalsWithEps(Object o, double eps) {
        if (o == null)
            return false;

        if (!(o instanceof INDArray))
            return false;

        INDArray n = (INDArray) o;

        if(n.isSparse()) {
            return n.equals(this);
        }

        if (this.lengthLong() != n.lengthLong())
            return false;


        //epsilon equals
        if (isScalar() && n.isScalar()) {
            if (data.dataType() == DataBuffer.Type.FLOAT) {
                double val = getDouble(0);
                double val2 = n.getDouble(0);

                if (Double.isNaN(val) != Double.isNaN(val2))
                    return false;

                return Math.abs(val - val2) < eps;
            } else {
                double val = getDouble(0);
                double val2 = n.getDouble(0);

                if (Double.isNaN(val) != Double.isNaN(val2))
                    return false;

                return Math.abs(val - val2) < eps;
            }

        } else if (isVector() && n.isVector()) {

            EqualsWithEps op = new EqualsWithEps(this, n, eps);
            Nd4j.getExecutioner().exec(op);
            double diff = op.getFinalResult().doubleValue();

            return diff < 0.5;
        }

        if (!Arrays.equals(this.shape(), n.shape()))
            return false;


        if (!Shape.shapeEquals(shape(), n.shape())) {
            return false;
        }


        if (slices() != n.slices())
            return false;

        if (n.ordering() == ordering()) {
            EqualsWithEps op = new EqualsWithEps(this, n, eps);
            Nd4j.getExecutioner().exec(op);
            double diff = op.getFinalResult().doubleValue();

            return diff < 0.5;
        } else {
            EqualsWithEps op = new EqualsWithEps(this, n, eps);
            Nd4j.getExecutioner().exec(op);
            double diff = op.getFinalResult().doubleValue();

            return diff < 0.5;
        }
    }

    /**
     * Compare two matrices. Returns true if and only if other is also a
     * DoubleMatrix which has the same size and the maximal absolute
     * difference in matrix elements is smaller than 1e-5.
     *
     * @param o
     */
    @Override
    public boolean equals(Object o) {
        return equalsWithEps(o, Nd4j.EPS_THRESHOLD);
    }

    @Override
    public DataBuffer shapeInfoDataBuffer() {
        return shapeInformation;
    }

    @Override
    public IntBuffer shapeInfo() {
        return shapeInformation.asNioInt();
    }

    /**
     * Returns the shape(dimensions) of this array
     *
     * @return the shape of this matrix
     */
    public int[] shape() {
        return Shape.shape(javaShapeInformation);
    }

    /**
     * Returns the shape information debugging
     * information
     *
     * @return the shape information debugging information
     */
    @Override
    public String shapeInfoToString() {
        return Shape.shapeToString(this);
    }

    /**
     * Returns the stride(indices along the linear index for which each slice is accessed) of this array
     *
     * @return the stride of this array
     */
    @Override
    public int[] stride() {
        return Shape.stride(javaShapeInformation);
    }


    @Override
    public int offset() {
        if (data().offset() >= Integer.MAX_VALUE)
            throw new IllegalArgumentException("Offset of buffer can not be >= Integer.MAX_VALUE");
        //  return Shape.offset(shapeInfo());
        return (int) data().offset();
    }

    @Override
    public char ordering() {
        return Shape.order(javaShapeInformation);
    }

    /**
     * Returns the size of this array
     * along a particular dimension
     *
     * @param dimension the dimension to return from
     * @return the shape of the specified dimension
     */
    @Override
    public int size(int dimension) {
        if (isScalar()) {
            if (dimension == 0 || dimension == 1 || dimension < 0)
                return (int) length;
            else
                throw new IllegalArgumentException("Illegal dimension for scalar " + dimension);
        }

        if (dimension < 0) {
            return shapeOf().getInt(dimension + Shape.rank(javaShapeInformation));
        }

        if (dimension >= rank())
            throw new IllegalArgumentException("Invalid size: cannot get size of dimension " + dimension + " for rank "
                    + rank() + " NDArray (array shape: " + Arrays.toString(this.shape()) + ")");


        return shapeOf().getInt(dimension);
    }

    @Override
    public int rank() {
        return Shape.rank(javaShapeInformation);
    }

    /**
     * Returns the total number of elements in the ndarray
     *
     * @return the number of elements in the ndarray
     */
    @Override
    public int length() {
        if (length >= Integer.MAX_VALUE)
            throw new IllegalArgumentException("Length is >= Integer.MAX_VALUE: lengthLong() must be called instead");
        return (int) length;
    }

    /**
     * Returns the total number of elements in the ndarray
     *
     * @return the number of elements in the ndarray
     */
    @Override
    public long lengthLong() {
        return length;
    }

    /**
     * Broadcasts this ndarray to be the specified shape
     *
     * @param shape the new shape of this ndarray
     * @return the broadcasted ndarray
     */
    @Override
    public INDArray broadcast(int... shape) {
        if (Shape.shapeEquals(shape, shape()))
            return this;

        // if we're on scalar, we can just create new array
        if (this.isScalar())
            return Nd4j.createUninitialized(shape).assign(this.getDouble(0));


        boolean compatible = true;
        int count = shape.length - 1;
        int thisCount = Shape.rank(javaShapeInformation) - 1;
        for (int i = shape.length - 1; i > 0; i--) {
            if (count < 0 || thisCount < 0)
                break;
            if (shape[count] != shape()[thisCount] && shape[count] != 1 && shape()[thisCount] != 1) {
                compatible = false;
                break;
            }

            count--;
            thisCount--;
        }

        if (!compatible)
            throw new IllegalArgumentException("Incompatible broadcast from " + Arrays.toString(shape()) + " to "
                    + Arrays.toString(shape));



        int[] retShape = new int[shape.length];
        List<Integer> broadCastDimensions = new ArrayList<>();
        List<Integer> nonBroadCastDimensions = new ArrayList<>();
        for (int i = 0; i < retShape.length; i++) {
            if (shape().length == 1) {
                if (i == 0) {
                    if (i < shape().length)
                        retShape[i] = Math.max(1, shape[i]);
                    else
                        retShape[i] = shape[i];
                } else {
                    if (i < shape().length)
                        retShape[i] = Math.max(shape[i], size(i));
                    else
                        retShape[i] = shape[i];
                }
            } else {
                if (i < rank() && size(i) == 1)
                    broadCastDimensions.add(i);
                else
                    nonBroadCastDimensions.add(i);
                if (i < shape().length)
                    retShape[i] = Math.max(shape[i], size(i));
                else
                    retShape[i] = shape[i];
            }

        }

        INDArray ret = create(retShape, ordering());

        if (isRowVector()) {
            //number of times to repeat each value
            for (int i = 0; i < ret.slices(); i++) {
                ret.putSlice(i, this);
            }
        }
        else if(isColumnVector()) {
            for (int i = 0; i < ret.columns(); i++) {
                ret.putColumn(i, this);
            }
        }

        else {
            int idx = 0;
            //number of times to repeat each value
            for(int i = 0; i < ret.length(); i++) {
                ret.putScalar(i,getDouble(idx));
                if(idx >= length())
                    idx = 0;
            }
        }
        return ret;

    }


    /**
     * Dimshuffle: an extension of permute that adds the ability
     * to broadcast various dimensions.
     * <p/>
     * See theano for more examples.
     * This will only accept integers and xs.
     * <p/>
     * An x indicates a dimension should be broadcasted rather than permuted.
     *
     * @param rearrange the dimensions to swap to
     * @return the newly permuted array
     */
    @Override
    public INDArray dimShuffle(Object[] rearrange, int[] newOrder, boolean[] broadCastable) {
        if (broadCastable.length != Shape.rank(javaShapeInformation))
            throw new IllegalArgumentException(
                    "The broadcastable dimensions must be the same length as the current shape");

        boolean broadcast = false;
        Set<Object> set = new HashSet<>();
        for (int i = 0; i < rearrange.length; i++) {
            set.add(rearrange[i]);
            if (rearrange[i] instanceof Integer) {
                Integer j = (Integer) rearrange[i];
                if (j >= broadCastable.length)
                    throw new IllegalArgumentException(
                            "Illegal dimension, dimension must be < broadcastable.length (aka the real dimensions");
            } else if (rearrange[i] instanceof Character) {
                Character c = (Character) rearrange[i];
                if (c != 'x')
                    throw new IllegalArgumentException("Illegal input: Must be x");
                broadcast = true;

            } else
                throw new IllegalArgumentException("Only characters and integers allowed");
        }

        //just do permute
        if (!broadcast) {
            int[] ret = new int[rearrange.length];
            for (int i = 0; i < ret.length; i++)
                ret[i] = (Integer) rearrange[i];
            return permute(ret);
        } else {
            List<Integer> drop = new ArrayList<>();
            for (int i = 0; i < broadCastable.length; i++) {
                if (!set.contains(i)) {
                    if (broadCastable[i])
                        drop.add(i);
                    else
                        throw new IllegalArgumentException(
                                "We can't drop the given dimension because its not broadcastable");
                }

            }


            //list of dimensions to keep
            int[] shuffle = new int[broadCastable.length];
            int count = 0;
            for (int i = 0; i < rearrange.length; i++) {
                if (rearrange[i] instanceof Integer) {
                    shuffle[count++] = (Integer) rearrange[i];
                }
            }


            List<Integer> augment = new ArrayList<>();
            for (int i = 0; i < rearrange.length; i++) {
                if (rearrange[i] instanceof Character)
                    augment.add(i);
            }

            Integer[] augmentDims = augment.toArray(new Integer[1]);

            count = 0;

            int dropIdx = 0;
            int[] newShape = new int[shuffle.length + drop.size()];
            for (int i = 0; i < newShape.length; i++) {
                if (i < shuffle.length) {
                    newShape[count++] = shuffle[i];
                } else
                    newShape[count++] = drop.get(dropIdx++);
            }


            INDArray ret = permute(newShape);
            List<Integer> newDims = new ArrayList<>();
            int[] shape = Arrays.copyOfRange(ret.shape(), 0, shuffle.length);
            for (int i = 0; i < shape.length; i++) {
                newDims.add(shape[i]);
            }

            for (int i = 0; i < augmentDims.length; i++) {
                newDims.add(augmentDims[i], 1);
            }

            int[] toReshape = ArrayUtil.toArray(newDims);


            ret = ret.reshape(toReshape);
            return ret;

        }


    }

    /**
     * See: http://www.mathworks.com/help/matlab/ref/permute.html
     *
     * @param rearrange the dimensions to swap to
     * @return the newly permuted array
     */
    @Override
    public INDArray permute(int... rearrange) {
        if (rearrange.length != rank())
            return dup();
        boolean alreadyInOrder = true;
        //IntBuffer shapeInfo = shapeInfo();
        int rank = Shape.rank(javaShapeInformation);
        for (int i = 0; i < rank; i++) {
            if (rearrange[i] != i) {
                alreadyInOrder = false;
                break;
            }
        }

        if (alreadyInOrder)
            return this;

        checkArrangeArray(rearrange);
        int[] newShape = doPermuteSwap(shapeOf(), rearrange);
        int[] newStride = doPermuteSwap(strideOf(), rearrange);

        char newOrder = Shape.getOrder(newShape, newStride, elementStride());

        INDArray value = create(data(), newShape, newStride, offset(), newOrder);
        return value;
    }

    /**
     * An <b>in-place</b> version of permute. The array  shape information (shape, strides)
     * is modified by this operation (but not the data itself)
     * See: http://www.mathworks.com/help/matlab/ref/permute.html
     *
     * @param rearrange the dimensions to swap to
     * @return the current array
     */
    @Override
    public INDArray permutei(int... rearrange) {
        boolean alreadyInOrder = true;
        IntBuffer shapeInfo = shapeInfo();
        int rank = Shape.rank(javaShapeInformation);
        for (int i = 0; i < rank; i++) {
            if (rearrange[i] != i) {
                alreadyInOrder = false;
                break;
            }
        }

        if (alreadyInOrder)
            return this;

        checkArrangeArray(rearrange);
        int[] newShape = doPermuteSwap(Shape.shapeOf(shapeInfo), rearrange);
        int[] newStride = doPermuteSwap(Shape.stride(shapeInfo), rearrange);
        char newOrder = Shape.getOrder(newShape, newStride, elementStride());

        //Set the shape information of this array: shape, stride, order.
        //Shape info buffer: [rank, [shape], [stride], offset, elementwiseStride, order]
        /*for( int i=0; i<rank; i++ ){
            shapeInfo.put(1+i,newShape[i]);
            shapeInfo.put(1+i+rank,newStride[i]);
        }
        shapeInfo.put(3+2*rank,newOrder);
        */
        int ews = shapeInfo.get(2 * rank + 2);
        /*
        if (ews < 1 && !attemptedToFindElementWiseStride)
            throw new RuntimeException("EWS is -1");
            */

        setShapeInformation(Nd4j.getShapeInfoProvider().createShapeInformation(newShape, newStride, offset(), ews,
                newOrder));
        if (ews < 0) {

            INDArray reshapeAttempt = Shape.newShapeNoCopy(this, new int[] {1, this.length()}, newOrder == 'f');
            if (reshapeAttempt != null) {
                setShapeInformation(Nd4j.getShapeInfoProvider().createShapeInformation(newShape, newStride,
                        this.offset(), reshapeAttempt.elementWiseStride(), newOrder));
            }
            this.attemptedToFindElementWiseStride = true;
        }

        if (shapeInfo.get(2 * rank + 2) > 0) {
            //for the backend to work - no ews for permutei
            //^^ not true anymore? Not sure here. Marking this for raver
            setShapeInformation(Nd4j.getShapeInfoProvider().createShapeInformation(newShape, newStride,
                    this.offset(), -1, newOrder));
        }

        this.shape = null;
        this.stride = null;

        this.rows = size(0);
        this.columns = size(1);
        this.numLeadingOnes = -1;
        this.numTrailingOnes = -1;

        return this;
    }


    protected void copyRealTo(INDArray arr) {
        INDArray flattened = this;
        INDArray arrLinear = arr;
        for (int i = 0; i < flattened.length(); i++) {
            arrLinear.putScalar(i, flattened.getDouble(i));
        }

    }

    protected int[] doPermuteSwap(IntBuffer shape, int[] rearrange) {
        int[] ret = new int[rearrange.length];
        for (int i = 0; i < rearrange.length; i++) {
            ret[i] = shape.get(rearrange[i]);
        }
        return ret;
    }

    protected int[] doPermuteSwap(DataBuffer shape, int[] rearrange) {
        int[] ret = new int[rearrange.length];
        for (int i = 0; i < rearrange.length; i++) {
            ret[i] = shape.getInt(rearrange[i]);
        }

        return ret;
    }


    protected void checkArrangeArray(int[] arr) {
        assert arr.length == Shape.rank(javaShapeInformation) : "Invalid rearrangement: number of arrangement != shape";
        for (int i = 0; i < arr.length; i++) {
            if (arr[i] >= arr.length)
                throw new IllegalArgumentException("The specified dimensions can't be swapped. Given element " + i
                        + " was >= number of dimensions");
            if (arr[i] < 0)
                throw new IllegalArgumentException("Invalid dimension: " + i + " : negative value");


        }

        for (int i = 0; i < arr.length; i++) {
            for (int j = 0; j < arr.length; j++) {
                if (i != j && arr[i] == arr[j])
                    throw new IllegalArgumentException("Permute array must have unique elements");
            }
        }

    }

    /**
     * Checks whether the matrix is a vector.
     */
    @Override
    public boolean isVector() {
        return isRowVector() || isColumnVector();
    }

    @Override
    public boolean isSquare() {

        return isMatrix() && rows() == columns();
    }

    /**
     * Checks whether the matrix is a row vector.
     */
    @Override
    public boolean isRowVector() {
        return rank == 2 && rows == 1;
    }

    /**
     * Checks whether the matrix is a column vector.
     */
    @Override
    public boolean isColumnVector() {
        return rank == 2 && columns == 1;
    }

    /**
     * Generate string representation of the matrix.
     */
    @Override
    public String toString() {
        if (!isCompressed() && !preventUnpack)
            return new NDArrayStrings().format(this);
        else if (isCompressed() && compressDebug)
            return "COMPRESSED ARRAY. SYSTEM PROPERTY compressdebug is true. This is to prevent auto decompression from being triggered.";
        else if (preventUnpack)
            return "Array string unpacking is disabled.";
        return new NDArrayStrings().format(this);

    }

    /**
     * Returns a scalar (individual element)
     * of a scalar ndarray
     *
     * @return the individual item in this ndarray
     */
    @Override
    public Object element() {

        if (!isScalar())
            throw new IllegalStateException("Unable to retrieve element from non scalar matrix");
        if (data.dataType() == DataBuffer.Type.FLOAT)
            return data.getFloat(0);
        return data.getDouble(0);
    }


    @Override
    public IComplexNDArray rdiv(IComplexNumber n) {
        return dup().rdivi(n);
    }

    @Override
    public IComplexNDArray rdivi(IComplexNumber n) {
        return rdivi(n, Nd4j.createComplex(shape()));

    }

    @Override
    public IComplexNDArray rsub(IComplexNumber n) {
        return dup().rsubi(n);
    }

    @Override
    public IComplexNDArray rsubi(IComplexNumber n) {
        return rsubi(n, Nd4j.createComplex(shape()));

    }

    @Override
    public IComplexNDArray div(IComplexNumber n) {
        return dup().divi(n);
    }

    @Override
    public IComplexNDArray divi(IComplexNumber n) {

        return divi(n, Nd4j.createComplex(shape()));

    }

    @Override
    public IComplexNDArray mul(IComplexNumber n) {
        return dup().muli(n);
    }

    @Override
    public IComplexNDArray muli(IComplexNumber n) {
        return muli(n, Nd4j.createComplex(shape()));

    }

    @Override
    public IComplexNDArray sub(IComplexNumber n) {
        return dup().subi(n);
    }

    @Override
    public IComplexNDArray subi(IComplexNumber n) {
        return subi(n, Nd4j.createComplex(shape()));
    }

    @Override
    public IComplexNDArray add(IComplexNumber n) {
        return dup().addi(n);
    }

    @Override
    public IComplexNDArray addi(IComplexNumber n) {
        return addi(n, Nd4j.createComplex(shape()));

    }

    @Override
    public IComplexNDArray rdiv(IComplexNumber n, IComplexNDArray result) {
        return dup().rdivi(n, result);
    }

    @Override
    public IComplexNDArray rdivi(IComplexNumber n, IComplexNDArray result) {
        return Nd4j.createComplex(this).rdivi(n, result);

    }

    @Override
    public IComplexNDArray rsub(IComplexNumber n, IComplexNDArray result) {
        return dup().rsubi(n, result);
    }

    @Override
    public IComplexNDArray rsubi(IComplexNumber n, IComplexNDArray result) {
        return Nd4j.createComplex(this).rsubi(n, result);
    }

    @Override
    public IComplexNDArray div(IComplexNumber n, IComplexNDArray result) {
        return dup().divi(n, result);
    }

    @Override
    public IComplexNDArray divi(IComplexNumber n, IComplexNDArray result) {
        return Nd4j.createComplex(this).divi(n, result);

    }

    @Override
    public IComplexNDArray mul(IComplexNumber n, IComplexNDArray result) {
        return dup().muli(n, result);
    }

    @Override
    public IComplexNDArray muli(IComplexNumber n, IComplexNDArray result) {
        return Nd4j.createComplex(this).muli(n, result);

    }

    @Override
    public IComplexNDArray sub(IComplexNumber n, IComplexNDArray result) {
        return dup().subi(n, result);
    }

    @Override
    public IComplexNDArray subi(IComplexNumber n, IComplexNDArray result) {
        return Nd4j.createComplex(this).subi(n, result);

    }

    @Override
    public IComplexNDArray add(IComplexNumber n, IComplexNDArray result) {
        return dup().addi(n, result);
    }

    @Override
    public IComplexNDArray addi(IComplexNumber n, IComplexNDArray result) {
        return Nd4j.createComplex(this).addi(n, result);

    }

    protected INDArray create(BaseNDArray baseNDArray) {
        return baseNDArray;
    }


    @Override
    public INDArray remainder(INDArray denominator) {
        return remainder(denominator, Nd4j.createUninitialized(this.shape()));
    }

    @Override
    public INDArray remainder(INDArray denominator, INDArray result) {
        RemainderOp op = new RemainderOp(this, denominator, result);
        Nd4j.getExecutioner().exec(op);
        return result;
    }

    @Override
    public INDArray remainder(Number denominator) {
        return remainder(denominator, Nd4j.createUninitialized(this.shape()));
    }

    @Override
    public INDArray remainder(Number denominator, INDArray result) {
        ScalarRemainder op = new ScalarRemainder(this, null, result, this.length(), denominator);
        Nd4j.getExecutioner().exec(op);
        return result;
    }

    @Override
    public INDArray remainderi(INDArray denominator) {
        RemainderOp op = new RemainderOp(this, denominator, this);
        Nd4j.getExecutioner().exec(op);
        return this;
    }

    @Override
    public INDArray remainderi(Number denominator) {
        ScalarRemainder op = new ScalarRemainder(this, null, this, this.length(), denominator);
        Nd4j.getExecutioner().exec(op);
        return this;
    }

    @Override
    public INDArray fmod(INDArray denominator) {
        return fmod(denominator, Nd4j.createUninitialized(this.shape()));
    }

    @Override
    public INDArray fmod(INDArray denominator, INDArray result) {
        FModOp op = new FModOp(this, denominator, result);
        Nd4j.getExecutioner().exec(op);
        return result;
    }

    @Override
    public INDArray fmod(Number denominator) {
        return fmod(denominator, Nd4j.createUninitialized(this.shape()));
    }

    @Override
    public INDArray fmod(Number denominator, INDArray result) {
        ScalarFMod op = new ScalarFMod(this, null, result, this.length(), denominator);
        Nd4j.getExecutioner().exec(op);
        return result;
    }

    @Override
    public INDArray fmodi(INDArray denominator) {
        FModOp op = new FModOp(this, denominator, this);
        Nd4j.getExecutioner().exec(op);
        return this;
    }

    @Override
    public INDArray fmodi(Number denominator) {
        ScalarFMod op = new ScalarFMod(this, null, this, this.length(), denominator);
        Nd4j.getExecutioner().exec(op);
        return this;
    }

    @Override
    public Iterator<Object> iterator() {
        return new FirstAxisIterator(this);
    }

    /**
     * Returns the start of where the ndarray is for the original data buffer
     *
     * @return
     */
    @Override
    public int originalOffset() {
        if (data().originalOffset() >= Integer.MAX_VALUE)
            throw new IllegalArgumentException("Original offset of buffer can not be >= Integer.MAX_VALUE");
        return (int) data().originalOffset();
    }

    private void readObject(ObjectInputStream s) {
        try {
            s.defaultReadObject();
            read(s);
        } catch (Exception e) {
            throw new RuntimeException(e);
        }

    }

    private void writeObject(ObjectOutputStream out) throws IOException {
        out.defaultWriteObject();
        write(out);
    }

    //Custom serialization for Java serialization
    protected void write(ObjectOutputStream out) throws IOException {
        if (this.isView()) {
            //As per Nd4j.write, duplicate before writing to the output stream
            //BaseDataBuffer.write(...) doesn't know about strides etc, so dup (or equiv. strategy) is necessary here
            //Furthermore, because we only want to save the *actual* data for a view (not the full data), the shape info
            // (mainly strides, offset, element-wise stride) may be different in the duped array vs. the view array
            INDArray copy = this.dup();
            copy.shapeInfoDataBuffer().write(out);
            copy.data().write(out);
        } else {
            shapeInformation.write(out);
            data().write(out);
        }
    }

    //Custom deserialization for Java serialization
    protected void read(ObjectInputStream s) {
        shapeInformation = Nd4j.createBuffer(new int[Shape.shapeInfoLength(rank)], 0);
        shapeInformation.read(s);
        setShapeInformation(Pair.create(shapeInformation, shapeInformation.asInt()));
        data = Nd4j.createBuffer(length, false);
        data().read(s);
    }


    /**
     * This method returns index of highest value along specified dimension(s)
     *
     * @param dimension
     * @return
     */
    @Override
    public INDArray argMax(int... dimension) {
        return Nd4j.argMax(this, dimension);
    }


    /**
     * This method returns True, if this INDArray instance is attached to some Workspace. False otherwise.
     *
     * @return
     */
    @Override
    public boolean isAttached() {
        return data.isAttached();
    }

    /**
     * This method checks, if given attached INDArray is still in scope of its parent Workspace
     * <p>
     * PLEASE NOTE: if this INDArray isn't attached to any Workspace, this method will return true
     *
     * @return
     */
    @Override
    public boolean isInScope() {
        if (!isAttached())
            return true;

        return data.isInScope();
    }

    /**
     * This metod detaches INDArray from Workspace, returning copy. Basically it's dup() into new memory chunk.
     * <p>
     * PLEASE NOTE: If this INDArray instance is NOT attached - it will be returned unmodified.
     *
     * @return
     */
    @Override
    public INDArray detach() {
        if (!isAttached())
            return this;

        Nd4j.getExecutioner().commit();

        /*
         two options here
         1) we're within some workspace
         2) we're out of any workspace
        */
        if (Nd4j.getMemoryManager().getCurrentWorkspace() == null) {
            DataBuffer buffer = Nd4j.createBuffer(this.lengthLong(), false);

            Nd4j.getMemoryManager().memcpy(buffer, this.data());

            return Nd4j.createArrayFromShapeBuffer(buffer, this.shapeInfoDataBuffer());
        } else {
            MemoryWorkspace workspace = Nd4j.getMemoryManager().getCurrentWorkspace();
            Nd4j.getMemoryManager().setCurrentWorkspace(null);


            DataBuffer buffer = Nd4j.createBuffer(this.lengthLong(), false);

            //Pointer.memcpy(buffer.pointer(), this.data.pointer(), this.lengthLong() * Nd4j.sizeOfDataType(this.data.dataType()));
            Nd4j.getMemoryManager().memcpy(buffer, this.data());

            INDArray copy = Nd4j.createArrayFromShapeBuffer(buffer, this.shapeInfoDataBuffer()); //this.dup(this.ordering());

            Nd4j.getMemoryManager().setCurrentWorkspace(workspace);

            return copy;
        }
    }

    /**
     * This method detaches INDArray from current Workspace, and attaches it to Workspace above, if any.
     * <p>
     * PLEASE NOTE: If this INDArray instance is NOT attached - it will be returned unmodified.
     * PLEASE NOTE: If current Workspace is the top-tier one, effect will be equal to detach() call - detached copy will be returned
     *
     * @return
     */
    @Override
    public INDArray leverage() {
        if (!isAttached())
            return this;

        MemoryWorkspace workspace = Nd4j.getMemoryManager().getCurrentWorkspace();
        if (workspace == null) {
            return this.detach();
        }

        MemoryWorkspace parentWorkspace = workspace.getParentWorkspace();

        if (this.data.getParentWorkspace() == parentWorkspace)
            return this;

        // if there's no parent ws - just detach
        if (parentWorkspace == null)
            return this.detach();
        else {
            Nd4j.getExecutioner().commit();

            // temporary set parent ws as current ws
            Nd4j.getMemoryManager().setCurrentWorkspace(parentWorkspace);

            INDArray copy = null;
            if (!this.isView()) {
                DataBuffer buffer = Nd4j.createBuffer(this.lengthLong(), false);
                Nd4j.getMemoryManager().memcpy(buffer, this.data());

                copy = Nd4j.createArrayFromShapeBuffer(buffer, this.shapeInfoDataBuffer());
            } else {
                copy = this.dup(this.ordering());
            }

            // restore current ws
            Nd4j.getMemoryManager().setCurrentWorkspace(workspace);
            return copy;
        }
    }

    /**
     * This method detaches INDArray from current Workspace, and attaches it to Workspace with a given Id
     *
     * PLEASE NOTE: If this INDArray instance is NOT attached - it will be returned unmodified.
     * PLEASE NOTE: If Workspace with target Id wasn't created before - this array will be returned unmodified.
     * PLEASE NOTE: If target workspace is the current one - this array will be returned unmodified.
     *
     * @param id
     * @return
     */
    @Override
    public INDArray leverageTo(String id) {
        if (!isAttached())
            return this;

        if (!Nd4j.getWorkspaceManager().checkIfWorkspaceExists(id))
            return this;

        MemoryWorkspace current = Nd4j.getMemoryManager().getCurrentWorkspace();

        MemoryWorkspace target = Nd4j.getWorkspaceManager().getWorkspaceForCurrentThread(id);

        if (current == target)
            return this;

        if (this.data.getParentWorkspace() == target)
            return this;

        Nd4j.getMemoryManager().setCurrentWorkspace(target);
        INDArray copy = null;
        if (!this.isView()) {
            DataBuffer buffer = Nd4j.createBuffer(this.lengthLong(), false);
            Nd4j.getMemoryManager().memcpy(buffer, this.data());

            copy = Nd4j.createArrayFromShapeBuffer(buffer, this.shapeInfoDataBuffer());
        } else {
            copy = this.dup(this.ordering());
        }

        Nd4j.getMemoryManager().setCurrentWorkspace(current);

        return copy;
    }

    /**
     * This method pulls this INDArray into current Workspace.
     *
     * PLEASE NOTE: If there's no current Workspace - INDArray returned as is
     *
     * @return
     */
    @Override
    public INDArray migrate() {
        MemoryWorkspace current = Nd4j.getMemoryManager().getCurrentWorkspace();

        if (current == null)
            return this;

        INDArray copy = null;

        if (!this.isView()) {
            DataBuffer buffer = Nd4j.createBuffer(this.lengthLong(), false);
            Nd4j.getMemoryManager().memcpy(buffer, this.data());

            copy = Nd4j.createArrayFromShapeBuffer(buffer, this.shapeInfoDataBuffer());
        } else {
            copy = this.dup(this.ordering());
        }

        return copy;
    }

<<<<<<< HEAD
    /*
    * ------- Sparse methods -------
    */

    @Override
    public DataBuffer getVectorCoordinates() {
        throw new UnsupportedOperationException("Not a sparse ndarray");
    }

    @Override
    public INDArray toDense() {
        return this;
    }

    @Override
    public int nnz() {
        throw new UnsupportedOperationException("Not a sparse ndarray");
    }

    @Override
    public SparseFormat getFormat() {
        return SparseFormat.NONE;
    }

    @Override
    public DataBuffer sparseInfoDataBuffer() {
        throw new UnsupportedOperationException("Not a sparse ndarray");
    }

    @Override
    public int[] flags() {
        throw new UnsupportedOperationException("Not a sparse ndarray");
    }

    @Override
    public int[] hiddenDimensions() {
        throw new UnsupportedOperationException("Not a sparse ndarray");
    }

    @Override
    public int[] sparseOffsets() {
        throw new UnsupportedOperationException("Not a sparse ndarray");
    }

    @Override
    public int underlyingRank() {
        throw new UnsupportedOperationException("Not a sparse ndarray");
=======
    @Override
    public Number percentileNumber(Number quantile) {
        if (quantile.intValue() < 0 || quantile.intValue() > 100)
            throw new ND4JIllegalStateException("Percentile value should be in 0...100 range");

        if (isScalar())
            return this.getDouble(0);

        INDArray sorted = Nd4j.sort(this.dup(this.ordering()), true);

        return getPercentile(quantile, sorted);
    }

    @Override
    public Number medianNumber() {
        return percentileNumber(50);
    }

    @Override
    public INDArray median(int... dimension) {
        return percentile(50, dimension);
    }

    protected double getPercentile(Number quantile, INDArray sorted) {
        if (quantile.intValue() == 0)
            return sorted.getDouble(0);
        else if (quantile.intValue() == 100)
            return sorted.getDouble(sorted.length() - 1);

        double pos = (quantile.doubleValue() / 100.0) * (double) (sorted.length() + 1);

        double fposition = FastMath.floor(pos);
        int position = (int)fposition;

        double diff = pos - fposition;

        double lower = sorted.getDouble(position-1);
        double upper = sorted.getDouble(position);

        return lower + diff * (upper - lower);
    }

    @Override
    public INDArray percentile(Number quantile, int... dimension) {
        if (quantile.doubleValue() < 0 || quantile.doubleValue() > 100)
            throw new ND4JIllegalStateException("Percentile value should be in 0...100 range");

        if (isScalar())
            return Nd4j.scalar(this.getDouble(0));

        INDArray sorted = Nd4j.getNDArrayFactory().sort(this.dup(this.ordering()), false, dimension);

        // there's no practical sense doing this on GPU, stride will be just size of TAD.
        INDArray ret = Nd4j.createUninitialized(sorted.tensorssAlongDimension(dimension));
        for (int i = 0; i < ret.length(); i++) {
            ret.putScalar(i, getPercentile(quantile, sorted.tensorAlongDimension(i, dimension)));
        }

        return ret;
>>>>>>> c73aed87
    }
}<|MERGE_RESOLUTION|>--- conflicted
+++ resolved
@@ -5271,55 +5271,6 @@
         return copy;
     }
 
-<<<<<<< HEAD
-    /*
-    * ------- Sparse methods -------
-    */
-
-    @Override
-    public DataBuffer getVectorCoordinates() {
-        throw new UnsupportedOperationException("Not a sparse ndarray");
-    }
-
-    @Override
-    public INDArray toDense() {
-        return this;
-    }
-
-    @Override
-    public int nnz() {
-        throw new UnsupportedOperationException("Not a sparse ndarray");
-    }
-
-    @Override
-    public SparseFormat getFormat() {
-        return SparseFormat.NONE;
-    }
-
-    @Override
-    public DataBuffer sparseInfoDataBuffer() {
-        throw new UnsupportedOperationException("Not a sparse ndarray");
-    }
-
-    @Override
-    public int[] flags() {
-        throw new UnsupportedOperationException("Not a sparse ndarray");
-    }
-
-    @Override
-    public int[] hiddenDimensions() {
-        throw new UnsupportedOperationException("Not a sparse ndarray");
-    }
-
-    @Override
-    public int[] sparseOffsets() {
-        throw new UnsupportedOperationException("Not a sparse ndarray");
-    }
-
-    @Override
-    public int underlyingRank() {
-        throw new UnsupportedOperationException("Not a sparse ndarray");
-=======
     @Override
     public Number percentileNumber(Number quantile) {
         if (quantile.intValue() < 0 || quantile.intValue() > 100)
@@ -5379,6 +5330,56 @@
         }
 
         return ret;
->>>>>>> c73aed87
+
+    }
+
+    /*
+    * ------- Sparse methods -------
+    */
+
+    @Override
+    public DataBuffer getVectorCoordinates() {
+        throw new UnsupportedOperationException("Not a sparse ndarray");
+    }
+
+    @Override
+    public INDArray toDense() {
+        return this;
+    }
+
+    @Override
+    public int nnz() {
+        throw new UnsupportedOperationException("Not a sparse ndarray");
+    }
+
+    @Override
+    public SparseFormat getFormat() {
+        return SparseFormat.NONE;
+    }
+
+    @Override
+    public DataBuffer sparseInfoDataBuffer() {
+        throw new UnsupportedOperationException("Not a sparse ndarray");
+    }
+
+    @Override
+    public int[] flags() {
+        throw new UnsupportedOperationException("Not a sparse ndarray");
+    }
+
+    @Override
+    public int[] hiddenDimensions() {
+        throw new UnsupportedOperationException("Not a sparse ndarray");
+    }
+
+    @Override
+    public int[] sparseOffsets() {
+        throw new UnsupportedOperationException("Not a sparse ndarray");
+    }
+
+    @Override
+    public int underlyingRank() {
+        throw new UnsupportedOperationException("Not a sparse ndarray");
+
     }
 }