--- conflicted
+++ resolved
@@ -155,11 +155,6 @@
             final Broadcast<Word2VecParam> finalParamBroadcast = sc.broadcast(param);
             if(finalParamBroadcast.value() == null)
                 throw new IllegalStateException("Value not found for param broadcast");
-<<<<<<< HEAD
-
-=======
-            
->>>>>>> f926d1a5
             JavaRDD<Word2VecFuncCall> call = wordsAndWordsSeen.map(new Word2VecSetup(finalParamBroadcast));
             JavaRDD<Word2VecChange> change2 = call.map(new SentenceBatch());
             change2.foreach(new VoidFunction<Word2VecChange>() {
