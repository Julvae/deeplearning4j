/*
 *
 *  * Copyright 2015 Skymind,Inc.
 *  *
 *  *    Licensed under the Apache License, Version 2.0 (the "License");
 *  *    you may not use this file except in compliance with the License.
 *  *    You may obtain a copy of the License at
 *  *
 *  *        http://www.apache.org/licenses/LICENSE-2.0
 *  *
 *  *    Unless required by applicable law or agreed to in writing, software
 *  *    distributed under the License is distributed on an "AS IS" BASIS,
 *  *    WITHOUT WARRANTIES OR CONDITIONS OF ANY KIND, either express or implied.
 *  *    See the License for the specific language governing permissions and
 *  *    limitations under the License.
 *
 */

package org.deeplearning4j.nn.layers.recurrent;

import org.deeplearning4j.berkeley.Pair;
import org.deeplearning4j.nn.api.Layer;
import org.deeplearning4j.nn.conf.NeuralNetConfiguration;
import org.deeplearning4j.nn.gradient.DefaultGradient;
import org.deeplearning4j.nn.gradient.Gradient;
import org.deeplearning4j.nn.layers.BaseLayer;
import org.deeplearning4j.nn.params.DefaultParamInitializer;
import org.deeplearning4j.nn.params.GravesLSTMParamInitializer;
import org.deeplearning4j.util.Dropout;
import org.nd4j.linalg.api.ndarray.INDArray;
import org.nd4j.linalg.factory.Nd4j;
import org.nd4j.linalg.indexing.NDArrayIndex;

import static org.nd4j.linalg.indexing.NDArrayIndex.interval;

/**
 *
 * LSTM layer implementation.
 * Based on Graves: Supervised Sequence Labelling with Recurrent Neural Networks
 * http://www.cs.toronto.edu/~graves/phd.pdf
 * See also for full/vectorized equations (and a comparison to other LSTM variants):
 * Greff et al. 2015, "LSTM: A Search Space Odyssey", pg11. This is the "vanilla" variant in said paper
 * http://arxiv.org/pdf/1503.04069.pdf
 *
 *
 * @author Alex Black
 */
public class GravesLSTM extends BaseLayer {
	private static final long serialVersionUID = 4115420413387754109L;

	public GravesLSTM(NeuralNetConfiguration conf) {
		super(conf);
	}

	@Override
	public INDArray transform(INDArray data) {
		return activate(data);
	}

	@Override
	public Gradient gradient() {
		throw new UnsupportedOperationException("Not yet implemented");
	}

	@Override
	public Gradient calcGradient(Gradient layerError, INDArray activation){
		throw new UnsupportedOperationException("Not yet implemented");
	}

	@Override
	public Gradient backpropGradient(Gradient gradient, Layer layers) {
		//First: Do forward pass to get gate activations etc.
		INDArray[] activations = activateHelper(input(), true);	//Order: {outputActivations,memCellActivations,ifogZs,ifogAs}
		INDArray outputActivations = activations[0];
		INDArray memCellActivations = activations[1];
		INDArray ifogZs = activations[2];
		INDArray ifogAs = activations[3];
		
		INDArray inputWeights = getParam(GravesLSTMParamInitializer.INPUT_WEIGHTS);
		INDArray recurrentWeights = getParam(GravesLSTMParamInitializer.RECURRENT_WEIGHTS);	//Shape: [hiddenLayerSize,4*hiddenLayerSize+3]; order: [wI,wF,wO,wG,wFF,wOO,wGG]
		
		//Expect errors to have shape: [miniBatchSize,n^(L+1),timeSeriesLength]
		int hiddenLayerSize = recurrentWeights.rows();	//i.e., n^L
		int prevLayerSize = getParam(GravesLSTMParamInitializer.INPUT_WEIGHTS).shape()[0];
<<<<<<< HEAD
		INDArray weights = getParam(DefaultParamInitializer.WEIGHT_KEY);
		INDArray epsilon = weights.mmul(gradient.getGradientFor(DefaultParamInitializer.BIAS_KEY).transpose()).transpose();
		int miniBatchSize = epsilon.size(0);
		int timeSeriesLength = (epsilon.rank()<3 ? 1 : epsilon.size(2));	//Edge case: T=1 may have shape [miniBatchSize,n^(L+1)], equiv. to [miniBatchSize,n^(L+1),1]
		
		INDArray wi = inputWeights.get(interval(0,prevLayerSize),interval(0,hiddenLayerSize));
=======
		int miniBatchSize = nextDelta.size(0);
		boolean is2dInput = nextDelta.rank() < 3; //Edge case: T=1 may have shape [miniBatchSize,n^(L+1)], equiv. to [miniBatchSize,n^(L+1),1]
		int timeSeriesLength = (is2dInput? 1: nextDelta.size(2));

>>>>>>> 0a7704fe
		INDArray wI = recurrentWeights.get(interval(0,hiddenLayerSize),interval(0,hiddenLayerSize));
		INDArray wf = inputWeights.get(interval(0,prevLayerSize),interval(hiddenLayerSize,2*hiddenLayerSize));
		INDArray wF = recurrentWeights.get(interval(0,hiddenLayerSize),interval(hiddenLayerSize,2*hiddenLayerSize));
		INDArray wFF = recurrentWeights.get(interval(0,hiddenLayerSize),interval(4*hiddenLayerSize,4*hiddenLayerSize+1));
		INDArray wo = inputWeights.get(interval(0,prevLayerSize),interval(2*hiddenLayerSize,3*hiddenLayerSize));
		INDArray wO = recurrentWeights.get(interval(0,hiddenLayerSize),interval(2*hiddenLayerSize,3*hiddenLayerSize));
		INDArray wOO = recurrentWeights.get(interval(0,hiddenLayerSize),interval(4*hiddenLayerSize+1,4*hiddenLayerSize+2));
		INDArray wg = inputWeights.get(interval(0,prevLayerSize),interval(3*hiddenLayerSize,4*hiddenLayerSize));
		INDArray wG = recurrentWeights.get(interval(0,hiddenLayerSize),interval(3*hiddenLayerSize,4*hiddenLayerSize));
		INDArray wGG = recurrentWeights.get(interval(0,hiddenLayerSize),interval(4*hiddenLayerSize+2,4*hiddenLayerSize+3));

		//Gradient arrays. Note these are pre-sum; so need to sum along time (and along mini-batch for biases)
		INDArray biasGradients = Nd4j.zeros(new int[]{miniBatchSize,4*hiddenLayerSize,timeSeriesLength});
		INDArray inputWeightGradients = Nd4j.zeros(new int[]{prevLayerSize,4*hiddenLayerSize,timeSeriesLength});
		INDArray recurrentWeightGradients = Nd4j.zeros(new int[]{hiddenLayerSize,4*hiddenLayerSize+3,timeSeriesLength});	//Order: {I,F,O,G,FF,OO,GG}
		
		INDArray epsilonNext = Nd4j.zeros(miniBatchSize,prevLayerSize,timeSeriesLength);	//i.e., what would be W^L*(delta^L)^T. Shape: [m,n^(L-1),T]
		
		/*Placeholder. To be replaced by masking array for used for variable length time series
		 *Idea: M[i,j] = 1 if data is present for time j in example i in mini-batch.
		 *M[i,j] = 0 otherwise
		 *Then do a column multiply to set appropriate deltas to 0 if data is beyond end of time series
		 *for the corresponding example
		 */
//		INDArray timeSeriesMaskArray = Nd4j.ones(miniBatchSize,timeSeriesLength);	//For now: assume that all data in mini-batch is of length 'timeSeriesLength'

		for( int t=timeSeriesLength-1; t>=0; t-- ){
			INDArray prevMemCellActivations = (t==0 ? Nd4j.zeros(hiddenLayerSize, hiddenLayerSize) : memCellActivations.slice(t-1, 2) );	//Shape: [n^L, n^L]
			INDArray prevHiddenUnitActivation = (t==0 ? Nd4j.zeros(hiddenLayerSize, hiddenLayerSize) : outputActivations.slice(t-1,2) );	//Shape: [n^L, n^L]; i.e., layer output at prev. time step.
<<<<<<< HEAD
=======

			INDArray nextLayerDeltaSlice = nextDelta;
			if (!is2dInput) {
				nextLayerDeltaSlice = nextDelta.slice(t, 2);
			}
					//delta^{(L+1)t}
>>>>>>> 0a7704fe
			//delta_i^{L(t+1)}
			INDArray deltaiNext = (t==timeSeriesLength-1 ?
					Nd4j.zeros(miniBatchSize,hiddenLayerSize) :
					biasGradients.slice(t+1,2).get(new NDArrayIndex[]{interval(0,miniBatchSize),interval(0,hiddenLayerSize)}));
			//delta_f^{L(t+1)}
			INDArray deltafNext = (t==timeSeriesLength-1 ?
					Nd4j.zeros(miniBatchSize,hiddenLayerSize) :
					biasGradients.slice(t+1,2).get(new NDArrayIndex[]{interval(0,miniBatchSize),interval(hiddenLayerSize,2*hiddenLayerSize)}));
			//delta_o^{L(t+1)}
			INDArray deltaoNext = (t==timeSeriesLength-1 ?
					Nd4j.zeros(miniBatchSize,hiddenLayerSize) :
					biasGradients.slice(t+1,2).get(new NDArrayIndex[]{interval(0,miniBatchSize),interval(2*hiddenLayerSize,3*hiddenLayerSize)}));
			//delta_g^{L(t+1)}
			INDArray deltagNext = (t==timeSeriesLength-1 ?
					Nd4j.zeros(miniBatchSize,hiddenLayerSize) :
					biasGradients.slice(t+1,2).get(new NDArrayIndex[]{interval(0,miniBatchSize),interval(3*hiddenLayerSize,4*hiddenLayerSize)}));

			//For variable length mini-batch data: Zero out deltas as necessary, so deltas beyond end of each time series are always 0
			//Not implemented yet, but left here for when this is implemented
			/*
			if( t < timeSeriesLength-1 ){
				INDArray maskColumn = timeSeriesMaskArray.getColumn(t);
				deltaiNext.muliColumnVector(maskColumn);
				deltafNext.muliColumnVector(maskColumn);
				deltaoNext.muliColumnVector(maskColumn);
				deltagNext.muliColumnVector(maskColumn);
			}*/

			//LSTM unit output errors (dL/d(a_out)); not to be confused with \delta=dL/d(z_out)
			//INDArray nablaOut = nextLayerDeltaSlice.mmul(nextWeights.transpose())
			INDArray epsilonSlice = epsilon.slice(t, 2);		//(w^{L+1}*(delta^{(L+1)t})^T)^T
			INDArray nablaOut = epsilonSlice
					.addi(deltaiNext.mmul(wI.transpose()))
					.addi(deltafNext.mmul(wF.transpose()))
					.addi(deltaoNext.mmul(wO.transpose()))
					.addi(deltagNext.mmul(wG.transpose()));
			//Shape: [m,n^L]

			//Output gate deltas:
			INDArray sigmahOfS = Nd4j.getExecutioner().execAndReturn(Nd4j.getOpFactory().createTransform(conf.getActivationFunction(), prevMemCellActivations.dup()));//	shape: [m,n^L]
			INDArray zo = ifogZs.slice(t, 2).get(NDArrayIndex.all(),interval(2*hiddenLayerSize,3*hiddenLayerSize));
			INDArray sigmaoPrimeOfZo = Nd4j.getExecutioner().execAndReturn(Nd4j.getOpFactory().createTransform("sigmoid", zo).derivative());//			shape: [m,n^L]
			INDArray deltao = nablaOut.mul(sigmahOfS).muli(sigmaoPrimeOfZo);
			//Shape: [m,n^L]

			//Memory cell error:
			INDArray sigmahPrimeOfS = Nd4j.getExecutioner().execAndReturn(Nd4j.getOpFactory().createTransform(conf.getActivationFunction(), prevMemCellActivations.dup()));//	shape: [m,n^L]
			INDArray nextForgetGateAs = (t==timeSeriesLength-1 ? Nd4j.zeros(miniBatchSize,hiddenLayerSize) :
					ifogAs.slice(t,2).get(NDArrayIndex.all(),interval(2 * hiddenLayerSize,3*hiddenLayerSize)) );
			INDArray nablaCellState = nablaOut.mul(prevHiddenUnitActivation).muli(sigmahPrimeOfS)
					.addi(nextForgetGateAs.mul(prevMemCellActivations))
					.addi(deltafNext.mmul(Nd4j.diag(wFF)))
					.addi(deltaoNext.mmul(Nd4j.diag(wOO)))
					.addi(deltagNext.mmul(Nd4j.diag(wGG)));

			//Forget gate delta:
			INDArray zf = ifogZs.slice(t, 0).get(NDArrayIndex.all(),interval(hiddenLayerSize,2 * hiddenLayerSize));	//z_f^{Lt}	shape: [m,n^L]
			INDArray deltaf = nablaCellState.mul(prevMemCellActivations)
					.muli(Nd4j.getExecutioner().execAndReturn(Nd4j.getOpFactory().createTransform("sigmoid", zf).derivative()));
			//Shape: [m,n^L]

			//Input modulation gate delta:
			INDArray zg = ifogZs.slice(t, 0).get(NDArrayIndex.all(),interval(3*hiddenLayerSize,4 * hiddenLayerSize));	//z_g^{Lt}	shape: [m,n^L]
			INDArray ai = ifogAs.slice(t, 0).get(NDArrayIndex.all(),interval(hiddenLayerSize,2 * hiddenLayerSize));	//a_i^{Lt}	shape: [m,n^L]
			INDArray deltag = nablaCellState.mul(ai)
					.muli(Nd4j.getExecutioner().execAndReturn(Nd4j.getOpFactory().createTransform("tanh", zg).derivative()));
			//Shape: [m,n^L]

			//Network input delta:
			INDArray zi = ifogZs.slice(t, 0).get(NDArrayIndex.all(),interval(hiddenLayerSize,2 * hiddenLayerSize));	//z_i^{Lt}	shape: [m,n^L]
			INDArray ag = ifogAs.slice(t, 0).get(NDArrayIndex.all(),interval(3*hiddenLayerSize,4 * hiddenLayerSize));	//a_g^{Lt}	shape: [m,n^L]
			INDArray deltai = nablaCellState.mul(ag)
					.muli(Nd4j.getExecutioner().execAndReturn(Nd4j.getOpFactory().createTransform("tanh", zi).derivative()));
				//Shape: [m,n^L]
			
			INDArray prevLayerActivationSlice = input.slice(t, 2);
			//Indexing here: all columns (==interval(0,n^(L-1)), 3rd dimension based on IFOG order. Sum over mini-batches occurs in delta*prevLayerActivations
			inputWeightGradients.slice(t,2).put(new NDArrayIndex[]{NDArrayIndex.all(),interval(0,hiddenLayerSize)}, deltai.transpose().mmul(prevLayerActivationSlice).transpose());
			inputWeightGradients.slice(t,2).put(new NDArrayIndex[]{NDArrayIndex.all(),interval(hiddenLayerSize,2 * hiddenLayerSize)}, deltaf.transpose().mmul(prevLayerActivationSlice).transpose());
			inputWeightGradients.slice(t,2).put(new NDArrayIndex[]{NDArrayIndex.all(),interval(2 * hiddenLayerSize,3 * hiddenLayerSize)}, deltao.transpose().mmul(prevLayerActivationSlice).transpose());
			inputWeightGradients.slice(t,2).put(new NDArrayIndex[]{NDArrayIndex.all(),interval(3 * hiddenLayerSize,4 * hiddenLayerSize)}, deltag.transpose().mmul(prevLayerActivationSlice).transpose());

			if( t > 0 ){
				//Minor optimization. If t==0, then prevHiddenUnitActivation==zeros(n^L,n^L), so dL/dW for recurrent weights will end up as 0 anyway. (They are initialized as 0)
				recurrentWeightGradients.slice(t,2).put(new NDArrayIndex[]{NDArrayIndex.all(),interval(0,hiddenLayerSize)}, deltai.transpose().mmul(prevHiddenUnitActivation).transpose());	//dL/dw_{Ixy} = delta_{ix} * a_{iy}^{L(t-1)}
				recurrentWeightGradients.slice(t,2).put(new NDArrayIndex[]{NDArrayIndex.all(),interval(hiddenLayerSize,2 * hiddenLayerSize)}, deltaf.transpose().mmul(prevHiddenUnitActivation).transpose());	//dL/dw_{Fxy} = delta_{fx} * a_{iy}^{L(t-1)}
				recurrentWeightGradients.slice(t,2).put(new NDArrayIndex[]{NDArrayIndex.all(),interval(2 * hiddenLayerSize,3 * hiddenLayerSize)}, deltao.transpose().mmul(prevHiddenUnitActivation).transpose());	//dL/dw_{O}
				recurrentWeightGradients.slice(t,2).put(new NDArrayIndex[]{NDArrayIndex.all(),interval(3 * hiddenLayerSize,4 * hiddenLayerSize)}, deltag.transpose().mmul(prevHiddenUnitActivation).transpose());	//dL/dw_{O}

				INDArray dLdwFF = deltaf.mul(prevMemCellActivations);	//mul not mmul because these weights are from unit j->j only (whereas other recurrent weights are i->j for all i,j)
				recurrentWeightGradients.slice(t,2).put(new NDArrayIndex[]{NDArrayIndex.all(),new NDArrayIndex(4*hiddenLayerSize)}, dLdwFF);	//dL/dw_{FF}
				INDArray dLdwGG = deltag.mul(prevMemCellActivations);
				recurrentWeightGradients.slice(t,2).put(new NDArrayIndex[]{NDArrayIndex.all(),new NDArrayIndex(4*hiddenLayerSize + 2)}, dLdwGG);	//dL/dw_{GG}
			}
			INDArray dLdwOO = deltao.transpose().mul(memCellActivations.slice(t,2)).transpose();
			recurrentWeightGradients.slice(t,2).put(new NDArrayIndex[]{NDArrayIndex.all(),new NDArrayIndex(4*hiddenLayerSize + 1)}, dLdwOO);	//dL/dw_{OOxy}

			if( miniBatchSize == 1 ){
				//Mini-batch size = 1 -> nRows = 1 -> special case for indexing...
				biasGradients.slice(t,2).put(new NDArrayIndex[]{interval(0,hiddenLayerSize)}, deltai);
				biasGradients.slice(t,2).put(new NDArrayIndex[]{interval(hiddenLayerSize,2*hiddenLayerSize)}, deltaf);
				biasGradients.slice(t,2).put(new NDArrayIndex[]{interval(2*hiddenLayerSize,3*hiddenLayerSize)}, deltao);
				biasGradients.slice(t,2).put(new NDArrayIndex[]{interval(3*hiddenLayerSize,4*hiddenLayerSize)}, deltag);
			} else {
				biasGradients.slice(t,2).put(new NDArrayIndex[]{NDArrayIndex.all(),interval(0,hiddenLayerSize)}, deltai);
				biasGradients.slice(t,2).put(new NDArrayIndex[]{NDArrayIndex.all(),interval(hiddenLayerSize,2 * hiddenLayerSize)}, deltaf);
				biasGradients.slice(t,2).put(new NDArrayIndex[]{NDArrayIndex.all(),interval(2*hiddenLayerSize,3 * hiddenLayerSize)}, deltao);
				biasGradients.slice(t,2).put(new NDArrayIndex[]{NDArrayIndex.all(),interval(3*hiddenLayerSize,4 * hiddenLayerSize)}, deltag);
			}
			// TODO potential issue...
			//Calculate epsilonNext - i.e., equiv. to what would be (w^L*(d^(Lt))^T)^T in a normal network
			//But here, need to add 4 weights * deltas for the IFOG gates
			INDArray epsilonNextSlice = wi.mmul(deltai.transpose()).transpose()
					.addi(wf.mmul(deltaf.transpose()).transpose())
					.addi(wo.mmul(deltao.transpose()).transpose())
					.addi(wg.mmul(deltag.transpose()).transpose());
			epsilonNext.slice(t,2).assign(epsilonNextSlice);
		}

		//Weight/bias gradients: sum across time dimension. For bias gradients, sum across mini-batch also.
		Gradient ret = new DefaultGradient();
		ret.gradientForVariable().put(GravesLSTMParamInitializer.INPUT_WEIGHTS,inputWeightGradients.sum(2));
		ret.gradientForVariable().put(GravesLSTMParamInitializer.RECURRENT_WEIGHTS,recurrentWeightGradients.sum(2));
		ret.gradientForVariable().put(GravesLSTMParamInitializer.BIAS, biasGradients.sum(2).sum(0));
		
		return ret;
	}

	@Override
	public INDArray preOutput(INDArray x) {
		return activate(x,true);
	}

	@Override
<<<<<<< HEAD
	public INDArray activate(INDArray input, boolean training){
		return activateHelper(input, training)[0];
	}

	/**Returns 4 INDArrays: [outputActivations, memCellActivations, ifogZs, ifogAs] in that order.
	 * Need all 4 to do backward pass, but only care about the first one for forward pass.
	 */
	private INDArray[] activateHelper(INDArray input, boolean training){
=======
	public INDArray preOutput(INDArray x, boolean training) {
		return activate(x, training);
	}

	@Override
	public INDArray activate(INDArray input, boolean training) {
>>>>>>> 0a7704fe
		//Mini-batch data format: for mini-batch size m, nIn inputs, and T time series length
		//Data has shape [m,nIn,T]. Layer activations/output has shape [m,nHiddenUnits,T]

		INDArray recurrentWeights = getParam(GravesLSTMParamInitializer.RECURRENT_WEIGHTS);	//Shape: [hiddenLayerSize,4*hiddenLayerSize+3]; order: [wI,wF,wO,wG,wFF,wOO,wGG]
		INDArray inputWeights = getParam(GravesLSTMParamInitializer.INPUT_WEIGHTS);			//Shape: [n^(L-1),4*hiddenLayerSize]; order: [wi,wf,wo,wg]
		INDArray biases = getParam(GravesLSTMParamInitializer.BIAS); //by row: IFOG			//Shape: [4,hiddenLayerSize]; order: [bi,bf,bo,bg]^T

		int[] dataShape = input.shape();
		boolean is2dInput = dataShape.length < 3;		//Edge case of T=1, may have shape [m,nIn], equiv. to [m,nIn,1]
		int timeSeriesLength = (is2dInput ? 1 : dataShape[2]);
		int hiddenLayerSize = recurrentWeights.rows();	//.shape()[0];
		int miniBatchSize = dataShape[0];
		int nIn = inputWeights.shape()[0];		//Size of previous layer (or input)

		//Apply dropconnect to input (not recurrent) weights only:
		if(conf.isUseDropConnect() && training) {
			if (conf.getDropOut() > 0) {
				inputWeights = Dropout.applyDropConnect(this,GravesLSTMParamInitializer.RECURRENT_WEIGHTS);
			}
		}

		//Extract weights and biases:
		INDArray wi = inputWeights.get(interval(0,nIn),interval(0,hiddenLayerSize));	//i.e., want rows 0..nIn, columns 0..hiddenLayerSize
		INDArray wI = recurrentWeights.get(interval(0,hiddenLayerSize),interval(0,hiddenLayerSize));
		INDArray bi = biases.get(interval(0,hiddenLayerSize));

		INDArray wf = inputWeights.get(interval(0,nIn),interval(hiddenLayerSize,2 * hiddenLayerSize));
		INDArray wF = recurrentWeights.get(interval(0,hiddenLayerSize),interval(hiddenLayerSize,2 * hiddenLayerSize));
		INDArray wFF = recurrentWeights.get(interval(0,hiddenLayerSize),interval(4*hiddenLayerSize,4 * hiddenLayerSize + 1));
		INDArray bf = biases.get(interval(hiddenLayerSize,2*hiddenLayerSize));

		INDArray wo = inputWeights.get(interval(0,nIn),interval(2 * hiddenLayerSize,3 * hiddenLayerSize));
		INDArray wO = recurrentWeights.get(interval(0,hiddenLayerSize),interval(2 * hiddenLayerSize,3 * hiddenLayerSize));
		INDArray wOO = recurrentWeights.get(interval(0,hiddenLayerSize),interval(4 * hiddenLayerSize + 1,4 * hiddenLayerSize + 2));
		INDArray bo = biases.get(interval(2*hiddenLayerSize,3 * hiddenLayerSize));

		INDArray wg = inputWeights.get(interval(0,nIn),interval(3 * hiddenLayerSize,4*hiddenLayerSize));
		INDArray wG = recurrentWeights.get(interval(0,hiddenLayerSize),interval(3*hiddenLayerSize,4 * hiddenLayerSize));
		INDArray wGG = recurrentWeights.get(interval(0,hiddenLayerSize),interval(4*hiddenLayerSize + 2,4 * hiddenLayerSize + 3));
		INDArray bg = biases.get(interval(3*hiddenLayerSize,4 * hiddenLayerSize));

		//Allocate arrays for activations:
		INDArray outputActivations = Nd4j.zeros(new int[]{miniBatchSize,hiddenLayerSize,timeSeriesLength});
		INDArray ifogZ = Nd4j.zeros(new int[]{miniBatchSize,4 * hiddenLayerSize,timeSeriesLength});
		INDArray ifogA = Nd4j.zeros(new int[]{miniBatchSize,4 * hiddenLayerSize,timeSeriesLength});
		INDArray memCellActivations = Nd4j.zeros(new int[]{miniBatchSize,hiddenLayerSize,timeSeriesLength});


		for( int t = 0; t < timeSeriesLength; t++ ){
			INDArray miniBatchData = (is2dInput ? input : input.slice(t, 2));	//[Expected shape: [m,nIn]. Also deals with edge case of T=1, with 'time series' data of shape [m,nIn], equiv. to [m,nIn,1]
			INDArray prevOutputActivations = (t==0 ? Nd4j.zeros(new int[]{miniBatchSize,hiddenLayerSize}) : outputActivations.slice(t-1,2));	//Shape: [m,nL]
			INDArray prevMemCellActivations = (t==0 ? Nd4j.zeros(new int[]{miniBatchSize,hiddenLayerSize}) : memCellActivations.slice(t-1,2));	//Shape: [m,nL]

			//Calculate activations for: network input + forget, output, input modulation gates.
			INDArray inputActivations = miniBatchData.mmul(wi)
					.addi(prevOutputActivations.mmul(wI))
					.addiRowVector(bi);
			NDArrayIndex[] iIndexes = (miniBatchSize == 1 ?
					new NDArrayIndex[]{interval(0,hiddenLayerSize)} :		//Indexing: special case for miniBatchSize=nRows=1. can't use "NDArrayIndex.all(),interval(0,hiddenLayerSize)"
					new NDArrayIndex[]{NDArrayIndex.all(),interval(0,hiddenLayerSize)} );
			ifogZ.slice(t,2).put(iIndexes, inputActivations);
			ifogA.slice(t,2).put(iIndexes, Nd4j.getExecutioner().execAndReturn(Nd4j.getOpFactory().createTransform(conf.getActivationFunction(), inputActivations)));


			INDArray forgetGateActivations = miniBatchData.mmul(wf)
					.addi(prevOutputActivations.mmul(wF))
					.addi(prevMemCellActivations.mmul(Nd4j.diag(wFF)))
					.addiRowVector(bf);
			NDArrayIndex[] fIndexes = (miniBatchSize == 1 ? new NDArrayIndex[]{interval(hiddenLayerSize,2*hiddenLayerSize)} :
					new NDArrayIndex[]{NDArrayIndex.all(),interval(hiddenLayerSize,2*hiddenLayerSize)});
			ifogZ.slice(t,2).put(fIndexes, forgetGateActivations);
			ifogA.slice(t,2).put(fIndexes, Nd4j.getExecutioner().execAndReturn(Nd4j.getOpFactory().createTransform("sigmoid", forgetGateActivations)));
			//Reason for diag above: convert column vector -> diagonal matrix. Cell activations are only connected to the FOG gates in the same unit.
			//They are not connected to any other unit -> wFF_ij = 0 for i \neq j

			INDArray inputModGateActivations = miniBatchData.mmul(wg)
					.addi(prevOutputActivations.mmul(wG))
					.addi(prevMemCellActivations.mmul(Nd4j.diag(wGG)))
					.addiRowVector(bg);
			NDArrayIndex[] gIndexes = (miniBatchSize == 1 ? new NDArrayIndex[]{interval(3*hiddenLayerSize,4*hiddenLayerSize)} :
					new NDArrayIndex[]{NDArrayIndex.all(),interval(3*hiddenLayerSize,4*hiddenLayerSize)});
			ifogZ.slice(t,2).put(gIndexes, inputModGateActivations);
			ifogA.slice(t,2).put(gIndexes,
					Nd4j.getExecutioner().execAndReturn(Nd4j.getOpFactory().createTransform("sigmoid", inputModGateActivations)));

			//Memory cell activations: (s_t then tanh(s_t))
			INDArray currentMemoryCellActivations = forgetGateActivations.mul(prevMemCellActivations)
					.addi(inputModGateActivations.mul(inputActivations));
			currentMemoryCellActivations = Nd4j.getExecutioner().execAndReturn(Nd4j.getOpFactory().createTransform(conf.getActivationFunction(), currentMemoryCellActivations));

			INDArray outputGateActivations = miniBatchData.mmul(wo)
					.addi(prevOutputActivations.mmul(wO))
					.addi(currentMemoryCellActivations.mmul(Nd4j.diag(wOO)))
					.addiRowVector(bo);
			NDArrayIndex[] oIndexes = (miniBatchSize == 1 ? new NDArrayIndex[]{interval(2*hiddenLayerSize,3*hiddenLayerSize)} :
					new NDArrayIndex[]{NDArrayIndex.all(),interval(2*hiddenLayerSize,3*hiddenLayerSize)});
			ifogZ.slice(t,2).put(oIndexes, outputGateActivations);
			ifogA.slice(t,2).put(oIndexes,Nd4j.getExecutioner().execAndReturn(Nd4j.getOpFactory().createTransform("sigmoid", outputGateActivations)));

			//LSTM unit outputs:
			INDArray currHiddenUnitActivations = outputGateActivations.mul(currentMemoryCellActivations);	//Expected shape: [m,hiddenLayerSize]

			outputActivations.slice(t,2).assign(currHiddenUnitActivations);
			memCellActivations.slice(t,2).assign(currentMemoryCellActivations);
		}
		// TODO Verify - this is from commit on 2d case handling for activation in GravesLSTM. Probably needs to be address with new take on epsilon
		if (is2dInput) {
			int[] shape = outputActivations.shape();
			outputActivations = outputActivations.reshape(shape[0], shape[1]);
		}

		return new INDArray[]{outputActivations,memCellActivations,ifogZ,ifogA};
	}

	@Override
	public INDArray activationMean(){
		return activate();
	}

	@Override
	public Type type(){
		return Type.RECURRENT;
	}

	@Override
	public Layer transpose(){
		throw new UnsupportedOperationException("Not yet implemented");
	}
}<|MERGE_RESOLUTION|>--- conflicted
+++ resolved
@@ -82,19 +82,11 @@
 		//Expect errors to have shape: [miniBatchSize,n^(L+1),timeSeriesLength]
 		int hiddenLayerSize = recurrentWeights.rows();	//i.e., n^L
 		int prevLayerSize = getParam(GravesLSTMParamInitializer.INPUT_WEIGHTS).shape()[0];
-<<<<<<< HEAD
-		INDArray weights = getParam(DefaultParamInitializer.WEIGHT_KEY);
-		INDArray epsilon = weights.mmul(gradient.getGradientFor(DefaultParamInitializer.BIAS_KEY).transpose()).transpose();
-		int miniBatchSize = epsilon.size(0);
-		int timeSeriesLength = (epsilon.rank()<3 ? 1 : epsilon.size(2));	//Edge case: T=1 may have shape [miniBatchSize,n^(L+1)], equiv. to [miniBatchSize,n^(L+1),1]
-		
-		INDArray wi = inputWeights.get(interval(0,prevLayerSize),interval(0,hiddenLayerSize));
-=======
 		int miniBatchSize = nextDelta.size(0);
 		boolean is2dInput = nextDelta.rank() < 3; //Edge case: T=1 may have shape [miniBatchSize,n^(L+1)], equiv. to [miniBatchSize,n^(L+1),1]
 		int timeSeriesLength = (is2dInput? 1: nextDelta.size(2));
-
->>>>>>> 0a7704fe
+		
+		INDArray wi = inputWeights.get(interval(0,prevLayerSize),interval(0,hiddenLayerSize));
 		INDArray wI = recurrentWeights.get(interval(0,hiddenLayerSize),interval(0,hiddenLayerSize));
 		INDArray wf = inputWeights.get(interval(0,prevLayerSize),interval(hiddenLayerSize,2*hiddenLayerSize));
 		INDArray wF = recurrentWeights.get(interval(0,hiddenLayerSize),interval(hiddenLayerSize,2*hiddenLayerSize));
@@ -124,15 +116,12 @@
 		for( int t=timeSeriesLength-1; t>=0; t-- ){
 			INDArray prevMemCellActivations = (t==0 ? Nd4j.zeros(hiddenLayerSize, hiddenLayerSize) : memCellActivations.slice(t-1, 2) );	//Shape: [n^L, n^L]
 			INDArray prevHiddenUnitActivation = (t==0 ? Nd4j.zeros(hiddenLayerSize, hiddenLayerSize) : outputActivations.slice(t-1,2) );	//Shape: [n^L, n^L]; i.e., layer output at prev. time step.
-<<<<<<< HEAD
-=======
-
-			INDArray nextLayerDeltaSlice = nextDelta;
+
+			INDArray nextLayerDeltaSlice = nextDelta;	//delta^{(L+1)t}
 			if (!is2dInput) {
 				nextLayerDeltaSlice = nextDelta.slice(t, 2);
 			}
-					//delta^{(L+1)t}
->>>>>>> 0a7704fe
+					
 			//delta_i^{L(t+1)}
 			INDArray deltaiNext = (t==timeSeriesLength-1 ?
 					Nd4j.zeros(miniBatchSize,hiddenLayerSize) :
@@ -267,7 +256,6 @@
 	}
 
 	@Override
-<<<<<<< HEAD
 	public INDArray activate(INDArray input, boolean training){
 		return activateHelper(input, training)[0];
 	}
@@ -276,14 +264,6 @@
 	 * Need all 4 to do backward pass, but only care about the first one for forward pass.
 	 */
 	private INDArray[] activateHelper(INDArray input, boolean training){
-=======
-	public INDArray preOutput(INDArray x, boolean training) {
-		return activate(x, training);
-	}
-
-	@Override
-	public INDArray activate(INDArray input, boolean training) {
->>>>>>> 0a7704fe
 		//Mini-batch data format: for mini-batch size m, nIn inputs, and T time series length
 		//Data has shape [m,nIn,T]. Layer activations/output has shape [m,nHiddenUnits,T]
 
