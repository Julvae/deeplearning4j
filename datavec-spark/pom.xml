<?xml version="1.0" encoding="UTF-8"?>
<!--
  ~  * Copyright 2016 Skymind, Inc.
  ~  *
  ~  *    Licensed under the Apache License, Version 2.0 (the "License");
  ~  *    you may not use this file except in compliance with the License.
  ~  *    You may obtain a copy of the License at
  ~  *
  ~  *        http://www.apache.org/licenses/LICENSE-2.0
  ~  *
  ~  *    Unless required by applicable law or agreed to in writing, software
  ~  *    distributed under the License is distributed on an "AS IS" BASIS,
  ~  *    WITHOUT WARRANTIES OR CONDITIONS OF ANY KIND, either express or implied.
  ~  *    See the License for the specific language governing permissions and
  ~  *    limitations under the License.
  -->

<project xmlns="http://maven.apache.org/POM/4.0.0" xmlns:xsi="http://www.w3.org/2001/XMLSchema-instance" xsi:schemaLocation="http://maven.apache.org/POM/4.0.0 http://maven.apache.org/xsd/maven-4.0.0.xsd">
    <parent>
        <artifactId>datavec-parent</artifactId>
        <groupId>org.datavec</groupId>
        <version>0.7.3-SNAPSHOT</version>
    </parent>
    <modelVersion>4.0.0</modelVersion>
<<<<<<< HEAD
    <version>0.7.3_spark_1-SNAPSHOT</version>
    <artifactId>datavec-spark_2.10</artifactId>
=======
    <version>0.7.3_spark_${spark.major.version}-SNAPSHOT</version>
    <artifactId>datavec-spark_2.11</artifactId>
>>>>>>> 71f94440

    <properties>
        <spark.version>1.6.2</spark.version>
        <spark.major.version>1</spark.major.version>
    </properties>

    <build>
      <plugins>
        <!-- added source folder containing the code specific to the spark version -->
        <plugin>
          <groupId>org.codehaus.mojo</groupId>
          <artifactId>build-helper-maven-plugin</artifactId>
          <version>1.12</version>
          <executions>
            <execution>
                <id>add-source</id>
              <phase>generate-sources</phase>
              <goals><goal>add-source</goal></goals>
              <configuration>
                <sources>
                  <source>src/main/spark-${spark.major.version}</source>
                </sources>
              </configuration>
            </execution>
          </executions>
        </plugin>
      </plugins>
    </build>

    <dependencies>
        <dependency>
            <groupId>org.datavec</groupId>
            <artifactId>datavec-nd4j-common</artifactId>
            <version>${project.parent.version}</version>
        </dependency>
        <dependency>
            <groupId>org.apache.spark</groupId>
            <artifactId>spark-sql_2.11</artifactId>
            <version>${spark.version}</version>
        </dependency>

        <dependency>
            <groupId>org.apache.spark</groupId>
            <artifactId>spark-core_2.11</artifactId>
            <version>${spark.version}</version>
        </dependency>

        <dependency>
            <groupId>org.datavec</groupId>
            <artifactId>datavec-api</artifactId>
            <version>${project.parent.version}</version>
        </dependency>

        <dependency>
            <groupId>org.datavec</groupId>
            <artifactId>datavec-data-image</artifactId>
            <version>${project.parent.version}</version>
            <scope>test</scope>
        </dependency>

        <dependency>
            <groupId>org.datavec</groupId>
            <artifactId>datavec-data-codec</artifactId>
            <version>${project.parent.version}</version>
            <scope>test</scope>
        </dependency>

        <dependency>
            <groupId>org.nd4j</groupId>
            <artifactId>nd4j-native</artifactId>
            <version>${nd4j.version}</version>
            <scope>test</scope>
        </dependency>

    </dependencies>

</project><|MERGE_RESOLUTION|>--- conflicted
+++ resolved
@@ -22,13 +22,8 @@
         <version>0.7.3-SNAPSHOT</version>
     </parent>
     <modelVersion>4.0.0</modelVersion>
-<<<<<<< HEAD
     <version>0.7.3_spark_1-SNAPSHOT</version>
-    <artifactId>datavec-spark_2.10</artifactId>
-=======
-    <version>0.7.3_spark_${spark.major.version}-SNAPSHOT</version>
     <artifactId>datavec-spark_2.11</artifactId>
->>>>>>> 71f94440
 
     <properties>
         <spark.version>1.6.2</spark.version>
