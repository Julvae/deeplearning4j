/*-
 *
 *  * Copyright 2015 Skymind,Inc.
 *  *
 *  *    Licensed under the Apache License, Version 2.0 (the "License");
 *  *    you may not use this file except in compliance with the License.
 *  *    You may obtain a copy of the License at
 *  *
 *  *        http://www.apache.org/licenses/LICENSE-2.0
 *  *
 *  *    Unless required by applicable law or agreed to in writing, software
 *  *    distributed under the License is distributed on an "AS IS" BASIS,
 *  *    WITHOUT WARRANTIES OR CONDITIONS OF ANY KIND, either express or implied.
 *  *    See the License for the specific language governing permissions and
 *  *    limitations under the License.
 *
 *
 */

package org.nd4j.linalg;


import lombok.extern.slf4j.Slf4j;
import org.apache.commons.io.FilenameUtils;
import org.apache.commons.math3.stat.descriptive.rank.Percentile;
import org.apache.commons.math3.util.FastMath;
<<<<<<< HEAD
=======
import org.nd4j.linalg.api.ops.impl.accum.LogSumExp;
import org.nd4j.linalg.primitives.Pair;
>>>>>>> e0abb439
import org.junit.After;
import org.junit.Before;
import org.junit.Ignore;
import org.junit.Test;
import org.junit.runner.RunWith;
import org.junit.runners.Parameterized;
import org.nd4j.linalg.api.blas.params.MMulTranspose;
import org.nd4j.linalg.api.buffer.DataBuffer;
import org.nd4j.linalg.api.buffer.util.DataTypeUtil;
import org.nd4j.linalg.api.complex.IComplexNumber;
import org.nd4j.linalg.api.environment.Nd4jEnvironment;
import org.nd4j.linalg.api.iter.INDArrayIterator;
import org.nd4j.linalg.api.iter.NdIndexIterator;
import org.nd4j.linalg.api.ndarray.INDArray;
import org.nd4j.linalg.api.ops.Accumulation;
import org.nd4j.linalg.api.ops.BroadcastOp;
import org.nd4j.linalg.api.ops.Op;
import org.nd4j.linalg.api.ops.executioner.OpExecutioner;
import org.nd4j.linalg.api.ops.executioner.OpExecutionerUtil;
import org.nd4j.linalg.api.ops.impl.accum.LogExpSum;
import org.nd4j.linalg.api.ops.impl.accum.Norm1;
import org.nd4j.linalg.api.ops.impl.accum.Norm2;
import org.nd4j.linalg.api.ops.impl.accum.Sum;
import org.nd4j.linalg.api.ops.impl.accum.distances.*;
import org.nd4j.linalg.api.ops.impl.broadcast.*;
import org.nd4j.linalg.api.ops.impl.indexaccum.IAMax;
import org.nd4j.linalg.api.ops.impl.indexaccum.IAMin;
import org.nd4j.linalg.api.ops.impl.indexaccum.IMax;
import org.nd4j.linalg.api.ops.impl.indexaccum.IMin;
import org.nd4j.linalg.api.ops.impl.transforms.*;
import org.nd4j.linalg.api.ops.impl.transforms.Set;
import org.nd4j.linalg.api.ops.impl.transforms.comparison.CompareAndSet;
import org.nd4j.linalg.api.ops.impl.transforms.comparison.Eps;
import org.nd4j.linalg.api.shape.Shape;
import org.nd4j.linalg.checkutil.NDArrayCreationUtil;
import org.nd4j.linalg.exception.ND4JIllegalStateException;
import org.nd4j.linalg.factory.Nd4j;
import org.nd4j.linalg.factory.Nd4jBackend;
import org.nd4j.linalg.indexing.INDArrayIndex;
import org.nd4j.linalg.indexing.NDArrayIndex;
import org.nd4j.linalg.indexing.conditions.Conditions;
import org.nd4j.linalg.ops.transforms.Transforms;
import org.nd4j.linalg.primitives.Pair;
import org.nd4j.linalg.util.ArrayUtil;
import org.nd4j.linalg.util.MathUtils;

import java.io.*;
import java.nio.ByteBuffer;
import java.nio.ByteOrder;
import java.nio.file.Files;
import java.nio.file.Paths;
import java.util.*;

import static org.junit.Assert.*;

/**
 * NDArrayTests
 *
 * @author Adam Gibson
 */
@Slf4j
@RunWith(Parameterized.class)
public class Nd4jTestsC extends BaseNd4jTest {

    DataBuffer.Type initialType;

    public Nd4jTestsC(Nd4jBackend backend) {
        super(backend);
          this.initialType = Nd4j.dataType();
    }


    @Before
    public void before() throws Exception {
        super.before();
        Nd4j.setDataType(DataBuffer.Type.DOUBLE);
        Nd4j.getRandom().setSeed(123);

    }

    @After
    public void after() throws Exception {
        super.after();
        Nd4j.setDataType(initialType);
    }

    @Test
    public void testMmulWithTranspose() {
        MMulTranspose mMulTranspose = MMulTranspose
                .builder()
                .transposeA(true)
                .build();



    }

    @Test
    public void testSoftmaxDerivativeGradient() {
        INDArray input = Nd4j.linspace(1,4,4).reshape(2,2);
        INDArray inputDup = input.dup();
        Nd4j.getExecutioner().exec(new org.nd4j.linalg.api.ops.impl.transforms.gradient.SoftMaxDerivative(input,Nd4j.ones(2,2),input));
        Nd4j.getExecutioner().exec(new SoftMaxDerivative(inputDup));
        assertEquals(input,inputDup);
    }

    @Test
    public void testNd4jEnvironment() {
        System.out.println(Nd4j.getExecutioner().getEnvironmentInformation());
        int manualNumCores = Integer.parseInt(Nd4j.getExecutioner().getEnvironmentInformation().get(Nd4jEnvironment.CPU_CORES_KEY).toString());
        assertEquals(Runtime.getRuntime().availableProcessors(),manualNumCores);
        assertEquals(Runtime.getRuntime().availableProcessors(),Nd4jEnvironment.getEnvironment().getNumCores());
        System.out.println(Nd4jEnvironment.getEnvironment());
    }

    @Test
    public void testSerialization() throws Exception {
        Nd4j.getRandom().setSeed(12345);
        INDArray arr = Nd4j.rand(1, 20);

        String temp = System.getProperty("java.io.tmpdir");

        String outPath = FilenameUtils.concat(temp, "dl4jtestserialization.bin");

        try (DataOutputStream dos = new DataOutputStream(Files.newOutputStream(Paths.get(outPath)))) {
            Nd4j.write(arr, dos);
        }

        INDArray in;
        try (DataInputStream dis = new DataInputStream(new FileInputStream(outPath))) {
            in = Nd4j.read(dis);
        }

        INDArray inDup = in.dup();

        System.out.println(in);
        System.out.println(inDup);

        assertEquals(arr, in); //Passes:   Original array "in" is OK, but array "inDup" is not!?
        assertEquals(in, inDup); //Fails
    }

    @Test
    public void testTensorAlongDimension2() {
        INDArray array = Nd4j.create(new float[100], new int[] {50, 1, 2});
        assertArrayEquals(new int[] {1, 2}, array.slice(0, 0).shape());

    }

    @Test(expected = IllegalStateException.class)
    public void testShapeEqualsOnElementWise() {
        Nd4j.ones(10000, 1).sub(Nd4j.ones(1, 2));
    }

    @Test
    public void testIsMax() {
        INDArray arr = Nd4j.create(new double[] {1, 2, 4, 3}, new int[] {2, 2});
        INDArray assertion = Nd4j.create(new double[] {0, 0, 1, 0}, new int[] {2, 2});
        INDArray test = Nd4j.getExecutioner().exec(new IsMax(arr)).z();
        assertEquals(assertion, test);
    }

    @Test
    public void testArgMax() {
        INDArray toArgMax = Nd4j.linspace(1, 24, 24).reshape(4, 3, 2);
        INDArray argMaxZero = Nd4j.argMax(toArgMax, 0);
        INDArray argMax = Nd4j.argMax(toArgMax, 1);
        INDArray argMaxTwo = Nd4j.argMax(toArgMax, 2);
        INDArray valueArray = Nd4j.valueArrayOf(new int[] {4, 2}, 2.0);
        INDArray valueArrayTwo = Nd4j.valueArrayOf(new int[] {3, 2}, 3.0);
        INDArray valueArrayThree = Nd4j.valueArrayOf(new int[] {4, 3}, 1.0);
        assertEquals(valueArrayTwo, argMaxZero);
        assertEquals(valueArray, argMax);

        assertEquals(valueArrayThree, argMaxTwo);
    }


    @Test
    public void testScalarOps() throws Exception {
        INDArray n = Nd4j.create(Nd4j.ones(27).data(), new int[] {3, 3, 3});
        assertEquals(27d, n.length(), 1e-1);
        n.checkDimensions(n.addi(Nd4j.scalar(1d)));
        n.checkDimensions(n.subi(Nd4j.scalar(1.0d)));
        n.checkDimensions(n.muli(Nd4j.scalar(1.0d)));
        n.checkDimensions(n.divi(Nd4j.scalar(1.0d)));

        n = Nd4j.create(Nd4j.ones(27).data(), new int[] {3, 3, 3});
        assertEquals(getFailureMessage(), 27, n.sumNumber().doubleValue(), 1e-1);
        INDArray a = n.slice(2);
        assertEquals(getFailureMessage(), true, Arrays.equals(new int[] {3, 3}, a.shape()));

    }


    @Test
    public void testTensorAlongDimension() {
        int[] shape = new int[] {4, 5, 7};
        int length = ArrayUtil.prod(shape);
        INDArray arr = Nd4j.linspace(1, length, length).reshape(shape);


        int[] dim0s = {0, 1, 2, 0, 1, 2};
        int[] dim1s = {1, 0, 0, 2, 2, 1};

        double[] sums = {1350., 1350., 1582, 1582, 630, 630};

        for (int i = 0; i < dim0s.length; i++) {
            int firstDim = dim0s[i];
            int secondDim = dim1s[i];
            INDArray tad = arr.tensorAlongDimension(0, firstDim, secondDim);
            tad.sumNumber();
            //            assertEquals("I " + i + " failed ",sums[i],tad.sumNumber().doubleValue(),1e-1);
        }

        INDArray testMem = Nd4j.create(10, 10);
    }



    @Test
    public void testGetDouble() {
        INDArray n2 = Nd4j.create(Nd4j.linspace(1, 30, 30).data(), new int[] {3, 5, 2});
        INDArray swapped = n2.swapAxes(n2.shape().length - 1, 1);
        INDArray slice0 = swapped.slice(0).slice(1);
        INDArray assertion = Nd4j.create(new double[] {2, 4, 6, 8, 10});
        assertEquals(assertion, slice0);
    }

    @Test
    public void testWriteTxt() throws Exception {
        INDArray row = Nd4j.create(new double[][] {{1, 2}, {3, 4}});
        ByteArrayOutputStream bos = new ByteArrayOutputStream();
        Nd4j.write(row, new DataOutputStream(bos));
        ByteArrayInputStream bis = new ByteArrayInputStream(bos.toByteArray());
        INDArray ret = Nd4j.read(bis);
        assertEquals(row, ret);

    }

    @Test
    public void test2dMatrixOrderingSwitch() throws Exception {
        char order = Nd4j.order();
        INDArray c = Nd4j.create(new double[][] {{1, 2}, {3, 4}}, 'c');
        assertEquals('c', c.ordering());
        assertEquals(order, Nd4j.order().charValue());
        INDArray f = Nd4j.create(new double[][] {{1, 2}, {3, 4}}, 'f');
        assertEquals('f', f.ordering());
        assertEquals(order, Nd4j.order().charValue());
    }


    @Test
    public void testMatrix() {
        INDArray arr = Nd4j.create(new float[] {1, 2, 3, 4}, new int[] {2, 2});
        INDArray brr = Nd4j.create(new float[] {5, 6}, new int[] {1, 2});
        INDArray row = arr.getRow(0);
        row.subi(brr);
        assertEquals(Nd4j.create(new double[] {-4, -4}), arr.getRow(0));

    }

    @Test
    @Ignore
    public void testParseComplexNumber() {
        IComplexNumber assertion = Nd4j.createComplexNumber(1, 1);
        String parse = "1 + 1i";
        IComplexNumber parsed = Nd4j.parseComplexNumber(parse);
        assertEquals(assertion, parsed);
    }



    @Test
    public void testMMul() {
        INDArray arr = Nd4j.create(new double[][] {{1, 2, 3}, {4, 5, 6}});

        INDArray assertion = Nd4j.create(new double[][] {{14, 32}, {32, 77}});

        INDArray test = arr.mmul(arr.transpose());
        assertEquals(getFailureMessage(), assertion, test);

    }



    @Test
    public void testSubiRowVector() throws Exception {
        INDArray oneThroughFour = Nd4j.linspace(1, 4, 4).reshape('c', 2, 2);
        INDArray row1 = oneThroughFour.getRow(1);
        oneThroughFour.subiRowVector(row1);
        INDArray result = Nd4j.create(new float[] {-2, -2, 0, 0}, new int[] {2, 2});
        assertEquals(getFailureMessage(), result, oneThroughFour);

    }


    @Test
    public void testAddiRowVectorWithScalar() {
        INDArray colVector = Nd4j.create(5, 1).assign(0.0);
        INDArray scalar = Nd4j.create(1, 1).assign(0.0);
        scalar.putScalar(0, 1);

        assertEquals(scalar.getDouble(0), 1.0, 0.0);

        colVector.addiRowVector(scalar); //colVector is all zeros after this
        for (int i = 0; i < 5; i++)
            assertEquals(colVector.getDouble(i), 1.0, 0.0);
    }

    @Test
    public void testTADOnVector() {

        Nd4j.getRandom().setSeed(12345);
        INDArray rowVec = Nd4j.rand(1, 10);
        INDArray thirdElem = rowVec.tensorAlongDimension(2, 0);

        assertEquals(rowVec.getDouble(2), thirdElem.getDouble(0), 0.0);

        thirdElem.putScalar(0, 5);
        assertEquals(5, thirdElem.getDouble(0), 0.0);

        assertEquals(5, rowVec.getDouble(2), 0.0); //Both should be modified if thirdElem is a view

        //Same thing for column vector:
        INDArray colVec = Nd4j.rand(10, 1);
        thirdElem = colVec.tensorAlongDimension(2, 1);

        assertEquals(colVec.getDouble(2), thirdElem.getDouble(0), 0.0);

        thirdElem.putScalar(0, 5);
        assertEquals(5, thirdElem.getDouble(0), 0.0);
        assertEquals(5, colVec.getDouble(2), 0.0);
    }

    @Test
    public void testLength() {
        INDArray values = Nd4j.create(2, 2);
        INDArray values2 = Nd4j.create(2, 2);

        values.put(0, 0, 0);
        values2.put(0, 0, 2);
        values.put(1, 0, 0);
        values2.put(1, 0, 2);
        values.put(0, 1, 0);
        values2.put(0, 1, 0);
        values.put(1, 1, 2);
        values2.put(1, 1, 2);


        INDArray expected = Nd4j.repeat(Nd4j.scalar(2), 2).reshape(2, 1);

        Accumulation accum = Nd4j.getOpFactory().createAccum("euclidean", values, values2);
        INDArray results = Nd4j.getExecutioner().exec(accum, 1);
        assertEquals(expected, results);

    }

    @Test
    public void testBroadCasting() {
        INDArray first = Nd4j.arange(0, 3).reshape(3, 1);
        INDArray ret = first.broadcast(3, 4);
        INDArray testRet = Nd4j.create(new double[][] {{0, 0, 0, 0}, {1, 1, 1, 1}, {2, 2, 2, 2}});
        assertEquals(testRet, ret);
        INDArray r = Nd4j.arange(0, 4).reshape(1, 4);
        INDArray r2 = r.broadcast(4, 4);
        INDArray testR2 = Nd4j.create(new double[][] {{0, 1, 2, 3}, {0, 1, 2, 3}, {0, 1, 2, 3}, {0, 1, 2, 3}});
        assertEquals(testR2, r2);

    }


    @Test
    public void testGetColumns() {
        INDArray matrix = Nd4j.linspace(1, 6, 6).reshape(2, 3);
        INDArray matrixGet = matrix.getColumns(new int[] {1, 2});
        INDArray matrixAssertion = Nd4j.create(new double[][] {{2, 3}, {5, 6}});
        assertEquals(matrixAssertion, matrixGet);
    }

    @Test
    public void testSort() throws Exception {
        INDArray toSort = Nd4j.linspace(1, 4, 4).reshape(2, 2);
        INDArray ascending = Nd4j.sort(toSort.dup(), 1, true);
        //rows already already sorted
        assertEquals(toSort, ascending);

        INDArray columnSorted = Nd4j.create(new float[] {2, 1, 4, 3}, new int[] {2, 2});
        INDArray sorted = Nd4j.sort(toSort.dup(), 1, false);
        assertEquals(columnSorted, sorted);
    }

    @Test
    public void testSortRows() {
        int nRows = 10;
        int nCols = 5;
        java.util.Random r = new java.util.Random(12345);

        for (int i = 0; i < nCols; i++) {
            INDArray in = Nd4j.linspace(1, nRows * nCols, nRows * nCols).reshape(nRows, nCols);

            List<Integer> order = new ArrayList<>(nRows);
            //in.row(order(i)) should end up as out.row(i) - ascending
            //in.row(order(i)) should end up as out.row(nRows-j-1) - descending
            for (int j = 0; j < nRows; j++)
                order.add(j);
            Collections.shuffle(order, r);
            for (int j = 0; j < nRows; j++)
                in.putScalar(new int[] {j, i}, order.get(j));

            INDArray outAsc = Nd4j.sortRows(in, i, true);
            INDArray outDesc = Nd4j.sortRows(in, i, false);

            System.out.println("outDesc: " + Arrays.toString(outAsc.data().asFloat()));
            for (int j = 0; j < nRows; j++) {
                assertEquals(outAsc.getDouble(j, i), j, 1e-1);
                int origRowIdxAsc = order.indexOf(j);
                assertTrue(outAsc.getRow(j).equals(in.getRow(origRowIdxAsc)));

                assertEquals((nRows - j - 1), outDesc.getDouble(j, i), 0.001f);
                int origRowIdxDesc = order.indexOf(nRows - j - 1);
                assertTrue(outDesc.getRow(j).equals(in.getRow(origRowIdxDesc)));
            }
        }
    }

    @Test
    public void testToFlattenedOrder() {
        INDArray concatC = Nd4j.linspace(1, 4, 4).reshape('c', 2, 2);
        INDArray concatF = Nd4j.create(new int[] {2, 2}, 'f');
        concatF.assign(concatC);
        INDArray assertionC = Nd4j.create(new double[] {1, 2, 3, 4, 1, 2, 3, 4});
        INDArray testC = Nd4j.toFlattened('c', concatC, concatF);
        assertEquals(assertionC, testC);
        INDArray test = Nd4j.toFlattened('f', concatC, concatF);
        INDArray assertion = Nd4j.create(new double[] {1, 3, 2, 4, 1, 3, 2, 4});
        assertEquals(assertion, test);


    }

    @Test
    public void testZero() {
        Nd4j.ones(11).sumNumber();
        Nd4j.ones(12).sumNumber();
        Nd4j.ones(2).sumNumber();
    }


    @Test
    public void testSumNumberRepeatability() {
        INDArray arr = Nd4j.ones(1, 450).reshape('c', 150, 3);

        double first = arr.sumNumber().doubleValue();
        double assertion = 450;
        assertEquals(assertion, first, 1e-1);
        for (int i = 0; i < 50; i++) {
            double second = arr.sumNumber().doubleValue();
            assertEquals(assertion, second, 1e-1);
            assertEquals(String.valueOf(i), first, second, 1e-2);
        }
    }

    @Test
    public void testToFlattened2() {
        int rows = 3;
        int cols = 4;
        int dim2 = 5;
        int dim3 = 6;

        int length2d = rows * cols;
        int length3d = rows * cols * dim2;
        int length4d = rows * cols * dim2 * dim3;

        INDArray c2d = Nd4j.linspace(1, length2d, length2d).reshape('c', rows, cols);
        INDArray f2d = Nd4j.create(new int[] {rows, cols}, 'f').assign(c2d).addi(0.1);

        INDArray c3d = Nd4j.linspace(1, length3d, length3d).reshape('c', rows, cols, dim2);
        INDArray f3d = Nd4j.create(new int[] {rows, cols, dim2}).assign(c3d).addi(0.3);
        c3d.addi(0.2);

        INDArray c4d = Nd4j.linspace(1, length4d, length4d).reshape('c', rows, cols, dim2, dim3);
        INDArray f4d = Nd4j.create(new int[] {rows, cols, dim2, dim3}).assign(c4d).addi(0.3);
        c4d.addi(0.4);


        assertEquals(toFlattenedViaIterator('c', c2d, f2d), Nd4j.toFlattened('c', c2d, f2d));
        assertEquals(toFlattenedViaIterator('f', c2d, f2d), Nd4j.toFlattened('f', c2d, f2d));
        assertEquals(toFlattenedViaIterator('c', f2d, c2d), Nd4j.toFlattened('c', f2d, c2d));
        assertEquals(toFlattenedViaIterator('f', f2d, c2d), Nd4j.toFlattened('f', f2d, c2d));

        assertEquals(toFlattenedViaIterator('c', c3d, f3d), Nd4j.toFlattened('c', c3d, f3d));
        assertEquals(toFlattenedViaIterator('f', c3d, f3d), Nd4j.toFlattened('f', c3d, f3d));
        assertEquals(toFlattenedViaIterator('c', c2d, f2d, c3d, f3d), Nd4j.toFlattened('c', c2d, f2d, c3d, f3d));
        assertEquals(toFlattenedViaIterator('f', c2d, f2d, c3d, f3d), Nd4j.toFlattened('f', c2d, f2d, c3d, f3d));

        assertEquals(toFlattenedViaIterator('c', c4d, f4d), Nd4j.toFlattened('c', c4d, f4d));
        assertEquals(toFlattenedViaIterator('f', c4d, f4d), Nd4j.toFlattened('f', c4d, f4d));
        assertEquals(toFlattenedViaIterator('c', c2d, f2d, c3d, f3d, c4d, f4d),
                Nd4j.toFlattened('c', c2d, f2d, c3d, f3d, c4d, f4d));
        assertEquals(toFlattenedViaIterator('f', c2d, f2d, c3d, f3d, c4d, f4d),
                Nd4j.toFlattened('f', c2d, f2d, c3d, f3d, c4d, f4d));
    }

    @Test
    public void testToFlattenedOnViews() {
        int rows = 8;
        int cols = 8;
        int dim2 = 4;
        int length = rows * cols;
        int length3d = rows * cols * dim2;

        INDArray first = Nd4j.linspace(1, length, length).reshape('c', rows, cols);
        INDArray second = Nd4j.create(new int[] {rows, cols}, 'f').assign(first);
        INDArray third = Nd4j.linspace(1, length3d, length3d).reshape('c', rows, cols, dim2);
        first.addi(0.1);
        second.addi(0.2);
        third.addi(0.3);

        first = first.get(NDArrayIndex.interval(4, 8), NDArrayIndex.interval(0, 2, 8));
        second = second.get(NDArrayIndex.interval(3, 7), NDArrayIndex.all());
        third = third.permute(0, 2, 1);
        INDArray cAssertion = Nd4j.create(new double[] {33.10, 35.10, 37.10, 39.10, 41.10, 43.10, 45.10, 47.10, 49.10,
                51.10, 53.10, 55.10, 57.10, 59.10, 61.10, 63.10, 25.20, 26.20, 27.20, 28.20, 29.20, 30.20,
                31.20, 32.20, 33.20, 34.20, 35.20, 36.20, 37.20, 38.20, 39.20, 40.20, 41.20, 42.20, 43.20,
                44.20, 45.20, 46.20, 47.20, 48.20, 49.20, 50.20, 51.20, 52.20, 53.20, 54.20, 55.20, 56.20, 1.30,
                5.30, 9.30, 13.30, 17.30, 21.30, 25.30, 29.30, 2.30, 6.30, 10.30, 14.30, 18.30, 22.30, 26.30,
                30.30, 3.30, 7.30, 11.30, 15.30, 19.30, 23.30, 27.30, 31.30, 4.30, 8.30, 12.30, 16.30, 20.30,
                24.30, 28.30, 32.30, 33.30, 37.30, 41.30, 45.30, 49.30, 53.30, 57.30, 61.30, 34.30, 38.30,
                42.30, 46.30, 50.30, 54.30, 58.30, 62.30, 35.30, 39.30, 43.30, 47.30, 51.30, 55.30, 59.30,
                63.30, 36.30, 40.30, 44.30, 48.30, 52.30, 56.30, 60.30, 64.30, 65.30, 69.30, 73.30, 77.30,
                81.30, 85.30, 89.30, 93.30, 66.30, 70.30, 74.30, 78.30, 82.30, 86.30, 90.30, 94.30, 67.30,
                71.30, 75.30, 79.30, 83.30, 87.30, 91.30, 95.30, 68.30, 72.30, 76.30, 80.30, 84.30, 88.30,
                92.30, 96.30, 97.30, 101.30, 105.30, 109.30, 113.30, 117.30, 121.30, 125.30, 98.30, 102.30,
                106.30, 110.30, 114.30, 118.30, 122.30, 126.30, 99.30, 103.30, 107.30, 111.30, 115.30, 119.30,
                123.30, 127.30, 100.30, 104.30, 108.30, 112.30, 116.30, 120.30, 124.30, 128.30, 129.30, 133.30,
                137.30, 141.30, 145.30, 149.30, 153.30, 157.30, 130.30, 134.30, 138.30, 142.30, 146.30, 150.30,
                154.30, 158.30, 131.30, 135.30, 139.30, 143.30, 147.30, 151.30, 155.30, 159.30, 132.30, 136.30,
                140.30, 144.30, 148.30, 152.30, 156.30, 160.30, 161.30, 165.30, 169.30, 173.30, 177.30, 181.30,
                185.30, 189.30, 162.30, 166.30, 170.30, 174.30, 178.30, 182.30, 186.30, 190.30, 163.30, 167.30,
                171.30, 175.30, 179.30, 183.30, 187.30, 191.30, 164.30, 168.30, 172.30, 176.30, 180.30, 184.30,
                188.30, 192.30, 193.30, 197.30, 201.30, 205.30, 209.30, 213.30, 217.30, 221.30, 194.30, 198.30,
                202.30, 206.30, 210.30, 214.30, 218.30, 222.30, 195.30, 199.30, 203.30, 207.30, 211.30, 215.30,
                219.30, 223.30, 196.30, 200.30, 204.30, 208.30, 212.30, 216.30, 220.30, 224.30, 225.30, 229.30,
                233.30, 237.30, 241.30, 245.30, 249.30, 253.30, 226.30, 230.30, 234.30, 238.30, 242.30, 246.30,
                250.30, 254.30, 227.30, 231.30, 235.30, 239.30, 243.30, 247.30, 251.30, 255.30, 228.30, 232.30,
                236.30, 240.30, 244.30, 248.30, 252.30, 256.30});
        INDArray fAssertion = Nd4j.create(new double[] {33.10, 41.10, 49.10, 57.10, 35.10, 43.10, 51.10, 59.10, 37.10,
                45.10, 53.10, 61.10, 39.10, 47.10, 55.10, 63.10, 25.20, 33.20, 41.20, 49.20, 26.20, 34.20,
                42.20, 50.20, 27.20, 35.20, 43.20, 51.20, 28.20, 36.20, 44.20, 52.20, 29.20, 37.20, 45.20,
                53.20, 30.20, 38.20, 46.20, 54.20, 31.20, 39.20, 47.20, 55.20, 32.20, 40.20, 48.20, 56.20, 1.30,
                33.30, 65.30, 97.30, 129.30, 161.30, 193.30, 225.30, 2.30, 34.30, 66.30, 98.30, 130.30, 162.30,
                194.30, 226.30, 3.30, 35.30, 67.30, 99.30, 131.30, 163.30, 195.30, 227.30, 4.30, 36.30, 68.30,
                100.30, 132.30, 164.30, 196.30, 228.30, 5.30, 37.30, 69.30, 101.30, 133.30, 165.30, 197.30,
                229.30, 6.30, 38.30, 70.30, 102.30, 134.30, 166.30, 198.30, 230.30, 7.30, 39.30, 71.30, 103.30,
                135.30, 167.30, 199.30, 231.30, 8.30, 40.30, 72.30, 104.30, 136.30, 168.30, 200.30, 232.30,
                9.30, 41.30, 73.30, 105.30, 137.30, 169.30, 201.30, 233.30, 10.30, 42.30, 74.30, 106.30, 138.30,
                170.30, 202.30, 234.30, 11.30, 43.30, 75.30, 107.30, 139.30, 171.30, 203.30, 235.30, 12.30,
                44.30, 76.30, 108.30, 140.30, 172.30, 204.30, 236.30, 13.30, 45.30, 77.30, 109.30, 141.30,
                173.30, 205.30, 237.30, 14.30, 46.30, 78.30, 110.30, 142.30, 174.30, 206.30, 238.30, 15.30,
                47.30, 79.30, 111.30, 143.30, 175.30, 207.30, 239.30, 16.30, 48.30, 80.30, 112.30, 144.30,
                176.30, 208.30, 240.30, 17.30, 49.30, 81.30, 113.30, 145.30, 177.30, 209.30, 241.30, 18.30,
                50.30, 82.30, 114.30, 146.30, 178.30, 210.30, 242.30, 19.30, 51.30, 83.30, 115.30, 147.30,
                179.30, 211.30, 243.30, 20.30, 52.30, 84.30, 116.30, 148.30, 180.30, 212.30, 244.30, 21.30,
                53.30, 85.30, 117.30, 149.30, 181.30, 213.30, 245.30, 22.30, 54.30, 86.30, 118.30, 150.30,
                182.30, 214.30, 246.30, 23.30, 55.30, 87.30, 119.30, 151.30, 183.30, 215.30, 247.30, 24.30,
                56.30, 88.30, 120.30, 152.30, 184.30, 216.30, 248.30, 25.30, 57.30, 89.30, 121.30, 153.30,
                185.30, 217.30, 249.30, 26.30, 58.30, 90.30, 122.30, 154.30, 186.30, 218.30, 250.30, 27.30,
                59.30, 91.30, 123.30, 155.30, 187.30, 219.30, 251.30, 28.30, 60.30, 92.30, 124.30, 156.30,
                188.30, 220.30, 252.30, 29.30, 61.30, 93.30, 125.30, 157.30, 189.30, 221.30, 253.30, 30.30,
                62.30, 94.30, 126.30, 158.30, 190.30, 222.30, 254.30, 31.30, 63.30, 95.30, 127.30, 159.30,
                191.30, 223.30, 255.30, 32.30, 64.30, 96.30, 128.30, 160.30, 192.30, 224.30, 256.30});
        assertEquals(cAssertion, Nd4j.toFlattened('c', first, second, third));
        assertEquals(fAssertion, Nd4j.toFlattened('f', first, second, third));
    }

    private static INDArray toFlattenedViaIterator(char order, INDArray... toFlatten) {
        int length = 0;
        for (INDArray i : toFlatten)
            length += i.length();

        INDArray out = Nd4j.create(1, length);
        int i = 0;
        for (INDArray arr : toFlatten) {
            NdIndexIterator iter = new NdIndexIterator(order, arr.shape());
            while (iter.hasNext()) {
                double next = arr.getDouble(iter.next());
                out.putScalar(i++, next);
            }
        }

        return out;
    }



    @Test
    public void testIsMax2() {
        //Tests: full buffer...
        //1d
        INDArray arr1 = Nd4j.create(new double[] {1, 2, 3, 1});
        Nd4j.getExecutioner().execAndReturn(new IsMax(arr1));
        INDArray exp1 = Nd4j.create(new double[] {0, 0, 1, 0});

        assertEquals(exp1, arr1);

        arr1 = Nd4j.create(new double[] {1, 2, 3, 1});
        INDArray result = Nd4j.zeros(4);
        Nd4j.getExecutioner().execAndReturn(new IsMax(arr1, result));

        assertEquals(Nd4j.create(new double[] {1, 2, 3, 1}), arr1);
        assertEquals(exp1, result);

        //2d
        INDArray arr2d = Nd4j.create(new double[][] {{0, 1, 2}, {2, 9, 1}});
        INDArray exp2d = Nd4j.create(new double[][] {{0, 0, 0}, {0, 1, 0}});

        INDArray f = arr2d.dup('f');
        INDArray out2dc = Nd4j.getExecutioner().execAndReturn(new IsMax(arr2d.dup('c')));
        INDArray out2df = Nd4j.getExecutioner().execAndReturn(new IsMax(arr2d.dup('f')));
        assertEquals(exp2d, out2dc);
        assertEquals(exp2d, out2df);
    }

    @Test
    public void testToFlattened3() {
        INDArray inC1 = Nd4j.create(new int[] {10, 100}, 'c');
        INDArray inC2 = Nd4j.create(new int[] {1, 100}, 'c');

        INDArray inF1 = Nd4j.create(new int[] {10, 100}, 'f');
        //        INDArray inF1 = Nd4j.create(new int[]{784,1000},'f');
        INDArray inF2 = Nd4j.create(new int[] {1, 100}, 'f');

        Nd4j.toFlattened('f', inF1); //ok
        Nd4j.toFlattened('f', inF2); //ok

        Nd4j.toFlattened('f', inC1); //crash
        Nd4j.toFlattened('f', inC2); //crash

        Nd4j.toFlattened('c', inF1); //crash on shape [784,1000]. infinite loop on shape [10,100]
        Nd4j.toFlattened('c', inF2); //ok

        Nd4j.toFlattened('c', inC1); //ok
        Nd4j.toFlattened('c', inC2); //ok
    }

    @Test
    public void testIsMaxEqualValues() {
        //Assumption here: should only have a 1 for *first* maximum value, if multiple values are exactly equal

        //[1 1 1] -> [1 0 0]
        //Loop to double check against any threading weirdness...
        for (int i = 0; i < 10; i++) {
            assertEquals(Nd4j.create(new double[] {1, 0, 0}),
                    Nd4j.getExecutioner().execAndReturn(new IsMax(Nd4j.ones(3))));
        }

        //[0 0 0 2 2 0] -> [0 0 0 1 0 0]
        assertEquals(Nd4j.create(new double[] {0, 0, 0, 1, 0, 0}),
                Nd4j.getExecutioner().execAndReturn(new IsMax(Nd4j.create(new double[] {0, 0, 0, 2, 2, 0}))));

        //[0 2]    [0 1]
        //[2 1] -> [0 0]
        INDArray orig = Nd4j.create(new double[][] {{0, 2}, {2, 1}});
        INDArray exp = Nd4j.create(new double[][] {{0, 1}, {0, 0}});
        INDArray outc = Nd4j.getExecutioner().execAndReturn(new IsMax(orig.dup('c')));
        INDArray outf = Nd4j.getExecutioner().execAndReturn(new IsMax(orig.dup('f')));

        assertEquals(exp, outc);
        assertEquals(exp, outf);
    }

    @Test
    public void testIsMaxAlongDimension() {
        //1d: row vector
        INDArray orig = Nd4j.create(new double[] {1, 2, 3, 1});

        INDArray alongDim0 = Nd4j.getExecutioner().execAndReturn(new IsMax(orig.dup(), 0));
        INDArray alongDim1 = Nd4j.getExecutioner().execAndReturn(new IsMax(orig.dup(), 1));

        INDArray expAlong0 = Nd4j.ones(4);
        INDArray expAlong1 = Nd4j.create(new double[] {0, 0, 1, 0});

        assertEquals(expAlong0, alongDim0);
        assertEquals(expAlong1, alongDim1);

        //1d: col vector
        System.out.println("----------------------------------");
        INDArray col = Nd4j.create(new double[] {1, 2, 3, 1}, new int[] {4, 1});
        INDArray alongDim0col = Nd4j.getExecutioner().execAndReturn(new IsMax(col.dup(), 0));
        INDArray alongDim1col = Nd4j.getExecutioner().execAndReturn(new IsMax(col.dup(), 1));

        INDArray expAlong0col = Nd4j.create(new double[] {0, 0, 1, 0}, new int[] {4, 1});
        INDArray expAlong1col = Nd4j.ones(new int[] {4, 1});



        assertEquals(expAlong1col, alongDim1col);
        assertEquals(expAlong0col, alongDim0col);



        /*
        if (blockIdx.x == 0) {
            printf("original Z shape: \n");
            shape::printShapeInfoLinear(zShapeInfo);

            printf("Target dimension: [%i], dimensionLength: [%i]\n", dimension[0], dimensionLength);

            printf("TAD shape: \n");
            shape::printShapeInfoLinear(tad->tadOnlyShapeInfo);
        }
        */

        //2d:
        //[1 0 2]
        //[2 3 1]
        //Along dim 0:
        //[0 0 1]
        //[1 1 0]
        //Along dim 1:
        //[0 0 1]
        //[0 1 0]
        System.out.println("---------------------");
        INDArray orig2d = Nd4j.create(new double[][] {{1, 0, 2}, {2, 3, 1}});
        INDArray alongDim0c_2d = Nd4j.getExecutioner().execAndReturn(new IsMax(orig2d.dup('c'), 0));
        INDArray alongDim0f_2d = Nd4j.getExecutioner().execAndReturn(new IsMax(orig2d.dup('f'), 0));
        INDArray alongDim1c_2d = Nd4j.getExecutioner().execAndReturn(new IsMax(orig2d.dup('c'), 1));
        INDArray alongDim1f_2d = Nd4j.getExecutioner().execAndReturn(new IsMax(orig2d.dup('f'), 1));
        INDArray expAlong0_2d = Nd4j.create(new double[][] {{0, 0, 1}, {1, 1, 0}});
        INDArray expAlong1_2d = Nd4j.create(new double[][] {{0, 0, 1}, {0, 1, 0}});

        assertEquals(expAlong0_2d, alongDim0c_2d);
        assertEquals(expAlong0_2d, alongDim0f_2d);
        assertEquals(expAlong1_2d, alongDim1c_2d);
        assertEquals(expAlong1_2d, alongDim1f_2d);

    }

    @Test
    public void testIMaxSingleDim1() {
        INDArray orig2d = Nd4j.create(new double[][] {{1, 0, 2}, {2, 3, 1}});

        INDArray result = Nd4j.argMax(orig2d.dup('c'), 0);

        System.out.println("IMAx result: " + result);
    }

    @Test
    public void testIsMaxSingleDim1() {
        INDArray orig2d = Nd4j.create(new double[][] {{1, 0, 2}, {2, 3, 1}});
        INDArray alongDim0c_2d = Nd4j.getExecutioner().execAndReturn(new IsMax(orig2d.dup('c'), 0));
        INDArray expAlong0_2d = Nd4j.create(new double[][] {{0, 0, 1}, {1, 1, 0}});

        System.out.println("Original shapeInfo: " + orig2d.dup('c').shapeInfoDataBuffer());

        System.out.println("Expected: " + Arrays.toString(expAlong0_2d.data().asFloat()));
        System.out.println("Actual: " + Arrays.toString(alongDim0c_2d.data().asFloat()));
        assertEquals(expAlong0_2d, alongDim0c_2d);
    }

    @Test
    public void testBroadcastRepeated() {
        INDArray z = Nd4j.create(1, 4, 4, 3);
        INDArray bias = Nd4j.create(1, 3);
        BroadcastOp op = new BroadcastAddOp(z, bias, z, 3);
        Nd4j.getExecutioner().exec(op);
        System.out.println("First: OK");
        //OK at this point: executes successfully


        z = Nd4j.create(1, 4, 4, 3);
        bias = Nd4j.create(1, 3);
        op = new BroadcastAddOp(z, bias, z, 3);
        Nd4j.getExecutioner().exec(op); //Crashing here, when we are doing exactly the same thing as before...
        System.out.println("Second: OK");
    }

    @Test
    public void testTadShape() {
        INDArray arr = Nd4j.linspace(1, 12, 12).reshape(4, 3, 1, 1);
        INDArray javaTad = arr.javaTensorAlongDimension(0, 0, 2, 3);
        assertArrayEquals(new int[] {4, 1, 1}, javaTad.shape());
        INDArray tad = arr.tensorAlongDimension(0, 0, 2, 3);
        assertEquals(javaTad.shapeInfoDataBuffer(), tad.shapeInfoDataBuffer());
    }

    @Test
    public void testSoftmaxDerivative() {
        INDArray input = Nd4j.create(new double[] {-1.07, -0.01, 0.45, 0.95, 0.45, 0.16, 0.20, 0.80, 0.89, 0.25})
                .transpose();
        INDArray output = Nd4j.create(10, 1);
        Nd4j.getExecutioner().exec(new SoftMaxDerivative(input, output));
    }


    @Test
    public void testVStackDifferentOrders() {
        INDArray expected = Nd4j.linspace(1, 9, 9).reshape('c', 3, 3);

        for (char order : new char[] {'c', 'f'}) {
            System.out.println(order);
            Nd4j.factory().setOrder(order);

            INDArray arr1 = Nd4j.linspace(1, 6, 6).reshape('c', 2, 3);
            INDArray arr2 = Nd4j.linspace(7, 9, 3).reshape('c', 1, 3);

            INDArray merged = Nd4j.vstack(arr1, arr2);
            System.out.println(merged);
            System.out.println(expected);

            assertEquals(expected, merged);
        }
    }

    @Test
    public void testVStackEdgeCase() {
        INDArray arr = Nd4j.linspace(1, 4, 4);
        INDArray vstacked = Nd4j.vstack(arr);
        assertEquals(arr, vstacked);
    }


    @Test
    public void testEps3() {

        INDArray first = Nd4j.linspace(1, 10, 10);
        INDArray second = Nd4j.linspace(20, 30, 10);

        INDArray expAllZeros = Nd4j.getExecutioner().execAndReturn(new Eps(first, second, Nd4j.create(10), 10));
        INDArray expAllOnes = Nd4j.getExecutioner().execAndReturn(new Eps(first, first, Nd4j.create(10), 10));

        System.out.println(expAllZeros);
        System.out.println(expAllOnes);

        assertEquals(0, expAllZeros.sumNumber().doubleValue(), 0.0);
        assertEquals(10, expAllOnes.sumNumber().doubleValue(), 0.0);
    }

    @Test
    @Ignore
    public void testSumAlongDim1sEdgeCases() {
        int[][] shapes = new int[][] {
                //Standard case:
                {2, 2, 3, 4},
                //Leading 1s:
                {1, 2, 3, 4}, {1, 1, 2, 3},
                //Trailing 1s:
                {4, 3, 2, 1}, {4, 3, 1, 1},
                //1s for non-leading/non-trailing dimensions
                {4, 1, 3, 2}, {4, 3, 1, 2}, {4, 1, 1, 2}};

        int[][] sumDims = {{0}, {1}, {2}, {3}, {0, 1}, {0, 2}, {0, 3}, {1, 2}, {1, 3}, {0, 1, 2}, {0, 1, 3}, {0, 2, 3},
                {0, 1, 2, 3}};
        /*        for( int[] shape : shapes) {
            for (int[] dims : sumDims) {
                System.out.println("Shape");
                System.out.println(Arrays.toString(shape));
                System.out.println("Dimensions");
                System.out.println(Arrays.toString(dims));
                int length = ArrayUtil.prod(shape);
                INDArray inC = Nd4j.linspace(1, length, length).reshape('c', shape);
                System.out.println("TAD shape");
                System.out.println(Arrays.toString((inC.tensorAlongDimension(0,dims).shape())));

                INDArray inF = inC.dup('f');
                System.out.println("C stride " + Arrays.toString(inC.tensorAlongDimension(0,dims).stride()) + " and f stride " + Arrays.toString(inF.tensorAlongDimension(0,dims).stride()));
                for(int i = 0; i < inC.tensorssAlongDimension(dims); i++) {
                    System.out.println(inC.tensorAlongDimension(i,dims).ravel());
                }
                for(int i = 0; i < inF.tensorssAlongDimension(dims); i++) {
                    System.out.println(inF.tensorAlongDimension(i,dims).ravel());
                }
            }
        }*/
        for (int[] shape : shapes) {
            for (int[] dims : sumDims) {
                System.out.println("Shape: " + Arrays.toString(shape) + ", sumDims=" + Arrays.toString(dims));
                int length = ArrayUtil.prod(shape);
                INDArray inC = Nd4j.linspace(1, length, length).reshape('c', shape);
                INDArray inF = inC.dup('f');
                assertEquals(inC, inF);

                INDArray sumC = inC.sum(dims);
                INDArray sumF = inF.sum(dims);
                assertEquals(sumC, sumF);

                //Multiple runs: check for consistency between runs (threading issues, etc)
                for (int i = 0; i < 100; i++) {
                    assertEquals(sumC, inC.sum(dims));
                    assertEquals(sumF, inF.sum(dims));
                }
            }
        }
    }

    @Test
    public void testIsMaxAlongDimensionSimple() {
        //Simple test: when doing IsMax along a dimension, we expect all values to be either 0 or 1
        //Do IsMax along dims 0&1 for rank 2, along 0,1&2 for rank 3, etc

        for (int rank = 2; rank <= 6; rank++) {

            int[] shape = new int[rank];
            for (int i = 0; i < rank; i++)
                shape[i] = 2;
            int length = ArrayUtil.prod(shape);


            for (int alongDimension = 0; alongDimension < rank; alongDimension++) {
                System.out.println("Testing rank " + rank + " along dimension " + alongDimension + ", (shape="
                        + Arrays.toString(shape) + ")");
                INDArray arrC = Nd4j.linspace(1, length, length).reshape('c', shape);
                INDArray arrF = arrC.dup('f');
                Nd4j.getExecutioner().execAndReturn(new IsMax(arrC, alongDimension));
                Nd4j.getExecutioner().execAndReturn(new IsMax(arrF, alongDimension));

                double[] cBuffer = arrC.data().asDouble();
                double[] fBuffer = arrF.data().asDouble();
                for (int i = 0; i < length; i++) {
                    assertTrue("c buffer value at [" + i + "]=" + cBuffer[i] + ", expected 0 or 1; dimension = "
                                    + alongDimension + ", rank = " + rank + ", shape=" + Arrays.toString(shape),
                            cBuffer[i] == 0.0 || cBuffer[i] == 1.0);
                }
                for (int i = 0; i < length; i++) {
                    assertTrue("f buffer value at [" + i + "]=" + fBuffer[i] + ", expected 0 or 1; dimension = "
                                    + alongDimension + ", rank = " + rank + ", shape=" + Arrays.toString(shape),
                            fBuffer[i] == 0.0 || fBuffer[i] == 1.0);
                }
            }
        }
    }

    @Test
    public void testSortColumns() {
        int nRows = 5;
        int nCols = 10;
        java.util.Random r = new java.util.Random(12345);

        for (int i = 0; i < nRows; i++) {
            INDArray in = Nd4j.rand(new int[] {nRows, nCols});

            List<Integer> order = new ArrayList<>(nRows);
            for (int j = 0; j < nCols; j++)
                order.add(j);
            Collections.shuffle(order, r);
            for (int j = 0; j < nCols; j++)
                in.putScalar(new int[] {i, j}, order.get(j));

            INDArray outAsc = Nd4j.sortColumns(in, i, true);
            INDArray outDesc = Nd4j.sortColumns(in, i, false);

            for (int j = 0; j < nCols; j++) {
                assertTrue(outAsc.getDouble(i, j) == j);
                int origColIdxAsc = order.indexOf(j);
                assertTrue(outAsc.getColumn(j).equals(in.getColumn(origColIdxAsc)));

                assertTrue(outDesc.getDouble(i, j) == (nCols - j - 1));
                int origColIdxDesc = order.indexOf(nCols - j - 1);
                assertTrue(outDesc.getColumn(j).equals(in.getColumn(origColIdxDesc)));
            }
        }
    }


    @Test
    public void testAddVectorWithOffset() throws Exception {
        INDArray oneThroughFour = Nd4j.linspace(1, 4, 4).reshape(2, 2);
        INDArray row1 = oneThroughFour.getRow(1);
        row1.addi(1);
        INDArray result = Nd4j.create(new float[] {1, 2, 4, 5}, new int[] {2, 2});
        assertEquals(getFailureMessage(), result, oneThroughFour);


    }



    @Test
    public void testLinearViewGetAndPut() throws Exception {
        INDArray test = Nd4j.linspace(1, 4, 4).reshape(2, 2);
        INDArray linear = test.linearView();
        linear.putScalar(2, 6);
        linear.putScalar(3, 7);
        assertEquals(getFailureMessage(), 6, linear.getFloat(2), 1e-1);
        assertEquals(getFailureMessage(), 7, linear.getFloat(3), 1e-1);
    }



    @Test
    public void testRowVectorGemm() {
        INDArray linspace = Nd4j.linspace(1, 4, 4);
        INDArray other = Nd4j.linspace(1, 16, 16).reshape(4, 4);
        INDArray result = linspace.mmul(other);
        INDArray assertion = Nd4j.create(new double[] {90, 100, 110, 120});
        assertEquals(assertion, result);
    }


    @Test
    public void testMultiSum() {
        /**
         * ([[[ 0.,  1.],
         [ 2.,  3.]],

         [[ 4.,  5.],
         [ 6.,  7.]]])

         [0.0,1.0,2.0,3.0,4.0,5.0,6.0,7.0]


         Rank: 3,Offset: 0
         Order: c shape: [2,2,2], stride: [4,2,1]
         */
        /* */
        INDArray arr = Nd4j.linspace(0, 7, 8).reshape('c', 2, 2, 2);
        /* [0.0,4.0,2.0,6.0,1.0,5.0,3.0,7.0]
        *
        * Rank: 3,Offset: 0
            Order: f shape: [2,2,2], stride: [1,2,4]*/
        INDArray arrF = Nd4j.create(new int[] {2, 2, 2}, 'f').assign(arr);

        assertEquals(arr, arrF);
        //0,2,4,6 and 1,3,5,7
        assertEquals(Nd4j.create(new double[] {12, 16}), arr.sum(0, 1));
        //0,1,4,5 and 2,3,6,7
        assertEquals(Nd4j.create(new double[] {10, 18}), arr.sum(0, 2));
        //0,2,4,6 and 1,3,5,7
        assertEquals(Nd4j.create(new double[] {12, 16}), arrF.sum(0, 1));
        //0,1,4,5 and 2,3,6,7
        assertEquals(Nd4j.create(new double[] {10, 18}), arrF.sum(0, 2));

        //0,1,2,3 and 4,5,6,7
        assertEquals(Nd4j.create(new double[] {6, 22}), arr.sum(1, 2));
        //0,1,2,3 and 4,5,6,7
        assertEquals(Nd4j.create(new double[] {6, 22}), arrF.sum(1, 2));


        double[] data = new double[] {10, 26, 42};
        INDArray assertion = Nd4j.create(data);
        for (int i = 0; i < data.length; i++) {
            assertEquals(data[i], assertion.getDouble(i), 1e-1);
        }

        INDArray twoTwoByThree = Nd4j.linspace(1, 12, 12).reshape('f', 2, 2, 3);
        INDArray multiSum = twoTwoByThree.sum(0, 1);
        assertEquals(assertion, multiSum);
    }


    @Test
    public void testSum2dv2() {
        INDArray in = Nd4j.linspace(1, 8, 8).reshape('c', 2, 2, 2);

        int[][] dims = new int[][] {{0, 1}, {1, 0}, {0, 2}, {2, 0}, {1, 2}, {2, 1}};
        double[][] exp = new double[][] {{16, 20}, {16, 20}, {14, 22}, {14, 22}, {10, 26}, {10, 26}};

        System.out.println("dims\texpected\t\tactual");
        for (int i = 0; i < dims.length; i++) {
            int[] d = dims[i];
            double[] e = exp[i];

            INDArray out = in.sum(d);

            System.out.println(Arrays.toString(d) + "\t" + Arrays.toString(e) + "\t" + out);
            assertEquals(Nd4j.create(e, out.shape()), out);
        }
    }


    //Passes on 3.9:
    @Test
    public void testSum3Of4_2222() {
        int[] shape = {2, 2, 2, 2};
        int length = ArrayUtil.prod(shape);
        INDArray arrC = Nd4j.linspace(1, length, length).reshape('c', shape);
        INDArray arrF = Nd4j.create(arrC.shape()).assign(arrC);

        int[][] dimsToSum = new int[][] {{0, 1, 2}, {0, 1, 3}, {0, 2, 3}, {1, 2, 3}};
        double[][] expD = new double[][] {{64, 72}, {60, 76}, {52, 84}, {36, 100}};

        for (int i = 0; i < dimsToSum.length; i++) {
            int[] d = dimsToSum[i];

            INDArray outC = arrC.sum(d);
            INDArray outF = arrF.sum(d);
            INDArray exp = Nd4j.create(expD[i], outC.shape());

            assertEquals(exp, outC);
            assertEquals(exp, outF);

            System.out.println(Arrays.toString(d) + "\t" + outC + "\t" + outF);
        }
    }

    @Test
    public void testBroadcast1d() {
        int[] shape = {4, 3, 2};
        int[] toBroadcastDims = new int[] {0, 1, 2};
        int[][] toBroadcastShapes = new int[][] {{1, 4}, {1, 3}, {1, 2}};

        //Expected result values in buffer: c order, need to reshape to {4,3,2}. Values taken from 0.4-rc3.8
        double[][] expFlat = new double[][] {
                {1.0, 1.0, 1.0, 1.0, 1.0, 1.0, 2.0, 2.0, 2.0, 2.0, 2.0, 2.0, 3.0, 3.0, 3.0, 3.0, 3.0, 3.0, 4.0,
                        4.0, 4.0, 4.0, 4.0, 4.0},
                {1.0, 1.0, 2.0, 2.0, 3.0, 3.0, 1.0, 1.0, 2.0, 2.0, 3.0, 3.0, 1.0, 1.0, 2.0, 2.0, 3.0, 3.0, 1.0,
                        1.0, 2.0, 2.0, 3.0, 3.0},
                {1.0, 2.0, 1.0, 2.0, 1.0, 2.0, 1.0, 2.0, 1.0, 2.0, 1.0, 2.0, 1.0, 2.0, 1.0, 2.0, 1.0, 2.0, 1.0,
                        2.0, 1.0, 2.0, 1.0, 2.0}};

        double[][] expLinspaced = new double[][] {
                {2.0, 3.0, 4.0, 5.0, 6.0, 7.0, 9.0, 10.0, 11.0, 12.0, 13.0, 14.0, 16.0, 17.0, 18.0, 19.0, 20.0,
                        21.0, 23.0, 24.0, 25.0, 26.0, 27.0, 28.0},
                {2.0, 3.0, 5.0, 6.0, 8.0, 9.0, 8.0, 9.0, 11.0, 12.0, 14.0, 15.0, 14.0, 15.0, 17.0, 18.0, 20.0,
                        21.0, 20.0, 21.0, 23.0, 24.0, 26.0, 27.0},
                {2.0, 4.0, 4.0, 6.0, 6.0, 8.0, 8.0, 10.0, 10.0, 12.0, 12.0, 14.0, 14.0, 16.0, 16.0, 18.0, 18.0,
                        20.0, 20.0, 22.0, 22.0, 24.0, 24.0, 26.0}};

        for (int i = 0; i < toBroadcastDims.length; i++) {
            int dim = toBroadcastDims[i];
            int[] vectorShape = toBroadcastShapes[i];
            int length = ArrayUtil.prod(vectorShape);

            INDArray zC = Nd4j.create(shape, 'c');
            zC.setData(Nd4j.linspace(1, 24, 24).data());
            for (int tad = 0; tad < zC.tensorssAlongDimension(dim); tad++) {
                INDArray javaTad = zC.javaTensorAlongDimension(tad, dim);
                System.out.println("Tad " + tad + " is " + zC.tensorAlongDimension(tad, dim));
            }

            INDArray zF = Nd4j.create(shape, 'f');
            zF.assign(zC);
            INDArray toBroadcast = Nd4j.linspace(1, length, length);

            Op opc = new BroadcastAddOp(zC, toBroadcast, zC, dim);
            Op opf = new BroadcastAddOp(zF, toBroadcast, zF, dim);
            INDArray exp = Nd4j.create(expLinspaced[i], shape, 'c');
            INDArray expF = Nd4j.create(shape, 'f');
            expF.assign(exp);
            for (int tad = 0; tad < zC.tensorssAlongDimension(dim); tad++) {
                System.out.println(zC.tensorAlongDimension(tad, dim).offset() + " and f offset is "
                        + zF.tensorAlongDimension(tad, dim).offset());
            }

            Nd4j.getExecutioner().exec(opc);
            Nd4j.getExecutioner().exec(opf);

            assertEquals(exp, zC);
            assertEquals(exp, zF);
        }
    }

    @Test
    public void testSum3Of4_3322() {
        int[] shape = {3, 3, 2, 2};
        int length = ArrayUtil.prod(shape);
        INDArray arrC = Nd4j.linspace(1, length, length).reshape('c', shape);
        INDArray arrF = Nd4j.create(arrC.shape()).assign(arrC);

        int[][] dimsToSum = new int[][] {{0, 1, 2}, {0, 1, 3}, {0, 2, 3}, {1, 2, 3}};
        double[][] expD = new double[][] {{324, 342}, {315, 351}, {174, 222, 270}, {78, 222, 366}};

        for (int i = 0; i < dimsToSum.length; i++) {
            int[] d = dimsToSum[i];

            INDArray outC = arrC.sum(d);
            INDArray outF = arrF.sum(d);
            INDArray exp = Nd4j.create(expD[i], outC.shape());

            assertEquals(exp, outC);
            assertEquals(exp, outF);

            //System.out.println(Arrays.toString(d) + "\t" + outC + "\t" + outF);
        }
    }

    @Test
    public void testToFlattened() {
        INDArray arr = Nd4j.linspace(1, 4, 4).reshape(2, 2);
        List<INDArray> concat = new ArrayList<>();
        for (int i = 0; i < 3; i++) {
            concat.add(arr.dup());
        }

        INDArray assertion = Nd4j.create(new double[] {1, 2, 3, 4, 1, 2, 3, 4, 1, 2, 3, 4});
        INDArray flattened = Nd4j.toFlattened(concat);
        assertEquals(assertion, flattened);

    }



    @Test
    public void testDup() {
        for (int x = 0; x < 100; x++) {
            INDArray orig = Nd4j.linspace(1, 4, 4);
            INDArray dup = orig.dup();
            assertEquals(orig, dup);

            INDArray matrix = Nd4j.create(new float[] {1, 2, 3, 4}, new int[] {2, 2});
            INDArray dup2 = matrix.dup();
            assertEquals(matrix, dup2);

            INDArray row1 = matrix.getRow(1);
            INDArray dupRow = row1.dup();
            assertEquals(row1, dupRow);


            INDArray columnSorted = Nd4j.create(new float[] {2, 1, 4, 3}, new int[] {2, 2});
            INDArray dup3 = columnSorted.dup();
            assertEquals(columnSorted, dup3);
        }
    }

    @Test
    public void testSortWithIndicesDescending() {
        INDArray toSort = Nd4j.linspace(1, 4, 4).reshape(2, 2);
        //indices,data
        INDArray[] sorted = Nd4j.sortWithIndices(toSort.dup(), 1, false);
        INDArray sorted2 = Nd4j.sort(toSort.dup(), 1, false);
        assertEquals(sorted[1], sorted2);
        INDArray shouldIndex = Nd4j.create(new float[] {1, 0, 1, 0}, new int[] {2, 2});
        assertEquals(shouldIndex, sorted[0]);


    }

    @Test
    public void testGetFromRowVector() {
        INDArray matrix = Nd4j.linspace(1, 4, 4).reshape(2, 2);
        INDArray rowGet = matrix.get(NDArrayIndex.point(0), NDArrayIndex.interval(0, 2));
        assertArrayEquals(new int[] {1, 2}, rowGet.shape());
    }

    @Test
    public void testSubRowVector() {
        INDArray matrix = Nd4j.linspace(1, 6, 6).reshape(2, 3);
        INDArray row = Nd4j.linspace(1, 3, 3);
        INDArray test = matrix.subRowVector(row);
        INDArray assertion = Nd4j.create(new double[][] {{0, 0, 0}, {3, 3, 3}});
        assertEquals(assertion, test);

        INDArray threeByThree = Nd4j.linspace(1, 9, 9).reshape(3, 3);
        INDArray offsetTest = threeByThree.get(NDArrayIndex.interval(1, 3), NDArrayIndex.all());
        assertEquals(2, offsetTest.rows());
        INDArray offsetAssertion = Nd4j.create(new double[][] {{3, 3, 3}, {6, 6, 6}});
        INDArray offsetSub = offsetTest.subRowVector(row);
        assertEquals(offsetAssertion, offsetSub);

    }



    @Test
    public void testDimShuffle() {
        INDArray n = Nd4j.linspace(1, 4, 4).reshape(2, 2);
        INDArray twoOneTwo = n.dimShuffle(new Object[] {0, 'x', 1}, new int[] {0, 1}, new boolean[] {false, false});
        assertTrue(Arrays.equals(new int[] {2, 1, 2}, twoOneTwo.shape()));

        INDArray reverse = n.dimShuffle(new Object[] {1, 'x', 0}, new int[] {1, 0}, new boolean[] {false, false});
        assertTrue(Arrays.equals(new int[] {2, 1, 2}, reverse.shape()));

    }

    @Test
    public void testGetVsGetScalar() {
        INDArray a = Nd4j.linspace(1, 4, 4).reshape(2, 2);
        float element = a.getFloat(0, 1);
        double element2 = a.getDouble(0, 1);
        assertEquals(element, element2, 1e-1);
        INDArray a2 = Nd4j.linspace(1, 4, 4).reshape(2, 2);
        float element23 = a2.getFloat(0, 1);
        double element22 = a2.getDouble(0, 1);
        assertEquals(element23, element22, 1e-1);

    }

    @Test
    public void testDivide() {
        INDArray two = Nd4j.create(new float[] {2, 2, 2, 2});
        INDArray div = two.div(two);
        assertEquals(Nd4j.ones(4), div);

        INDArray half = Nd4j.create(new float[] {0.5f, 0.5f, 0.5f, 0.5f}, new int[] {2, 2});
        INDArray divi = Nd4j.create(new float[] {0.3f, 0.6f, 0.9f, 0.1f}, new int[] {2, 2});
        INDArray assertion = Nd4j.create(new float[] {1.6666666f, 0.8333333f, 0.5555556f, 5}, new int[] {2, 2});
        INDArray result = half.div(divi);
        assertEquals(assertion, result);
    }


    @Test
    public void testSigmoid() {
        INDArray n = Nd4j.create(new float[] {1, 2, 3, 4});
        INDArray assertion = Nd4j.create(new float[] {0.73105858f, 0.88079708f, 0.95257413f, 0.98201379f});
        INDArray sigmoid = Transforms.sigmoid(n, false);
        assertEquals(assertion, sigmoid);
    }

    @Test
    public void testNeg() {
        INDArray n = Nd4j.create(new float[] {1, 2, 3, 4});
        INDArray assertion = Nd4j.create(new float[] {-1, -2, -3, -4});
        INDArray neg = Transforms.neg(n);
        assertEquals(getFailureMessage(), assertion, neg);

    }

    @Test
    public void testNorm2Double() {
        DataBuffer.Type initialType = Nd4j.dataType();
        DataTypeUtil.setDTypeForContext(DataBuffer.Type.DOUBLE);
        INDArray n = Nd4j.create(new double[] {1, 2, 3, 4});
        double assertion = 5.47722557505;
        double norm3 = n.norm2Number().doubleValue();
        assertEquals(getFailureMessage(), assertion, norm3, 1e-1);

        INDArray row = Nd4j.create(new double[] {1, 2, 3, 4}, new int[] {2, 2});
        INDArray row1 = row.getRow(1);
        double norm2 = row1.norm2Number().doubleValue();
        double assertion2 = 5.0f;
        assertEquals(getFailureMessage(), assertion2, norm2, 1e-1);
        DataTypeUtil.setDTypeForContext(initialType);
    }


    @Test
    public void testNorm2() {
        INDArray n = Nd4j.create(new float[] {1, 2, 3, 4});
        float assertion = 5.47722557505f;
        float norm3 = n.norm2Number().floatValue();
        assertEquals(getFailureMessage(), assertion, norm3, 1e-1);


        INDArray row = Nd4j.create(new float[] {1, 2, 3, 4}, new int[] {2, 2});
        INDArray row1 = row.getRow(1);
        float norm2 = row1.norm2Number().floatValue();
        float assertion2 = 5.0f;
        assertEquals(getFailureMessage(), assertion2, norm2, 1e-1);

    }



    @Test
    public void testCosineSim() {
        INDArray vec1 = Nd4j.create(new double[] {1, 2, 3, 4});
        INDArray vec2 = Nd4j.create(new double[] {1, 2, 3, 4});
        double sim = Transforms.cosineSim(vec1, vec2);
        assertEquals(getFailureMessage(), 1, sim, 1e-1);

        INDArray vec3 = Nd4j.create(new float[] {0.2f, 0.3f, 0.4f, 0.5f});
        INDArray vec4 = Nd4j.create(new float[] {0.6f, 0.7f, 0.8f, 0.9f});
        sim = Transforms.cosineSim(vec3, vec4);
        assertEquals(0.98, sim, 1e-1);

    }


    @Test
    public void testScal() {
        double assertion = 2;
        INDArray answer = Nd4j.create(new double[] {2, 4, 6, 8});
        INDArray scal = Nd4j.getBlasWrapper().scal(assertion, answer);
        assertEquals(getFailureMessage(), answer, scal);

        INDArray row = Nd4j.create(new double[] {1, 2, 3, 4}, new int[] {2, 2});
        INDArray row1 = row.getRow(1);
        double assertion2 = 5.0;
        INDArray answer2 = Nd4j.create(new double[] {15, 20});
        INDArray scal2 = Nd4j.getBlasWrapper().scal(assertion2, row1);
        assertEquals(getFailureMessage(), answer2, scal2);

    }

    @Test
    public void testExp() {
        INDArray n = Nd4j.create(new double[] {1, 2, 3, 4});
        INDArray assertion = Nd4j.create(new double[] {2.71828183f, 7.3890561f, 20.08553692f, 54.59815003f});
        INDArray exped = Transforms.exp(n);
        assertEquals(assertion, exped);
    }


    @Test
    public void testSlices() {
        INDArray arr = Nd4j.create(Nd4j.linspace(1, 24, 24).data(), new int[] {4, 3, 2});
        for (int i = 0; i < arr.slices(); i++) {
            assertEquals(2, arr.slice(i).slice(1).slices());
        }

    }


    @Test
    public void testScalar() {
        INDArray a = Nd4j.scalar(1.0);
        assertEquals(true, a.isScalar());

        INDArray n = Nd4j.create(new float[] {1.0f}, new int[] {1, 1});
        assertEquals(n, a);
        assertTrue(n.isScalar());
    }

    @Test
    public void testWrap() throws Exception {
        int[] shape = {2, 4};
        INDArray d = Nd4j.linspace(1, 8, 8).reshape(shape[0], shape[1]);
        INDArray n = d;
        assertEquals(d.rows(), n.rows());
        assertEquals(d.columns(), n.columns());

        INDArray vector = Nd4j.linspace(1, 3, 3);
        INDArray testVector = vector;
        for (int i = 0; i < vector.length(); i++)
            assertEquals(vector.getDouble(i), testVector.getDouble(i), 1e-1);
        assertEquals(3, testVector.length());
        assertEquals(true, testVector.isVector());
        assertEquals(true, Shape.shapeEquals(new int[] {3}, testVector.shape()));

        INDArray row12 = Nd4j.linspace(1, 2, 2).reshape(2, 1);
        INDArray row22 = Nd4j.linspace(3, 4, 2).reshape(1, 2);

        assertEquals(row12.rows(), 2);
        assertEquals(row12.columns(), 1);
        assertEquals(row22.rows(), 1);
        assertEquals(row22.columns(), 2);
    }



    @Test
    public void testVectorInit() {
        DataBuffer data = Nd4j.linspace(1, 4, 4).data();
        INDArray arr = Nd4j.create(data, new int[] {1, 4});
        assertEquals(true, arr.isRowVector());
        INDArray arr2 = Nd4j.create(data, new int[] {1, 4});
        assertEquals(true, arr2.isRowVector());

        INDArray columnVector = Nd4j.create(data, new int[] {4, 1});
        assertEquals(true, columnVector.isColumnVector());
    }


    @Test
    public void testColumns() {
        INDArray arr = Nd4j.create(new int[] {3, 2});
        INDArray column2 = arr.getColumn(0);
        //assertEquals(true, Shape.shapeEquals(new int[]{3, 1}, column2.shape()));
        INDArray column = Nd4j.create(new double[] {1, 2, 3}, new int[] {1, 3});
        arr.putColumn(0, column);

        INDArray firstColumn = arr.getColumn(0);

        assertEquals(column, firstColumn);


        INDArray column1 = Nd4j.create(new double[] {4, 5, 6}, new int[] {1, 3});
        arr.putColumn(1, column1);
        //assertEquals(true, Shape.shapeEquals(new int[]{3, 1}, arr.getColumn(1).shape()));
        INDArray testRow1 = arr.getColumn(1);
        assertEquals(column1, testRow1);


        INDArray evenArr = Nd4j.create(new double[] {1, 2, 3, 4}, new int[] {2, 2});
        INDArray put = Nd4j.create(new double[] {5, 6}, new int[] {1, 2});
        evenArr.putColumn(1, put);
        INDArray testColumn = evenArr.getColumn(1);
        assertEquals(put, testColumn);


        INDArray n = Nd4j.create(Nd4j.linspace(1, 4, 4).data(), new int[] {2, 2});
        INDArray column23 = n.getColumn(0);
        INDArray column12 = Nd4j.create(new double[] {1, 3}, new int[] {1, 2});
        assertEquals(column23, column12);


        INDArray column0 = n.getColumn(1);
        INDArray column01 = Nd4j.create(new double[] {2, 4}, new int[] {1, 2});
        assertEquals(column0, column01);


    }


    @Test
    public void testPutRow() {
        INDArray d = Nd4j.linspace(1, 4, 4).reshape(2, 2);
        INDArray slice1 = d.slice(1);
        INDArray n = d.dup();

        //works fine according to matlab, let's go with it..
        //reproduce with:  A = newShapeNoCopy(linspace(1,4,4),[2 2 ]);
        //A(1,2) % 1 index based
        float nFirst = 2;
        float dFirst = d.getFloat(0, 1);
        assertEquals(nFirst, dFirst, 1e-1);
        assertEquals(d, n);
        assertEquals(true, Arrays.equals(new int[] {2, 2}, n.shape()));

        INDArray newRow = Nd4j.linspace(5, 6, 2);
        n.putRow(0, newRow);
        d.putRow(0, newRow);


        INDArray testRow = n.getRow(0);
        assertEquals(newRow.length(), testRow.length());
        assertEquals(true, Shape.shapeEquals(new int[] {1, 2}, testRow.shape()));


        INDArray nLast = Nd4j.create(Nd4j.linspace(1, 4, 4).data(), new int[] {2, 2});
        INDArray row = nLast.getRow(1);
        INDArray row1 = Nd4j.create(new double[] {3, 4}, new int[] {1, 2});
        assertEquals(row, row1);


        INDArray arr = Nd4j.create(new int[] {3, 2});
        INDArray evenRow = Nd4j.create(new double[] {1, 2}, new int[] {1, 2});
        arr.putRow(0, evenRow);
        INDArray firstRow = arr.getRow(0);
        assertEquals(true, Shape.shapeEquals(new int[] {1, 2}, firstRow.shape()));
        INDArray testRowEven = arr.getRow(0);
        assertEquals(evenRow, testRowEven);


        INDArray row12 = Nd4j.create(new double[] {5, 6}, new int[] {1, 2});
        arr.putRow(1, row12);
        assertEquals(true, Shape.shapeEquals(new int[] {1, 2}, arr.getRow(0).shape()));
        INDArray testRow1 = arr.getRow(1);
        assertEquals(row12, testRow1);


        INDArray multiSliceTest = Nd4j.create(Nd4j.linspace(1, 16, 16).data(), new int[] {4, 2, 2});
        INDArray test = Nd4j.create(new double[] {5, 6}, new int[] {1, 2});
        INDArray test2 = Nd4j.create(new double[] {7, 8}, new int[] {1, 2});

        INDArray multiSliceRow1 = multiSliceTest.slice(1).getRow(0);
        INDArray multiSliceRow2 = multiSliceTest.slice(1).getRow(1);

        assertEquals(test, multiSliceRow1);
        assertEquals(test2, multiSliceRow2);



        INDArray threeByThree = Nd4j.create(3, 3);
        INDArray threeByThreeRow1AndTwo = threeByThree.get(NDArrayIndex.interval(1, 3), NDArrayIndex.all());
        threeByThreeRow1AndTwo.putRow(1, Nd4j.ones(3));
        assertEquals(Nd4j.ones(3), threeByThreeRow1AndTwo.getRow(1));

    }


    @Test
    public void testMulRowVector() {
        INDArray arr = Nd4j.linspace(1, 4, 4).reshape(2, 2);
        arr.muliRowVector(Nd4j.linspace(1, 2, 2));
        INDArray assertion = Nd4j.create(new double[][] {{1, 4}, {3, 8}});

        assertEquals(assertion, arr);
    }



    @Test
    public void testSum() {
        INDArray n = Nd4j.create(Nd4j.linspace(1, 8, 8).data(), new int[] {2, 2, 2});
        INDArray test = Nd4j.create(new float[] {3, 7, 11, 15}, new int[] {2, 2});
        INDArray sum = n.sum(-1);
        assertEquals(test, sum);

    }



    @Test
    public void testInplaceTranspose() {
        INDArray test = Nd4j.rand(34, 484);
        INDArray transposei = test.transposei();

        for (int i = 0; i < test.rows(); i++) {
            for (int j = 0; j < test.columns(); j++) {
                assertEquals(test.getDouble(i, j), transposei.getDouble(j, i), 1e-1);
            }
        }

    }

    @Test
    public void testTADMMul() {
        Nd4j.getRandom().setSeed(12345);
        int[] shape = new int[] {4, 5, 7};
        INDArray arr = Nd4j.rand(shape);

        INDArray tad = arr.tensorAlongDimension(0, 1, 2);
        assertArrayEquals(tad.shape(), new int[] {5, 7});


        INDArray copy = Nd4j.zeros(5, 7).assign(0.0);
        for (int i = 0; i < 5; i++) {
            for (int j = 0; j < 7; j++) {
                copy.putScalar(new int[] {i, j}, tad.getDouble(i, j));
            }
        }


        assertTrue(tad.equals(copy));
        tad = tad.reshape(7, 5);
        copy = copy.reshape(7, 5);
        INDArray first = Nd4j.rand(new int[] {2, 7});
        INDArray mmul = first.mmul(tad);
        INDArray mmulCopy = first.mmul(copy);

        assertEquals(mmul, mmulCopy);
    }

    @Test
    public void testTADMMulLeadingOne() {
        Nd4j.getRandom().setSeed(12345);
        int[] shape = new int[] {1, 5, 7};
        INDArray arr = Nd4j.rand(shape);

        INDArray tad = arr.tensorAlongDimension(0, 1, 2);
        boolean order = Shape.cOrFortranOrder(tad.shape(), tad.stride(), tad.elementStride());
        assertArrayEquals(tad.shape(), new int[] {5, 7});


        INDArray copy = Nd4j.zeros(5, 7);
        for (int i = 0; i < 5; i++) {
            for (int j = 0; j < 7; j++) {
                copy.putScalar(new int[] {i, j}, tad.getDouble(i, j));
            }
        }

        assertTrue(tad.equals(copy));

        tad = tad.reshape(7, 5);
        copy = copy.reshape(7, 5);
        INDArray first = Nd4j.rand(new int[] {2, 7});
        INDArray mmul = first.mmul(tad);
        INDArray mmulCopy = first.mmul(copy);

        assertTrue(mmul.equals(mmulCopy));
    }


    @Test
    public void testSum2() {
        INDArray test = Nd4j.create(new float[] {1, 2, 3, 4}, new int[] {2, 2});
        INDArray sum = test.sum(1);
        INDArray assertion = Nd4j.create(new float[] {3, 7});
        assertEquals(assertion, sum);
        INDArray sum0 = Nd4j.create(new double[] {4, 6});
        assertEquals(sum0, test.sum(0));
    }


    @Test
    public void testGetIntervalEdgeCase() {
        Nd4j.getRandom().setSeed(12345);

        int[] shape = {3, 2, 4};
        INDArray arr3d = Nd4j.rand(shape);

        INDArray get0 = arr3d.get(NDArrayIndex.all(), NDArrayIndex.all(), NDArrayIndex.interval(0, 1));
        INDArray getPoint0 = arr3d.get(NDArrayIndex.all(), NDArrayIndex.all(), NDArrayIndex.point(0));
        get0 = get0.reshape(getPoint0.shape());
        INDArray tad0 = arr3d.tensorAlongDimension(0, 1, 0);

        assertTrue(get0.equals(getPoint0)); //OK
        assertTrue(getPoint0.equals(tad0)); //OK

        INDArray get1 = arr3d.get(NDArrayIndex.all(), NDArrayIndex.all(), NDArrayIndex.interval(1, 2));
        INDArray getPoint1 = arr3d.get(NDArrayIndex.all(), NDArrayIndex.all(), NDArrayIndex.point(1));
        get1 = get1.reshape(getPoint1.shape());
        INDArray tad1 = arr3d.tensorAlongDimension(1, 1, 0);

        assertTrue(getPoint1.equals(tad1)); //OK
        assertTrue(get1.equals(getPoint1)); //Fails
        assertTrue(get1.equals(tad1));

        INDArray get2 = arr3d.get(NDArrayIndex.all(), NDArrayIndex.all(), NDArrayIndex.interval(2, 3));
        INDArray getPoint2 = arr3d.get(NDArrayIndex.all(), NDArrayIndex.all(), NDArrayIndex.point(2));
        get2 = get2.reshape(getPoint2.shape());
        INDArray tad2 = arr3d.tensorAlongDimension(2, 1, 0);

        assertTrue(getPoint2.equals(tad2)); //OK
        assertTrue(get2.equals(getPoint2)); //Fails
        assertTrue(get2.equals(tad2));

        INDArray get3 = arr3d.get(NDArrayIndex.all(), NDArrayIndex.all(), NDArrayIndex.interval(3, 4));
        INDArray getPoint3 = arr3d.get(NDArrayIndex.all(), NDArrayIndex.all(), NDArrayIndex.point(3));
        get3 = get3.reshape(getPoint3.shape());
        INDArray tad3 = arr3d.tensorAlongDimension(3, 1, 0);

        assertTrue(getPoint3.equals(tad3)); //OK
        assertTrue(get3.equals(getPoint3)); //Fails
        assertTrue(get3.equals(tad3));
    }


    @Test
    public void testGetIntervalEdgeCase2() {
        Nd4j.getRandom().setSeed(12345);

        int[] shape = {3, 2, 4};
        INDArray arr3d = Nd4j.rand(shape);

        for (int x = 0; x < 4; x++) {
            INDArray getInterval = arr3d.get(NDArrayIndex.all(), NDArrayIndex.all(), NDArrayIndex.interval(x, x + 1)); //3d
            INDArray getPoint = arr3d.get(NDArrayIndex.all(), NDArrayIndex.all(), NDArrayIndex.point(x)); //2d
            INDArray tad = arr3d.tensorAlongDimension(x, 1, 0); //2d

            assertEquals(getPoint, tad);
            //assertTrue(getPoint.equals(tad));   //OK, comparing 2d with 2d
            assertArrayEquals(getInterval.shape(), new int[] {3, 2, 1});
            for (int i = 0; i < 3; i++) {
                for (int j = 0; j < 2; j++) {
                    assertEquals(getInterval.getDouble(i, j, 0), getPoint.getDouble(i, j), 1e-1);
                }
            }
        }
    }


    @Test
    public void testMmul() {
        DataBuffer data = Nd4j.linspace(1, 10, 10).data();
        INDArray n = Nd4j.create(data, new int[] {1, 10});
        INDArray transposed = n.transpose();
        assertEquals(true, n.isRowVector());
        assertEquals(true, transposed.isColumnVector());

        INDArray d = Nd4j.create(n.rows(), n.columns());
        d.setData(n.data());


        INDArray d3 = Nd4j.create(new double[] {1, 2}).reshape(2, 1);
        INDArray d4 = Nd4j.create(new double[] {3, 4});
        INDArray resultNDArray = d3.mmul(d4);
        INDArray result = Nd4j.create(new double[][] {{3, 4}, {6, 8}});
        assertEquals(result, resultNDArray);


        INDArray innerProduct = n.mmul(transposed);

        INDArray scalar = Nd4j.scalar(385);
        assertEquals(getFailureMessage(), scalar, innerProduct);

        INDArray outerProduct = transposed.mmul(n);
        assertEquals(getFailureMessage(), true, Shape.shapeEquals(new int[] {10, 10}, outerProduct.shape()));



        INDArray three = Nd4j.create(new double[] {3, 4}, new int[] {1, 2});
        INDArray test = Nd4j.create(Nd4j.linspace(1, 30, 30).data(), new int[] {3, 5, 2});
        INDArray sliceRow = test.slice(0).getRow(1);
        assertEquals(getFailureMessage(), three, sliceRow);

        INDArray twoSix = Nd4j.create(new double[] {2, 6}, new int[] {2, 1});
        INDArray threeTwoSix = three.mmul(twoSix);

        INDArray sliceRowTwoSix = sliceRow.mmul(twoSix);

        assertEquals(threeTwoSix, sliceRowTwoSix);


        INDArray vectorVector = Nd4j.create(new double[] {0, 0, 0, 0, 0, 0, 0, 0, 0, 0, 0, 0, 0, 0, 0, 0, 0, 1, 2, 3, 4,
                5, 6, 7, 8, 9, 10, 11, 12, 13, 14, 15, 0, 2, 4, 6, 8, 10, 12, 14, 16, 18, 20, 22, 24, 26, 28,
                30, 0, 3, 6, 9, 12, 15, 18, 21, 24, 27, 30, 33, 36, 39, 42, 45, 0, 4, 8, 12, 16, 20, 24, 28, 32,
                36, 40, 44, 48, 52, 56, 60, 0, 5, 10, 15, 20, 25, 30, 35, 40, 45, 50, 55, 60, 65, 70, 75, 0, 6,
                12, 18, 24, 30, 36, 42, 48, 54, 60, 66, 72, 78, 84, 90, 0, 7, 14, 21, 28, 35, 42, 49, 56, 63,
                70, 77, 84, 91, 98, 105, 0, 8, 16, 24, 32, 40, 48, 56, 64, 72, 80, 88, 96, 104, 112, 120, 0, 9,
                18, 27, 36, 45, 54, 63, 72, 81, 90, 99, 108, 117, 126, 135, 0, 10, 20, 30, 40, 50, 60, 70, 80,
                90, 100, 110, 120, 130, 140, 150, 0, 11, 22, 33, 44, 55, 66, 77, 88, 99, 110, 121, 132, 143,
                154, 165, 0, 12, 24, 36, 48, 60, 72, 84, 96, 108, 120, 132, 144, 156, 168, 180, 0, 13, 26, 39,
                52, 65, 78, 91, 104, 117, 130, 143, 156, 169, 182, 195, 0, 14, 28, 42, 56, 70, 84, 98, 112, 126,
                140, 154, 168, 182, 196, 210, 0, 15, 30, 45, 60, 75, 90, 105, 120, 135, 150, 165, 180, 195, 210,
                225}, new int[] {16, 16});


        INDArray n1 = Nd4j.create(Nd4j.linspace(0, 15, 16).data(), new int[] {1, 16});
        INDArray k1 = n1.transpose();

        INDArray testVectorVector = k1.mmul(n1);
        assertEquals(getFailureMessage(), vectorVector, testVectorVector);


    }



    @Test
    public void testRowsColumns() {
        DataBuffer data = Nd4j.linspace(1, 6, 6).data();
        INDArray rows = Nd4j.create(data, new int[] {2, 3});
        assertEquals(2, rows.rows());
        assertEquals(3, rows.columns());

        INDArray columnVector = Nd4j.create(data, new int[] {6, 1});
        assertEquals(6, columnVector.rows());
        assertEquals(1, columnVector.columns());
        INDArray rowVector = Nd4j.create(data, new int[] {1, 6});
        assertEquals(1, rowVector.rows());
        assertEquals(6, rowVector.columns());
    }


    @Test
    public void testTranspose() {
        INDArray n = Nd4j.create(Nd4j.ones(100).data(), new int[] {5, 5, 4});
        INDArray transpose = n.transpose();
        assertEquals(n.length(), transpose.length());
        assertEquals(true, Arrays.equals(new int[] {4, 5, 5}, transpose.shape()));

        INDArray rowVector = Nd4j.linspace(1, 10, 10);
        assertTrue(rowVector.isRowVector());
        INDArray columnVector = rowVector.transpose();
        assertTrue(columnVector.isColumnVector());


        INDArray linspaced = Nd4j.linspace(1, 4, 4).reshape(2, 2);
        INDArray transposed = Nd4j.create(new float[] {1, 3, 2, 4}, new int[] {2, 2});
        INDArray linSpacedT = linspaced.transpose();
        assertEquals(transposed, linSpacedT);



    }


    @Test
    public void testLogX1() {
        INDArray x = Nd4j.create(10).assign(7);

        INDArray logX5 = Transforms.log(x, 5, true);

        INDArray exp = Transforms.log(x, true).div(Transforms.log(Nd4j.create(10).assign(5)));

        assertEquals(exp, logX5);
    }

    @Test
    public void testAddMatrix() {
        INDArray five = Nd4j.ones(5);
        five.addi(five);
        INDArray twos = Nd4j.valueArrayOf(5, 2);
        assertEquals(twos, five);
    }



    @Test
    public void testPutSlice() {
        INDArray n = Nd4j.linspace(1, 27, 27).reshape(3, 3, 3);
        INDArray newSlice = Nd4j.zeros(3, 3);
        n.putSlice(0, newSlice);
        assertEquals(newSlice, n.slice(0));

        INDArray firstDimensionAs1 = newSlice.reshape(1, 3, 3);
        n.putSlice(0, firstDimensionAs1);


    }



    @Test
    public void testRowVectorMultipleIndices() {
        INDArray linear = Nd4j.create(1, 4);
        linear.putScalar(new int[] {0, 1}, 1);
        assertEquals(linear.getDouble(0, 1), 1, 1e-1);
    }

    @Test(expected = IllegalArgumentException.class)
    public void testSize() {
        INDArray arr = Nd4j.create(4, 5);

        for (int i = 0; i < 6; i++) {
            //This should fail for i >= 2, but doesn't
            System.out.println(arr.size(i));
        }
    }

    @Test
    public void testNullPointerDataBuffer() {
        DataBuffer.Type initialType = Nd4j.dataType();

        DataTypeUtil.setDTypeForContext(DataBuffer.Type.FLOAT);

        ByteBuffer allocate = ByteBuffer.allocateDirect(10 * 4).order(ByteOrder.nativeOrder());
        allocate.asFloatBuffer().put(new float[] {1, 2, 3, 4, 5, 6, 7, 8, 9, 10});
        DataBuffer buff = Nd4j.createBuffer(allocate, DataBuffer.Type.FLOAT, 10);
        float sum = Nd4j.create(buff).sumNumber().floatValue();
        System.out.println(sum);
        assertEquals(55f, sum, 0.001f);

        DataTypeUtil.setDTypeForContext(initialType);
    }

    @Test
    public void testEps() {
        INDArray ones = Nd4j.ones(5);
        double sum = Nd4j.getExecutioner().exec(new Eps(ones, ones, ones, ones.length())).z().sumNumber().doubleValue();
        assertEquals(5, sum, 1e-1);
    }

    @Test
    public void testEps2() {

        INDArray first = Nd4j.valueArrayOf(10, 1e-2); //0.01
        INDArray second = Nd4j.zeros(10); //0.0

        INDArray expAllZeros1 = Nd4j.getExecutioner()
                .execAndReturn(new Eps(first, second, Nd4j.create(new int[] {1, 10}, 'f'), 10));
        INDArray expAllZeros2 = Nd4j.getExecutioner()
                .execAndReturn(new Eps(second, first, Nd4j.create(new int[] {1, 10}, 'f'), 10));

        System.out.println(expAllZeros1);
        System.out.println(expAllZeros2);

        assertEquals(0, expAllZeros1.sumNumber().doubleValue(), 0.0);
        assertEquals(0, expAllZeros2.sumNumber().doubleValue(), 0.0);
    }

    @Test
    public void testLogDouble() {
        INDArray linspace = Nd4j.linspace(1, 6, 6);
        INDArray log = Transforms.log(linspace);
        INDArray assertion = Nd4j.create(new double[] {0, 0.6931471805599453, 1.0986122886681098, 1.3862943611198906,
                1.6094379124341005, 1.791759469228055});
        assertEquals(assertion, log);
    }

    @Test
    public void testDupDimension() {
        INDArray arr = Nd4j.linspace(1, 4, 4).reshape(2, 2);
        assertEquals(arr.tensorAlongDimension(0, 1), arr.tensorAlongDimension(0, 1));
    }


    @Test
    public void testIterator() {
        INDArray x = Nd4j.linspace(1, 4, 4).reshape(2, 2);
        INDArray repeated = x.repeat(1, new int[] {2});
        assertEquals(8, repeated.length());
        Iterator<Double> arrayIter = new INDArrayIterator(x);
        double[] vals = Nd4j.linspace(1, 4, 4).data().asDouble();
        for (int i = 0; i < vals.length; i++)
            assertEquals(vals[i], arrayIter.next().doubleValue(), 1e-1);
    }

    @Test
    public void testTile() {
        INDArray x = Nd4j.linspace(1, 4, 4).reshape(2, 2);
        INDArray repeated = x.repeat(0, new int[] {2});
        assertEquals(8, repeated.length());
        INDArray repeatAlongDimension = x.repeat(1, new int[] {2});
        INDArray assertionRepeat = Nd4j.create(new double[][] {{1, 1, 2, 2}, {3, 3, 4, 4}});
        assertArrayEquals(new int[] {2, 4}, assertionRepeat.shape());
        assertEquals(assertionRepeat, repeatAlongDimension);
        System.out.println(repeatAlongDimension);
        INDArray ret = Nd4j.create(new double[] {0, 1, 2});
        INDArray tile = Nd4j.tile(ret, 2, 2);
        INDArray assertion = Nd4j.create(new double[][] {{0, 1, 2, 0, 1, 2}, {0, 1, 2, 0, 1, 2}});
        assertEquals(assertion, tile);
    }

    @Test
    public void testNegativeOneReshape() {
        INDArray arr = Nd4j.create(new double[] {0, 1, 2});
        INDArray newShape = arr.reshape(-1, 3);
        assertEquals(newShape, arr);
    }


    @Test
    public void testSmallSum() {
        INDArray base = Nd4j.create(new double[] {5.843333333333335, 3.0540000000000007});
        base.addi(1e-12);
        INDArray assertion = Nd4j.create(new double[] {5.84333433, 3.054001});
        assertEquals(assertion, base);

    }


    @Test
    public void test2DArraySlice() {
        INDArray array2D = Nd4j.ones(5, 7);
        /**
         * This should be reverse.
         * This is compatibility with numpy.
         *
         * If you do numpy.sum along dimension
         * 1 you will find its row sums.
         *
         * 0 is columns sums.
         *
         * slice(0,axis)
         * should be consistent with this behavior
         */
        for (int i = 0; i < 7; i++) {
            INDArray slice = array2D.slice(i, 1);
            assertTrue(Arrays.equals(slice.shape(), new int[] {5, 1}));
        }

        for (int i = 0; i < 5; i++) {
            INDArray slice = array2D.slice(i, 0);
            assertTrue(Arrays.equals(slice.shape(), new int[] {1, 7}));
        }
    }

    @Test
    public void testTensorDot() {
        INDArray oneThroughSixty = Nd4j.arange(60).reshape(3, 4, 5);
        INDArray oneThroughTwentyFour = Nd4j.arange(24).reshape(4, 3, 2);
        INDArray result = Nd4j.tensorMmul(oneThroughSixty, oneThroughTwentyFour, new int[][] {{1, 0}, {0, 1}});
        assertArrayEquals(new int[] {5, 2}, result.shape());
        INDArray assertion = Nd4j
                .create(new double[][] {{4400, 4730}, {4532, 4874}, {4664, 5018}, {4796, 5162}, {4928, 5306}});
        assertEquals(assertion, result);

        INDArray w = Nd4j.valueArrayOf(new int[] {2, 1, 2, 2}, 0.5);
        INDArray col = Nd4j.create(new double[] {1, 1, 1, 1, 3, 3, 3, 3, 1, 1, 1, 1, 3, 3, 3, 3, 1, 1, 1, 1, 3, 3, 3, 3,
                1, 1, 1, 1, 3, 3, 3, 3, 2, 2, 2, 2, 4, 4, 4, 4, 2, 2, 2, 2, 4, 4, 4, 4, 2, 2, 2, 2, 4, 4, 4, 4,
                2, 2, 2, 2, 4, 4, 4, 4}, new int[] {1, 1, 2, 2, 4, 4});

        INDArray test = Nd4j.tensorMmul(col, w, new int[][] {{1, 2, 3}, {1, 2, 3}});
        INDArray assertion2 = Nd4j.create(
                new double[] {3., 3., 3., 3., 3., 3., 3., 3., 7., 7., 7., 7., 7., 7., 7., 7., 3., 3., 3., 3.,
                        3., 3., 3., 3., 7., 7., 7., 7., 7., 7., 7., 7.},
                new int[] {1, 4, 4, 2}, new int[] {16, 8, 2, 1}, 0, 'f');
        //        assertion2.setOrder('f');
        assertEquals(assertion2, test);
    }



    @Test
    public void testGetRow() {
        INDArray arr = Nd4j.ones(10, 4);
        for (int i = 0; i < 10; i++) {
            INDArray row = arr.getRow(i);
            assertArrayEquals(row.shape(), new int[] {1, 4});
        }
    }


    @Test
    public void testGetPermuteReshapeSub() {
        Nd4j.getRandom().setSeed(12345);

        INDArray first = Nd4j.rand(new int[] {10, 4});

        //Reshape, as per RnnOutputLayer etc on labels
        INDArray orig3d = Nd4j.rand(new int[] {2, 4, 15});
        INDArray subset3d = orig3d.get(NDArrayIndex.all(), NDArrayIndex.all(), NDArrayIndex.interval(5, 10));
        INDArray permuted = subset3d.permute(0, 2, 1);
        int[] newShape = {subset3d.size(0) * subset3d.size(2), subset3d.size(1)};
        INDArray second = permuted.reshape(newShape);

        assertArrayEquals(first.shape(), second.shape());
        assertEquals(first.length(), second.length());
        assertArrayEquals(first.stride(), second.stride());

        first.sub(second); //Exception
    }


    @Test
    public void testPutAtIntervalIndexWithStride() {
        INDArray n1 = Nd4j.create(3, 3).assign(0.0);
        INDArrayIndex[] indices = {NDArrayIndex.interval(0, 2, 3), NDArrayIndex.all()};
        n1.put(indices, 1);
        INDArray expected = Nd4j.create(new double[][] {{1d, 1d, 1d}, {0d, 0d, 0d}, {1d, 1d, 1d}});
        assertEquals(expected, n1);
    }

    @Test
    public void testMMulMatrixTimesColVector() {
        //[1 1 1 1 1; 10 10 10 10 10; 100 100 100 100 100] x [1; 1; 1; 1; 1] = [5; 50; 500]
        INDArray matrix = Nd4j.ones(3, 5);
        matrix.getRow(1).muli(10);
        matrix.getRow(2).muli(100);

        INDArray colVector = Nd4j.ones(5, 1);
        INDArray out = matrix.mmul(colVector);

        INDArray expected = Nd4j.create(new double[] {5, 50, 500}, new int[] {3, 1});
        assertEquals(expected, out);
    }


    @Test
    public void testMMulMixedOrder() {
        INDArray first = Nd4j.ones(5, 2);
        INDArray second = Nd4j.ones(2, 3);
        INDArray out = first.mmul(second);
        assertArrayEquals(out.shape(), new int[] {5, 3});
        assertTrue(out.equals(Nd4j.ones(5, 3).muli(2)));
        //Above: OK

        INDArray firstC = Nd4j.create(new int[] {5, 2}, 'c');
        INDArray secondF = Nd4j.create(new int[] {2, 3}, 'f');
        for (int i = 0; i < firstC.length(); i++)
            firstC.putScalar(i, 1.0);
        for (int i = 0; i < secondF.length(); i++)
            secondF.putScalar(i, 1.0);
        assertTrue(first.equals(firstC));
        assertTrue(second.equals(secondF));

        INDArray outCF = firstC.mmul(secondF);
        assertArrayEquals(outCF.shape(), new int[] {5, 3});
        assertEquals(outCF, Nd4j.ones(5, 3).muli(2));
    }


    @Test
    public void testFTimesCAddiRow() {

        INDArray arrF = Nd4j.create(2, 3, 'f').assign(1.0);
        INDArray arrC = Nd4j.create(2, 3, 'c').assign(1.0);
        INDArray arr2 = Nd4j.create(new int[] {3, 4}, 'c').assign(1.0);

        INDArray mmulC = arrC.mmul(arr2); //[2,4] with elements 3.0
        INDArray mmulF = arrF.mmul(arr2); //[2,4] with elements 3.0
        assertArrayEquals(mmulC.shape(), new int[] {2, 4});
        assertArrayEquals(mmulF.shape(), new int[] {2, 4});
        assertTrue(arrC.equals(arrF));

        INDArray row = Nd4j.zeros(1, 4).assign(0.0).addi(0.5);
        mmulC.addiRowVector(row); //OK
        mmulF.addiRowVector(row); //Exception

        assertTrue(mmulC.equals(mmulF));

        for (int i = 0; i < mmulC.length(); i++)
            assertEquals(mmulC.getDouble(i), 3.5, 1e-1); //OK
        for (int i = 0; i < mmulF.length(); i++)
            assertEquals(mmulF.getDouble(i), 3.5, 1e-1); //Exception
    }



    @Test
    public void testMmulGet() {
        Nd4j.getRandom().setSeed(12345L);
        INDArray elevenByTwo = Nd4j.rand(new int[] {11, 2});
        INDArray twoByEight = Nd4j.rand(new int[] {2, 8});

        INDArray view = twoByEight.get(NDArrayIndex.all(), NDArrayIndex.interval(0, 2));
        INDArray viewCopy = view.dup();
        assertTrue(view.equals(viewCopy));

        INDArray mmul1 = elevenByTwo.mmul(view);
        INDArray mmul2 = elevenByTwo.mmul(viewCopy);

        assertTrue(mmul1.equals(mmul2));
    }


    @Test
    public void testMMulRowColVectorMixedOrder() {
        INDArray colVec = Nd4j.ones(5, 1);
        INDArray rowVec = Nd4j.ones(1, 3);
        INDArray out = colVec.mmul(rowVec);
        assertArrayEquals(out.shape(), new int[] {5, 3});
        assertTrue(out.equals(Nd4j.ones(5, 3)));
        //Above: OK

        INDArray colVectorC = Nd4j.create(new int[] {5, 1}, 'c');
        INDArray rowVectorF = Nd4j.create(new int[] {1, 3}, 'f');
        for (int i = 0; i < colVectorC.length(); i++)
            colVectorC.putScalar(i, 1.0);
        for (int i = 0; i < rowVectorF.length(); i++)
            rowVectorF.putScalar(i, 1.0);
        assertTrue(colVec.equals(colVectorC));
        assertTrue(rowVec.equals(rowVectorF));

        INDArray outCF = colVectorC.mmul(rowVectorF);
        assertArrayEquals(outCF.shape(), new int[] {5, 3});
        assertEquals(outCF, Nd4j.ones(5, 3));
    }

    @Test
    public void testMMulFTimesC() {
        int nRows = 3;
        int nCols = 3;
        java.util.Random r = new java.util.Random(12345);

        INDArray arrC = Nd4j.create(new int[] {nRows, nCols}, 'c');
        INDArray arrF = Nd4j.create(new int[] {nRows, nCols}, 'f');
        INDArray arrC2 = Nd4j.create(new int[] {nRows, nCols}, 'c');
        for (int i = 0; i < nRows; i++) {
            for (int j = 0; j < nCols; j++) {
                double rv = r.nextDouble();
                arrC.putScalar(new int[] {i, j}, rv);
                arrF.putScalar(new int[] {i, j}, rv);
                arrC2.putScalar(new int[] {i, j}, r.nextDouble());
            }
        }
        assertTrue(arrF.equals(arrC));

        INDArray fTimesC = arrF.mmul(arrC2);
        INDArray cTimesC = arrC.mmul(arrC2);

        assertEquals(fTimesC, cTimesC);
    }

    @Test
    public void testMMulColVectorRowVectorMixedOrder() {
        INDArray colVec = Nd4j.ones(5, 1);
        INDArray rowVec = Nd4j.ones(1, 5);
        INDArray out = rowVec.mmul(colVec);
        assertArrayEquals(out.shape(), new int[] {1, 1});
        assertTrue(out.equals(Nd4j.ones(1, 1).muli(5)));

        INDArray colVectorC = Nd4j.create(new int[] {5, 1}, 'c');
        INDArray rowVectorF = Nd4j.create(new int[] {1, 5}, 'f');
        for (int i = 0; i < colVectorC.length(); i++)
            colVectorC.putScalar(i, 1.0);
        for (int i = 0; i < rowVectorF.length(); i++)
            rowVectorF.putScalar(i, 1.0);
        assertTrue(colVec.equals(colVectorC));
        assertTrue(rowVec.equals(rowVectorF));

        INDArray outCF = rowVectorF.mmul(colVectorC);
        assertArrayEquals(outCF.shape(), new int[] {1, 1});
        assertTrue(outCF.equals(Nd4j.ones(1, 1).muli(5)));
    }

    @Test
    public void testPermute() {
        INDArray n = Nd4j.create(Nd4j.linspace(1, 20, 20).data(), new int[] {5, 4});
        INDArray transpose = n.transpose();
        INDArray permute = n.permute(1, 0);
        assertEquals(permute, transpose);
        assertEquals(transpose.length(), permute.length(), 1e-1);


        INDArray toPermute = Nd4j.create(Nd4j.linspace(0, 7, 8).data(), new int[] {2, 2, 2});
        INDArray permuted = toPermute.permute(2, 1, 0);
        INDArray assertion = Nd4j.create(new float[] {0, 4, 2, 6, 1, 5, 3, 7}, new int[] {2, 2, 2});
        assertEquals(permuted, assertion);
    }

    @Test
    public void testPermutei() {
        //Check in-place permute vs. copy array permute

        //2d:
        INDArray orig = Nd4j.linspace(1, 3 * 4, 3 * 4).reshape('c', 3, 4);
        INDArray exp01 = orig.permute(0, 1);
        INDArray exp10 = orig.permute(1, 0);
        List<Pair<INDArray, String>> list1 = NDArrayCreationUtil.getAllTestMatricesWithShape(3, 4, 12345);
        List<Pair<INDArray, String>> list2 = NDArrayCreationUtil.getAllTestMatricesWithShape(3, 4, 12345);
        for (int i = 0; i < list1.size(); i++) {
            INDArray p1 = list1.get(i).getFirst().assign(orig).permutei(0, 1);
            INDArray p2 = list2.get(i).getFirst().assign(orig).permutei(1, 0);

            assertEquals(exp01, p1);
            assertEquals(exp10, p2);

            assertEquals(3, p1.rows());
            assertEquals(4, p1.columns());

            assertEquals(4, p2.rows());
            assertEquals(3, p2.columns());
        }

        //2d, v2
        orig = Nd4j.linspace(1, 4, 4).reshape('c', 1, 4);
        exp01 = orig.permute(0, 1);
        exp10 = orig.permute(1, 0);
        list1 = NDArrayCreationUtil.getAllTestMatricesWithShape(1, 4, 12345);
        list2 = NDArrayCreationUtil.getAllTestMatricesWithShape(1, 4, 12345);
        for (int i = 0; i < list1.size(); i++) {
            INDArray p1 = list1.get(i).getFirst().assign(orig).permutei(0, 1);
            INDArray p2 = list2.get(i).getFirst().assign(orig).permutei(1, 0);

            assertEquals(exp01, p1);
            assertEquals(exp10, p2);

            assertEquals(1, p1.rows());
            assertEquals(4, p1.columns());
            assertEquals(4, p2.rows());
            assertEquals(1, p2.columns());
            assertTrue(p1.isRowVector());
            assertFalse(p1.isColumnVector());
            assertFalse(p2.isRowVector());
            assertTrue(p2.isColumnVector());
        }

        //3d:
        INDArray orig3d = Nd4j.linspace(1, 3 * 4 * 5, 3 * 4 * 5).reshape('c', 3, 4, 5);
        INDArray exp012 = orig3d.permute(0, 1, 2);
        INDArray exp021 = orig3d.permute(0, 2, 1);
        INDArray exp120 = orig3d.permute(1, 2, 0);
        INDArray exp102 = orig3d.permute(1, 0, 2);
        INDArray exp201 = orig3d.permute(2, 0, 1);
        INDArray exp210 = orig3d.permute(2, 1, 0);

        List<Pair<INDArray, String>> list012 = NDArrayCreationUtil.getAll3dTestArraysWithShape(12345, 3, 4, 5);
        List<Pair<INDArray, String>> list021 = NDArrayCreationUtil.getAll3dTestArraysWithShape(12345, 3, 4, 5);
        List<Pair<INDArray, String>> list120 = NDArrayCreationUtil.getAll3dTestArraysWithShape(12345, 3, 4, 5);
        List<Pair<INDArray, String>> list102 = NDArrayCreationUtil.getAll3dTestArraysWithShape(12345, 3, 4, 5);
        List<Pair<INDArray, String>> list201 = NDArrayCreationUtil.getAll3dTestArraysWithShape(12345, 3, 4, 5);
        List<Pair<INDArray, String>> list210 = NDArrayCreationUtil.getAll3dTestArraysWithShape(12345, 3, 4, 5);

        for (int i = 0; i < list012.size(); i++) {
            INDArray p1 = list012.get(i).getFirst().assign(orig3d).permutei(0, 1, 2);
            INDArray p2 = list021.get(i).getFirst().assign(orig3d).permutei(0, 2, 1);
            INDArray p3 = list120.get(i).getFirst().assign(orig3d).permutei(1, 2, 0);
            INDArray p4 = list102.get(i).getFirst().assign(orig3d).permutei(1, 0, 2);
            INDArray p5 = list201.get(i).getFirst().assign(orig3d).permutei(2, 0, 1);
            INDArray p6 = list210.get(i).getFirst().assign(orig3d).permutei(2, 1, 0);

            assertEquals(exp012, p1);
            assertEquals(exp021, p2);
            assertEquals(exp120, p3);
            assertEquals(exp102, p4);
            assertEquals(exp201, p5);
            assertEquals(exp210, p6);
        }
    }


    @Test
    public void testPermuteiShape() {

        INDArray row = Nd4j.create(1, 10);

        INDArray permutedCopy = row.permute(1, 0);
        INDArray permutedInplace = row.permutei(1, 0);

        assertArrayEquals(new int[] {10, 1}, permutedCopy.shape());
        assertArrayEquals(new int[] {10, 1}, permutedInplace.shape());

        assertEquals(10, permutedCopy.rows());
        assertEquals(10, permutedInplace.rows());

        assertEquals(1, permutedCopy.columns());
        assertEquals(1, permutedInplace.columns());


        INDArray col = Nd4j.create(10, 1);
        INDArray cPermutedCopy = col.permute(1, 0);
        INDArray cPermutedInplace = col.permutei(1, 0);

        assertArrayEquals(new int[] {1, 10}, cPermutedCopy.shape());
        assertArrayEquals(new int[] {1, 10}, cPermutedInplace.shape());

        assertEquals(1, cPermutedCopy.rows());
        assertEquals(1, cPermutedInplace.rows());

        assertEquals(10, cPermutedCopy.columns());
        assertEquals(10, cPermutedInplace.columns());
    }



    @Test
    public void testSwapAxes() {
        INDArray n = Nd4j.create(Nd4j.linspace(0, 7, 8).data(), new int[] {2, 2, 2});
        INDArray assertion = n.permute(2, 1, 0);
        INDArray permuteTranspose = assertion.slice(1).slice(1);
        INDArray validate = Nd4j.create(new float[] {0, 4, 2, 6, 1, 5, 3, 7}, new int[] {2, 2, 2});
        assertEquals(validate, assertion);

        INDArray thirty = Nd4j.linspace(1, 30, 30).reshape(3, 5, 2);
        INDArray swapped = thirty.swapAxes(2, 1);
        INDArray slice = swapped.slice(0).slice(0);
        INDArray assertion2 = Nd4j.create(new double[] {1, 3, 5, 7, 9});
        assertEquals(assertion2, slice);


    }


    @Test
    public void testMuliRowVector() {
        INDArray arrC = Nd4j.linspace(1, 6, 6).reshape('c', 3, 2);
        INDArray arrF = Nd4j.create(new int[] {3, 2}, 'f').assign(arrC);

        INDArray temp = Nd4j.create(new int[] {2, 11}, 'c');
        INDArray vec = temp.get(NDArrayIndex.all(), NDArrayIndex.interval(9, 10)).transpose();
        vec.assign(Nd4j.linspace(1, 2, 2));

        //Passes if we do one of these...
        //        vec = vec.dup('c');
        //        vec = vec.dup('f');

        System.out.println("Vec: " + vec);

        INDArray outC = arrC.muliRowVector(vec);
        INDArray outF = arrF.muliRowVector(vec);

        double[][] expD = new double[][] {{1, 4}, {3, 8}, {5, 12}};
        INDArray exp = Nd4j.create(expD);

        assertEquals(exp, outC);
        assertEquals(exp, outF);
    }

    @Test
    public void testSliceConstructor() throws Exception {
        List<INDArray> testList = new ArrayList<>();
        for (int i = 0; i < 5; i++)
            testList.add(Nd4j.scalar(i + 1));

        INDArray test = Nd4j.create(testList, new int[] {1, testList.size()}).reshape(1, 5);
        INDArray expected = Nd4j.create(new float[] {1, 2, 3, 4, 5}, new int[] {1, 5});
        assertEquals(expected, test);
    }



    @Test
    public void testStdev0() {
        double[][] ind = {{5.1, 3.5, 1.4}, {4.9, 3.0, 1.4}, {4.7, 3.2, 1.3}};
        INDArray in = Nd4j.create(ind);
        INDArray stdev = in.std(0);
        INDArray exp = Nd4j.create(new double[] {0.20000005, 0.24527183, 0.047140464});

        assertEquals(exp, stdev);
    }

    @Test
    public void testStdev1() {
        double[][] ind = {{5.1, 3.5, 1.4}, {4.9, 3.0, 1.4}, {4.7, 3.2, 1.3}};
        INDArray in = Nd4j.create(ind);
        INDArray stdev = in.std(1);
        INDArray exp = Nd4j.create(new double[] {1.8552212, 1.7519685, 1.7035841});
        assertEquals(exp, stdev);
    }


    @Test
    public void testSignXZ() {
        double[] d = {1.0, -1.1, 1.2, 1.3, -1.4, -1.5, 1.6, -1.7, -1.8, -1.9, -1.01, -1.011};
        double[] e = {1.0, -1.0, 1.0, 1.0, -1.0, -1.0, 1.0, -1.0, -1.0, -1.0, -1.0, -1.0};

        INDArray arrF = Nd4j.create(d, new int[] {4, 3}, 'f');
        INDArray arrC = Nd4j.create(new int[] {4, 3}, 'c').assign(arrF);

        INDArray exp = Nd4j.create(e, new int[] {4, 3}, 'f');

        //First: do op with just x (inplace)
        INDArray arrFCopy = arrF.dup('f');
        INDArray arrCCopy = arrC.dup('c');
        Nd4j.getExecutioner().exec(new Sign(arrFCopy));
        Nd4j.getExecutioner().exec(new Sign(arrCCopy));
        assertEquals(exp, arrFCopy);
        assertEquals(exp, arrCCopy);

        //Second: do op with both x and z:
        INDArray zOutFC = Nd4j.create(new int[] {4, 3}, 'c');
        INDArray zOutFF = Nd4j.create(new int[] {4, 3}, 'f');
        INDArray zOutCC = Nd4j.create(new int[] {4, 3}, 'c');
        INDArray zOutCF = Nd4j.create(new int[] {4, 3}, 'f');
        Nd4j.getExecutioner().exec(new Sign(arrF, zOutFC));
        Nd4j.getExecutioner().exec(new Sign(arrF, zOutFF));
        Nd4j.getExecutioner().exec(new Sign(arrC, zOutCC));
        Nd4j.getExecutioner().exec(new Sign(arrC, zOutCF));

        assertEquals(exp, zOutFC); //fails
        assertEquals(exp, zOutFF); //pass
        assertEquals(exp, zOutCC); //pass
        assertEquals(exp, zOutCF); //fails
    }

    @Test
    public void testTanhXZ() {
        INDArray arrC = Nd4j.linspace(-6, 6, 12).reshape('c', 4, 3);
        INDArray arrF = Nd4j.create(new int[] {4, 3}, 'f').assign(arrC);
        double[] d = arrC.data().asDouble();
        double[] e = new double[d.length];
        for (int i = 0; i < e.length; i++)
            e[i] = Math.tanh(d[i]);

        INDArray exp = Nd4j.create(e, new int[] {4, 3}, 'c');

        //First: do op with just x (inplace)
        INDArray arrFCopy = arrF.dup('f');
        INDArray arrCCopy = arrF.dup('c');
        Nd4j.getExecutioner().exec(new Tanh(arrFCopy));
        Nd4j.getExecutioner().exec(new Tanh(arrCCopy));
        assertEquals(exp, arrFCopy);
        assertEquals(exp, arrCCopy);

        //Second: do op with both x and z:
        INDArray zOutFC = Nd4j.create(new int[] {4, 3}, 'c');
        INDArray zOutFF = Nd4j.create(new int[] {4, 3}, 'f');
        INDArray zOutCC = Nd4j.create(new int[] {4, 3}, 'c');
        INDArray zOutCF = Nd4j.create(new int[] {4, 3}, 'f');
        Nd4j.getExecutioner().exec(new Tanh(arrF, zOutFC));
        Nd4j.getExecutioner().exec(new Tanh(arrF, zOutFF));
        Nd4j.getExecutioner().exec(new Tanh(arrC, zOutCC));
        Nd4j.getExecutioner().exec(new Tanh(arrC, zOutCF));

        assertEquals(exp, zOutFC); //fails
        assertEquals(exp, zOutFF); //pass
        assertEquals(exp, zOutCC); //pass
        assertEquals(exp, zOutCF); //fails
    }


    @Test
    public void testBroadcastDiv() {
        INDArray num = Nd4j.create(new double[] {1.00, 1.00, 1.00, 1.00, 2.00, 2.00, 2.00, 2.00, 1.00, 1.00, 1.00, 1.00,
                2.00, 2.00, 2.00, 2.00, -1.00, -1.00, -1.00, -1.00, -2.00, -2.00, -2.00, -2.00, -1.00, -1.00,
                -1.00, -1.00, -2.00, -2.00, -2.00, -2.00}).reshape(2, 16);

        INDArray denom = Nd4j.create(new double[] {1.00, 1.00, 1.00, 1.00, 2.00, 2.00, 2.00, 2.00, 1.00, 1.00, 1.00,
                1.00, 2.00, 2.00, 2.00, 2.00});

        INDArray expected = Nd4j.create(
                new double[] {1., 1., 1., 1., 1., 1., 1., 1., 1., 1., 1., 1., 1., 1., 1., 1., -1., -1., -1.,
                        -1., -1., -1., -1., -1., -1., -1., -1., -1., -1., -1., -1., -1.,},
                new int[] {2, 16});

        INDArray actual = Nd4j.getExecutioner().execAndReturn(new BroadcastDivOp(num, denom, num.dup(), -1));
        assertEquals(expected, actual);
    }


    @Test
    public void testBroadcastMult() {
        INDArray num = Nd4j.create(new double[] {1.00, 2.00, 3.00, 4.00, 5.00, 6.00, 7.00, 8.00, -1.00, -2.00, -3.00,
                -4.00, -5.00, -6.00, -7.00, -8.00}).reshape(2, 8);

        INDArray denom = Nd4j.create(new double[] {1.00, 2.00, 3.00, 4.00, 5.00, 6.00, 7.00, 8.00});

        INDArray expected = Nd4j.create(new double[] {1, 4, 9, 16, 25, 36, 49, 64, -1, -4, -9, -16, -25, -36, -49, -64},
                new int[] {2, 8});

        INDArray actual = Nd4j.getExecutioner().execAndReturn(new BroadcastMulOp(num, denom, num.dup(), -1));
        assertEquals(expected, actual);
    }

    @Test
    public void testBroadcastSub() {
        INDArray num = Nd4j.create(new double[] {1.00, 2.00, 3.00, 4.00, 5.00, 6.00, 7.00, 8.00, -1.00, -2.00, -3.00,
                -4.00, -5.00, -6.00, -7.00, -8.00}).reshape(2, 8);

        INDArray denom = Nd4j.create(new double[] {1.00, 2.00, 3.00, 4.00, 5.00, 6.00, 7.00, 8.00});

        INDArray expected = Nd4j.create(new double[] {0, 0, 0, 0, 0, 0, 0, 0, -2, -4, -6, -8, -10, -12, -14, -16},
                new int[] {2, 8});

        INDArray actual = Nd4j.getExecutioner().execAndReturn(new BroadcastSubOp(num, denom, num.dup(), -1));
        assertEquals(expected, actual);
    }

    @Test
    public void testBroadcastAdd() {
        INDArray num = Nd4j.create(new double[] {1.00, 2.00, 3.00, 4.00, 5.00, 6.00, 7.00, 8.00, -1.00, -2.00, -3.00,
                -4.00, -5.00, -6.00, -7.00, -8.00}).reshape(2, 8);

        INDArray denom = Nd4j.create(new double[] {1.00, 2.00, 3.00, 4.00, 5.00, 6.00, 7.00, 8.00});

        INDArray expected = Nd4j.create(new double[] {2, 4, 6, 8, 10, 12, 14, 16, 0, 0, 0, 0, 0, 0, 0, 0,},
                new int[] {2, 8});
        INDArray dup = num.dup();
        INDArray actual = Nd4j.getExecutioner().execAndReturn(new BroadcastAddOp(num, denom, dup, -1));
        assertEquals(expected, actual);
    }


    @Test
    public void testDimension() {
        INDArray test = Nd4j.create(Nd4j.linspace(1, 4, 4).data(), new int[] {2, 2});
        //row
        INDArray slice0 = test.slice(0, 1);
        INDArray slice02 = test.slice(1, 1);

        INDArray assertSlice0 = Nd4j.create(new float[] {1, 3});
        INDArray assertSlice02 = Nd4j.create(new float[] {2, 4});
        assertEquals(assertSlice0, slice0);
        assertEquals(assertSlice02, slice02);

        //column
        INDArray assertSlice1 = Nd4j.create(new float[] {1, 2});
        INDArray assertSlice12 = Nd4j.create(new float[] {3, 4});


        INDArray slice1 = test.slice(0, 0);
        INDArray slice12 = test.slice(1, 0);


        assertEquals(assertSlice1, slice1);
        assertEquals(assertSlice12, slice12);


        INDArray arr = Nd4j.create(Nd4j.linspace(1, 24, 24).data(), new int[] {4, 3, 2});
        INDArray secondSliceFirstDimension = arr.slice(1, 1);
        assertEquals(secondSliceFirstDimension, secondSliceFirstDimension);


    }



    @Test
    public void testReshape() {
        INDArray arr = Nd4j.create(Nd4j.linspace(1, 24, 24).data(), new int[] {4, 3, 2});
        INDArray reshaped = arr.reshape(2, 3, 4);
        assertEquals(arr.length(), reshaped.length());
        assertEquals(true, Arrays.equals(new int[] {4, 3, 2}, arr.shape()));
        assertEquals(true, Arrays.equals(new int[] {2, 3, 4}, reshaped.shape()));

    }



    @Test
    public void testDot() {
        INDArray vec1 = Nd4j.create(new float[] {1, 2, 3, 4});
        INDArray vec2 = Nd4j.create(new float[] {1, 2, 3, 4});
        assertEquals(30, Nd4j.getBlasWrapper().dot(vec1, vec2), 1e-1);

        INDArray matrix = Nd4j.linspace(1, 4, 4).reshape(2, 2);
        INDArray row = matrix.getRow(1);
        assertEquals(25, Nd4j.getBlasWrapper().dot(row, row), 1e-1);

    }


    @Test
    public void testIdentity() {
        INDArray eye = Nd4j.eye(5);
        assertTrue(Arrays.equals(new int[] {5, 5}, eye.shape()));
        eye = Nd4j.eye(5);
        assertTrue(Arrays.equals(new int[] {5, 5}, eye.shape()));


    }

    @Test
    public void testTemp() {
        Nd4j.getRandom().setSeed(12345);
        INDArray in = Nd4j.rand(new int[] {2, 2, 2});
        System.out.println("In:\n" + in);
        INDArray permuted = in.permute(0, 2, 1); //Permute, so we get correct order after reshaping
        INDArray out = permuted.reshape(4, 2);
        System.out.println("Out:\n" + out);

        int countZero = 0;
        for (int i = 0; i < 8; i++)
            if (out.getDouble(i) == 0.0)
                countZero++;
        assertEquals(countZero, 0);
    }


    @Test
    public void testMeans() {
        INDArray a = Nd4j.linspace(1, 4, 4).reshape(2, 2);
        INDArray mean1 = a.mean(1);
        assertEquals(getFailureMessage(), Nd4j.create(new double[] {1.5, 3.5}), mean1);
        assertEquals(getFailureMessage(), Nd4j.create(new double[] {2, 3}), a.mean(0));
        assertEquals(getFailureMessage(), 2.5, Nd4j.linspace(1, 4, 4).meanNumber().doubleValue(), 1e-1);
        assertEquals(getFailureMessage(), 2.5, a.meanNumber().doubleValue(), 1e-1);

    }


    @Test
    public void testSums() {
        INDArray a = Nd4j.linspace(1, 4, 4).reshape(2, 2);
        assertEquals(getFailureMessage(), Nd4j.create(new float[] {3, 7}), a.sum(1));
        assertEquals(getFailureMessage(), Nd4j.create(new float[] {4, 6}), a.sum(0));
        assertEquals(getFailureMessage(), 10, a.sumNumber().doubleValue(), 1e-1);


    }

    @Test
    public void testRSubi() {
        INDArray n2 = Nd4j.ones(2);
        INDArray n2Assertion = Nd4j.zeros(2);
        INDArray nRsubi = n2.rsubi(1);
        assertEquals(n2Assertion, nRsubi);
    }


    @Test
    public void testConcat() {
        INDArray A = Nd4j.linspace(1, 8, 8).reshape(2, 2, 2);
        INDArray B = Nd4j.linspace(1, 12, 12).reshape(3, 2, 2);
        INDArray concat = Nd4j.concat(0, A, B);
        assertTrue(Arrays.equals(new int[] {5, 2, 2}, concat.shape()));

        INDArray columnConcat = Nd4j.linspace(1, 6, 6).reshape(2, 3);
        INDArray concatWith = Nd4j.zeros(2, 3);
        INDArray columnWiseConcat = Nd4j.concat(0, columnConcat, concatWith);
        System.out.println(columnConcat);

    }

    @Test
    public void testConcatHorizontally() {
        INDArray rowVector = Nd4j.ones(5);
        INDArray other = Nd4j.ones(5);
        INDArray concat = Nd4j.hstack(other, rowVector);
        assertEquals(rowVector.rows(), concat.rows());
        assertEquals(rowVector.columns() * 2, concat.columns());

    }



    @Test
    public void testArgMaxSameValues() {
        //Here: assume that by convention, argmax returns the index of the FIRST maximum value
        //Thus, argmax(ones(...)) = 0 by convention
        INDArray arr = Nd4j.ones(10);

        for (int i = 0; i < 10; i++) {
            double argmax = Nd4j.argMax(arr, 1).getDouble(0);
            //System.out.println(argmax);
            assertEquals(0.0, argmax, 0.0);
        }
    }


    @Test
    public void testSoftmaxStability() {
        INDArray input = Nd4j.create(new double[] {-0.75, 0.58, 0.42, 1.03, -0.61, 0.19, -0.37, -0.40, -1.42, -0.04})
                .transpose();
        System.out.println("Input transpose " + Shape.shapeToString(input.shapeInfo()));
        INDArray output = Nd4j.create(10, 1);
        System.out.println("Element wise stride of output " + output.elementWiseStride());
        Nd4j.getExecutioner().exec(new SoftMax(input, output));
    }

    @Test
    public void testAssignOffset() {
        INDArray arr = Nd4j.ones(5, 5);
        INDArray row = arr.slice(1);
        row.assign(1);
        assertEquals(Nd4j.ones(5), row);
    }

    @Test
    public void testAddScalar() {
        INDArray div = Nd4j.valueArrayOf(new int[] {1, 4}, 4);
        INDArray rdiv = div.add(1);
        INDArray answer = Nd4j.valueArrayOf(new int[] {1, 4}, 5);
        assertEquals(answer, rdiv);
    }

    @Test
    public void testRdivScalar() {
        INDArray div = Nd4j.valueArrayOf(new int[] {1, 4}, 4);
        INDArray rdiv = div.rdiv(1);
        INDArray answer = Nd4j.valueArrayOf(new int[] {1, 4}, 0.25);
        assertEquals(rdiv, answer);
    }

    @Test
    public void testRDivi() {
        INDArray n2 = Nd4j.valueArrayOf(new int[] {1, 2}, 4);
        INDArray n2Assertion = Nd4j.valueArrayOf(new int[] {1, 2}, 0.5);
        INDArray nRsubi = n2.rdivi(2);
        assertEquals(n2Assertion, nRsubi);
    }



    @Test
    public void testElementWiseAdd() {
        INDArray linspace = Nd4j.linspace(1, 4, 4).reshape(2, 2);
        INDArray linspace2 = linspace.dup();
        INDArray assertion = Nd4j.create(new double[][] {{2, 4}, {6, 8}});
        linspace.addi(linspace2);
        assertEquals(assertion, linspace);
    }

    @Test
    public void testSquareMatrix() {
        INDArray n = Nd4j.create(Nd4j.linspace(1, 8, 8).data(), new int[] {2, 2, 2});
        INDArray eightFirstTest = n.vectorAlongDimension(0, 2);
        INDArray eightFirstAssertion = Nd4j.create(new float[] {1, 2}, new int[] {1, 2});
        assertEquals(eightFirstAssertion, eightFirstTest);

        INDArray eightFirstTestSecond = n.vectorAlongDimension(1, 2);
        INDArray eightFirstTestSecondAssertion = Nd4j.create(new float[] {3, 4});
        assertEquals(eightFirstTestSecondAssertion, eightFirstTestSecond);

    }

    @Test
    public void testNumVectorsAlongDimension() {
        INDArray arr = Nd4j.linspace(1, 24, 24).reshape(4, 3, 2);
        assertEquals(12, arr.vectorsAlongDimension(2));
    }





    @Test
    public void testBroadCast() {
        INDArray n = Nd4j.linspace(1, 4, 4);
        INDArray broadCasted = n.broadcast(5, 4);
        for (int i = 0; i < broadCasted.rows(); i++) {
            INDArray row = broadCasted.getRow(i);
            assertEquals(n, broadCasted.getRow(i));
        }

        INDArray broadCast2 = broadCasted.getRow(0).broadcast(5, 4);
        assertEquals(broadCasted, broadCast2);


        INDArray columnBroadcast = n.transpose().broadcast(4, 5);
        for (int i = 0; i < columnBroadcast.columns(); i++) {
            INDArray column = columnBroadcast.getColumn(i);
            assertEquals(column, n.transpose());
        }

        INDArray fourD = Nd4j.create(1, 2, 1, 1);
        INDArray broadCasted3 = fourD.broadcast(1, 1, 36, 36);
        assertTrue(Arrays.equals(new int[] {1, 2, 36, 36}, broadCasted3.shape()));



        INDArray ones = Nd4j.ones(1,1,1).broadcast(2,1,1);
        assertArrayEquals(new int[]{2,1,1},ones.shape());
    }

    @Test
    public void testScalarBroadcast() {
        INDArray fiveThree = Nd4j.ones(5,3);
        INDArray fiveThreeTest = Nd4j.scalar(1.0).broadcast(5,3);
        assertEquals(fiveThree,fiveThreeTest);

    }


    @Test
    public void testPutRowGetRowOrdering() {
        INDArray row1 = Nd4j.linspace(1, 4, 4).reshape(2, 2);
        INDArray put = Nd4j.create(new double[] {5, 6});
        row1.putRow(1, put);


        INDArray row1Fortran = Nd4j.linspace(1, 4, 4).reshape(2, 2);
        INDArray putFortran = Nd4j.create(new double[] {5, 6});
        row1Fortran.putRow(1, putFortran);
        assertEquals(row1, row1Fortran);
        INDArray row1CTest = row1.getRow(1);
        INDArray row1FortranTest = row1Fortran.getRow(1);
        assertEquals(row1CTest, row1FortranTest);



    }



    @Test
    public void testElementWiseOps() {
        INDArray n1 = Nd4j.scalar(1);
        INDArray n2 = Nd4j.scalar(2);
        INDArray nClone = n1.add(n2);
        assertEquals(Nd4j.scalar(3), nClone);
        assertFalse(n1.add(n2).equals(n1));

        INDArray n3 = Nd4j.scalar(3);
        INDArray n4 = Nd4j.scalar(4);
        INDArray subbed = n4.sub(n3);
        INDArray mulled = n4.mul(n3);
        INDArray div = n4.div(n3);

        assertFalse(subbed.equals(n4));
        assertFalse(mulled.equals(n4));
        assertEquals(Nd4j.scalar(1), subbed);
        assertEquals(Nd4j.scalar(12), mulled);
        assertEquals(Nd4j.scalar(1.333333333333333333333), div);
    }

    @Test
    public void testNdArrayCreation() {
        double delta = 1e-1;
        INDArray n1 = Nd4j.create(new double[] {0d, 1d, 2d, 3d}, new int[] {2, 2}, 'c');
        INDArray lv = n1.linearView();
        assertEquals(0d, lv.getDouble(0), delta);
        assertEquals(1d, lv.getDouble(1), delta);
        assertEquals(2d, lv.getDouble(2), delta);
        assertEquals(3d, lv.getDouble(3), delta);
    }

    @Test
    public void testToFlattenedWithOrder() {
        int[] firstShape = {10, 3};
        int firstLen = ArrayUtil.prod(firstShape);
        int[] secondShape = {2, 7};
        int secondLen = ArrayUtil.prod(secondShape);
        int[] thirdShape = {3, 3};
        int thirdLen = ArrayUtil.prod(thirdShape);
        INDArray firstC = Nd4j.linspace(1, firstLen, firstLen).reshape('c', firstShape);
        INDArray firstF = Nd4j.create(firstShape, 'f').assign(firstC);
        INDArray secondC = Nd4j.linspace(1, secondLen, secondLen).reshape('c', secondShape);
        INDArray secondF = Nd4j.create(secondShape, 'f').assign(secondC);
        INDArray thirdC = Nd4j.linspace(1, thirdLen, thirdLen).reshape('c', thirdShape);
        INDArray thirdF = Nd4j.create(thirdShape, 'f').assign(thirdC);


        assertEquals(firstC, firstF);
        assertEquals(secondC, secondF);
        assertEquals(thirdC, thirdF);

        INDArray cc = Nd4j.toFlattened('c', firstC, secondC, thirdC);
        INDArray cf = Nd4j.toFlattened('c', firstF, secondF, thirdF);
        assertEquals(cc, cf);

        INDArray cmixed = Nd4j.toFlattened('c', firstC, secondF, thirdF);
        assertEquals(cc, cmixed);

        INDArray fc = Nd4j.toFlattened('f', firstC, secondC, thirdC);
        assertNotEquals(cc, fc);

        INDArray ff = Nd4j.toFlattened('f', firstF, secondF, thirdF);
        assertEquals(fc, ff);

        INDArray fmixed = Nd4j.toFlattened('f', firstC, secondF, thirdF);
        assertEquals(fc, fmixed);
    }


    @Test
    public void testLeakyRelu() {
        INDArray arr = Nd4j.linspace(-1, 1, 10);
        double[] expected = new double[10];
        for (int i = 0; i < 10; i++) {
            double in = arr.getDouble(i);
            expected[i] = (in <= 0.0 ? 0.01 * in : in);
        }

        INDArray out = Nd4j.getExecutioner().execAndReturn(new LeakyReLU(arr, 0.01));

        INDArray exp = Nd4j.create(expected);
        assertEquals(exp, out);
    }

    @Test
    public void testSoftmaxRow() {
        for (int i = 0; i < 20; i++) {
            INDArray arr1 = Nd4j.zeros(100);
            Nd4j.getExecutioner().execAndReturn(new SoftMax(arr1));
            System.out.println(Arrays.toString(arr1.data().asFloat()));
        }
    }

    @Test
    public void testLeakyRelu2() {
        INDArray arr = Nd4j.linspace(-1, 1, 10);
        double[] expected = new double[10];
        for (int i = 0; i < 10; i++) {
            double in = arr.getDouble(i);
            expected[i] = (in <= 0.0 ? 0.01 * in : in);
        }

        INDArray out = Nd4j.getExecutioner().execAndReturn(new LeakyReLU(arr, 0.01));

        System.out.println("Expected: " + Arrays.toString(expected));
        System.out.println("Actual:   " + Arrays.toString(out.data().asDouble()));

        INDArray exp = Nd4j.create(expected);
        assertEquals(exp, out);
    }

    @Test
    public void testDupAndDupWithOrder() {
        List<Pair<INDArray, String>> testInputs =
                NDArrayCreationUtil.getAllTestMatricesWithShape(ordering(), 4, 5, 123);
        for (Pair<INDArray, String> pair : testInputs) {

            String msg = pair.getSecond();
            INDArray in = pair.getFirst();
            INDArray dup = in.dup();
            INDArray dupc = in.dup('c');
            INDArray dupf = in.dup('f');

            assertEquals(dup.ordering(), ordering());
            assertEquals(dupc.ordering(), 'c');
            assertEquals(dupf.ordering(), 'f');
            assertEquals(msg, in, dupc);
            assertEquals(msg, in, dupf);
        }
    }

    @Test
    public void testToOffsetZeroCopy() {
        List<Pair<INDArray, String>> testInputs =
                NDArrayCreationUtil.getAllTestMatricesWithShape(ordering(), 4, 5, 123);

        for (int i = 0; i < testInputs.size(); i++) {
            Pair<INDArray, String> pair = testInputs.get(i);
            String msg = pair.getSecond();
            msg += "Failed on " + i;
            INDArray in = pair.getFirst();
            INDArray dup = Shape.toOffsetZeroCopy(in, ordering());
            INDArray dupc = Shape.toOffsetZeroCopy(in, 'c');
            INDArray dupf = Shape.toOffsetZeroCopy(in, 'f');
            INDArray dupany = Shape.toOffsetZeroCopyAnyOrder(in);

            assertEquals(msg, in, dup);
            assertEquals(msg, in, dupc);
            assertEquals(msg, in, dupf);
            assertEquals(msg, dupc.ordering(), 'c');
            assertEquals(msg, dupf.ordering(), 'f');
            assertEquals(msg, in, dupany);

            assertEquals(dup.offset(), 0);
            assertEquals(dupc.offset(), 0);
            assertEquals(dupf.offset(), 0);
            assertEquals(dupany.offset(), 0);
            assertEquals(dup.length(), dup.data().length());
            assertEquals(dupc.length(), dupc.data().length());
            assertEquals(dupf.length(), dupf.data().length());
            assertEquals(dupany.length(), dupany.data().length());
        }
    }

    @Test
    public void testTensorStats() {
        List<Pair<INDArray, String>> testInputs = NDArrayCreationUtil.getAllTestMatricesWithShape(9, 13, 123);

        for (Pair<INDArray, String> pair : testInputs) {
            INDArray arr = pair.getFirst();
            String msg = pair.getSecond();

            int nTAD0 = arr.tensorssAlongDimension(0);
            int nTAD1 = arr.tensorssAlongDimension(1);

            OpExecutionerUtil.Tensor1DStats t0 = OpExecutionerUtil.get1DTensorStats(arr, 0);
            OpExecutionerUtil.Tensor1DStats t1 = OpExecutionerUtil.get1DTensorStats(arr, 1);

            assertEquals(nTAD0, t0.getNumTensors());
            assertEquals(nTAD1, t1.getNumTensors());

            INDArray tFirst0 = arr.tensorAlongDimension(0, 0);
            INDArray tSecond0 = arr.tensorAlongDimension(1, 0);

            INDArray tFirst1 = arr.tensorAlongDimension(0, 1);
            INDArray tSecond1 = arr.tensorAlongDimension(1, 1);

            assertEquals(tFirst0.offset(), t0.getFirstTensorOffset());
            assertEquals(tFirst1.offset(), t1.getFirstTensorOffset());
            long separation0 = tSecond0.offset() - tFirst0.offset();
            long separation1 = tSecond1.offset() - tFirst1.offset();
            assertEquals(separation0, t0.getTensorStartSeparation());
            assertEquals(separation1, t1.getTensorStartSeparation());

            for (int i = 0; i < nTAD0; i++) {
                INDArray tad0 = arr.tensorAlongDimension(i, 0);
                assertEquals(tad0.length(), t0.getTensorLength());
                assertEquals(tad0.elementWiseStride(), t0.getElementWiseStride());

                long offset = tad0.offset();
                long calcOffset = t0.getFirstTensorOffset() + i * t0.getTensorStartSeparation();
                assertEquals(offset, calcOffset);
            }

            for (int i = 0; i < nTAD1; i++) {
                INDArray tad1 = arr.tensorAlongDimension(i, 1);
                assertEquals(tad1.length(), t1.getTensorLength());
                assertEquals(tad1.elementWiseStride(), t1.getElementWiseStride());

                long offset = tad1.offset();
                long calcOffset = t1.getFirstTensorOffset() + i * t1.getTensorStartSeparation();
                assertEquals(offset, calcOffset);
            }
        }
    }



    @Test
    @Ignore
    public void largeInstantiation() {
        Nd4j.ones((1024 * 1024 * 511) + (1024 * 1024 - 1)); // Still works; this can even be called as often as I want, allowing me even to spill over on disk
        Nd4j.ones((1024 * 1024 * 511) + (1024 * 1024)); // Crashes
    }

    @Test
    public void testAssignNumber() {
        int nRows = 10;
        int nCols = 20;
        INDArray in = Nd4j.linspace(1, nRows * nCols, nRows * nCols).reshape('c', new int[] {nRows, nCols});

        INDArray subset1 = in.get(NDArrayIndex.interval(0, 1), NDArrayIndex.interval(0, nCols / 2));
        subset1.assign(1.0);

        INDArray subset2 = in.get(NDArrayIndex.interval(5, 8), NDArrayIndex.interval(nCols / 2, nCols));
        subset2.assign(2.0);
        INDArray assertion = Nd4j.create(new double[] {1.0, 1.0, 1.0, 1.0, 1.0, 1.0, 1.0, 1.0, 1.0, 1.0, 11.0, 12.0,
                13.0, 14.0, 15.0, 16.0, 17.0, 18.0, 19.0, 20.0, 21.0, 22.0, 23.0, 24.0, 25.0, 26.0, 27.0, 28.0,
                29.0, 30.0, 31.0, 32.0, 33.0, 34.0, 35.0, 36.0, 37.0, 38.0, 39.0, 40.0, 41.0, 42.0, 43.0, 44.0,
                45.0, 46.0, 47.0, 48.0, 49.0, 50.0, 51.0, 52.0, 53.0, 54.0, 55.0, 56.0, 57.0, 58.0, 59.0, 60.0,
                61.0, 62.0, 63.0, 64.0, 65.0, 66.0, 67.0, 68.0, 69.0, 70.0, 71.0, 72.0, 73.0, 74.0, 75.0, 76.0,
                77.0, 78.0, 79.0, 80.0, 81.0, 82.0, 83.0, 84.0, 85.0, 86.0, 87.0, 88.0, 89.0, 90.0, 91.0, 92.0,
                93.0, 94.0, 95.0, 96.0, 97.0, 98.0, 99.0, 100.0, 101.0, 102.0, 103.0, 104.0, 105.0, 106.0,
                107.0, 108.0, 109.0, 110.0, 2.0, 2.0, 2.0, 2.0, 2.0, 2.0, 2.0, 2.0, 2.0, 2.0, 121.0, 122.0,
                123.0, 124.0, 125.0, 126.0, 127.0, 128.0, 129.0, 130.0, 2.0, 2.0, 2.0, 2.0, 2.0, 2.0, 2.0, 2.0,
                2.0, 2.0, 141.0, 142.0, 143.0, 144.0, 145.0, 146.0, 147.0, 148.0, 149.0, 150.0, 2.0, 2.0, 2.0,
                2.0, 2.0, 2.0, 2.0, 2.0, 2.0, 2.0, 161.0, 162.0, 163.0, 164.0, 165.0, 166.0, 167.0, 168.0,
                169.0, 170.0, 171.0, 172.0, 173.0, 174.0, 175.0, 176.0, 177.0, 178.0, 179.0, 180.0, 181.0,
                182.0, 183.0, 184.0, 185.0, 186.0, 187.0, 188.0, 189.0, 190.0, 191.0, 192.0, 193.0, 194.0,
                195.0, 196.0, 197.0, 198.0, 199.0, 200.0}, in.shape(), 0, 'c');
        assertEquals(assertion, in);
    }


    @Test
    public void testSumDifferentOrdersSquareMatrix() {
        INDArray arrc = Nd4j.linspace(1, 4, 4).reshape(2, 2);
        INDArray arrf = Nd4j.create(new int[] {2, 2}, 'f').assign(arrc);

        INDArray cSum = arrc.sum(0);
        INDArray fSum = arrf.sum(0);
        assertEquals(arrc, arrf);
        assertEquals(cSum, fSum); //Expect: 4,6. Getting [4, 4] for f order
    }

    @Test
    public void testAssignMixedC() {
        int[] shape1 = {3, 2, 2, 2, 2, 2};
        int[] shape2 = {12, 8};
        int length = ArrayUtil.prod(shape1);

        assertEquals(ArrayUtil.prod(shape1), ArrayUtil.prod(shape2));

        INDArray arr = Nd4j.linspace(1, length, length).reshape('c', shape1);
        INDArray arr2c = Nd4j.create(shape2, 'c');
        INDArray arr2f = Nd4j.create(shape2, 'f');

        log.info("2f data: {}", Arrays.toString(arr2f.data().asFloat()));

        arr2c.assign(arr);
        System.out.println("--------------");
        arr2f.assign(arr);

        INDArray exp = Nd4j.linspace(1, length, length).reshape('c', shape2);

        log.info("arr data: {}", Arrays.toString(arr.data().asFloat()));
        log.info("2c data: {}", Arrays.toString(arr2c.data().asFloat()));
        log.info("2f data: {}", Arrays.toString(arr2f.data().asFloat()));
        log.info("2c shape: {}", Arrays.toString(arr2c.shapeInfoDataBuffer().asInt()));
        log.info("2f shape: {}", Arrays.toString(arr2f.shapeInfoDataBuffer().asInt()));
        assertEquals(exp, arr2c);
        assertEquals(exp, arr2f);
    }

    @Test
    public void testDummy() {
        INDArray arr2f = Nd4j.create(new double[] {1.0, 13.0, 25.0, 37.0, 49.0, 61.0, 73.0, 85.0, 2.0, 14.0, 26.0, 38.0,
                50.0, 62.0, 74.0, 86.0, 3.0, 15.0, 27.0, 39.0, 51.0, 63.0, 75.0, 87.0, 4.0, 16.0, 28.0, 40.0,
                52.0, 64.0, 76.0, 88.0, 5.0, 17.0, 29.0, 41.0, 53.0, 65.0, 77.0, 89.0, 6.0, 18.0, 30.0, 42.0,
                54.0, 66.0, 78.0, 90.0, 7.0, 19.0, 31.0, 43.0, 55.0, 67.0, 79.0, 91.0, 8.0, 20.0, 32.0, 44.0,
                56.0, 68.0, 80.0, 92.0, 9.0, 21.0, 33.0, 45.0, 57.0, 69.0, 81.0, 93.0, 10.0, 22.0, 34.0, 46.0,
                58.0, 70.0, 82.0, 94.0, 11.0, 23.0, 35.0, 47.0, 59.0, 71.0, 83.0, 95.0, 12.0, 24.0, 36.0, 48.0,
                60.0, 72.0, 84.0, 96.0}, new int[] {12, 8}, 'f');
        log.info("arr2f shape: {}", Arrays.toString(arr2f.shapeInfoDataBuffer().asInt()));
        log.info("arr2f data: {}", Arrays.toString(arr2f.data().asFloat()));
        log.info("render: {}", arr2f);

        log.info("----------------------");

        INDArray array = Nd4j.linspace(1, 96, 96).reshape('c', 12, 8);
        log.info("array render: {}", array);

        log.info("----------------------");

        INDArray arrayf = array.dup('f');
        log.info("arrayf render: {}", arrayf);
        log.info("arrayf shape: {}", Arrays.toString(arrayf.shapeInfoDataBuffer().asInt()));
        log.info("arrayf data: {}", Arrays.toString(arrayf.data().asFloat()));
    }

    @Test
    public void testPairwiseMixedC() {
        int[] shape2 = {12, 8};
        int length = ArrayUtil.prod(shape2);


        INDArray arr = Nd4j.linspace(1, length, length).reshape('c', shape2);
        INDArray arr2c = arr.dup('c');
        INDArray arr2f = arr.dup('f');

        arr2c.addi(arr);
        System.out.println("--------------");
        arr2f.addi(arr);

        INDArray exp = Nd4j.linspace(1, length, length).reshape('c', shape2).mul(2.0);

        assertEquals(exp, arr2c);
        assertEquals(exp, arr2f);

        log.info("2c data: {}", Arrays.toString(arr2c.data().asFloat()));
        log.info("2f data: {}", Arrays.toString(arr2f.data().asFloat()));

        assertTrue(arrayNotEquals(arr2c.data().asFloat(), arr2f.data().asFloat(), 1e-5f));
    }

    @Test
    public void testPairwiseMixedF() {
        int[] shape2 = {12, 8};
        int length = ArrayUtil.prod(shape2);


        INDArray arr = Nd4j.linspace(1, length, length).reshape('c', shape2).dup('f');
        INDArray arr2c = arr.dup('c');
        INDArray arr2f = arr.dup('f');

        arr2c.addi(arr);
        System.out.println("--------------");
        arr2f.addi(arr);

        INDArray exp = Nd4j.linspace(1, length, length).reshape('c', shape2).dup('f').mul(2.0);

        assertEquals(exp, arr2c);
        assertEquals(exp, arr2f);

        log.info("2c data: {}", Arrays.toString(arr2c.data().asFloat()));
        log.info("2f data: {}", Arrays.toString(arr2f.data().asFloat()));

        assertTrue(arrayNotEquals(arr2c.data().asFloat(), arr2f.data().asFloat(), 1e-5f));
    }

    @Test
    public void testAssign2D() {
        int[] shape2 = {8, 4};

        int length = ArrayUtil.prod(shape2);

        INDArray arr = Nd4j.linspace(1, length, length).reshape('c', shape2);
        INDArray arr2c = Nd4j.create(shape2, 'c');
        INDArray arr2f = Nd4j.create(shape2, 'f');

        arr2c.assign(arr);
        System.out.println("--------------");
        arr2f.assign(arr);

        INDArray exp = Nd4j.linspace(1, length, length).reshape('c', shape2);

        assertEquals(exp, arr2c);
        assertEquals(exp, arr2f);
    }

    @Test
    public void testAssign2D_2() {
        int[] shape2 = {8, 4};

        int length = ArrayUtil.prod(shape2);

        INDArray arr = Nd4j.linspace(1, length, length).reshape('c', shape2);
        INDArray arr2c = Nd4j.create(shape2, 'c');
        INDArray arr2f = Nd4j.create(shape2, 'f');
        INDArray z_f = Nd4j.create(shape2, 'f');
        INDArray z_c = Nd4j.create(shape2, 'c');

        Nd4j.getExecutioner().exec(new Set(arr2f, arr, z_f, arr2c.length()));

        Nd4j.getExecutioner().commit();

        Nd4j.getExecutioner().exec(new Set(arr2f, arr, z_c, arr2c.length()));

        INDArray exp = Nd4j.linspace(1, length, length).reshape('c', shape2);


        System.out.println("Zf data: " + Arrays.toString(z_f.data().asFloat()));
        System.out.println("Zc data: " + Arrays.toString(z_c.data().asFloat()));

        assertEquals(exp, z_f);
        assertEquals(exp, z_c);
    }

    @Test
    public void testAssign3D_2() {
        int[] shape3 = {8, 4, 8};

        int length = ArrayUtil.prod(shape3);

        INDArray arr = Nd4j.linspace(1, length, length).reshape('c', shape3).dup('f');
        INDArray arr3c = Nd4j.create(shape3, 'c');
        INDArray arr3f = Nd4j.create(shape3, 'f');

        Nd4j.getExecutioner().exec(new Set(arr3c, arr, arr3f, arr3c.length()));

        Nd4j.getExecutioner().commit();

        Nd4j.getExecutioner().exec(new Set(arr3f, arr, arr3c, arr3c.length()));

        INDArray exp = Nd4j.linspace(1, length, length).reshape('c', shape3);

        assertEquals(exp, arr3c);
        assertEquals(exp, arr3f);
    }

    @Test
    public void testSumDifferentOrders() {
        INDArray arrc = Nd4j.linspace(1, 6, 6).reshape('c', 3, 2);
        INDArray arrf = Nd4j.create(new double[6], new int[] {3, 2}, 'f').assign(arrc);

        assertEquals(arrc, arrf);
        INDArray cSum = arrc.sum(0);
        INDArray fSum = arrf.sum(0);
        assertEquals(cSum, fSum); //Expect: 0.51, 1.79; getting [0.51,1.71] for f order
    }

    @Test
    public void testCreateUnitialized() {

        INDArray arrC = Nd4j.createUninitialized(new int[] {10, 10}, 'c');
        INDArray arrF = Nd4j.createUninitialized(new int[] {10, 10}, 'f');

        assertEquals('c', arrC.ordering());
        assertArrayEquals(new int[] {10, 10}, arrC.shape());
        assertEquals('f', arrF.ordering());
        assertArrayEquals(new int[] {10, 10}, arrF.shape());

        //Can't really test that it's *actually* uninitialized...
        arrC.assign(0);
        arrF.assign(0);

        assertEquals(Nd4j.create(new int[] {10, 10}), arrC);
        assertEquals(Nd4j.create(new int[] {10, 10}), arrF);
    }

    @Test
    public void testVarConst() {
        INDArray x = Nd4j.linspace(1, 100, 100).reshape(10, 10);
        System.out.println(x);
        assertFalse(Double.isNaN(x.var(0).sumNumber().doubleValue()));
        System.out.println(x.var(0));
        assertFalse(Double.isNaN(x.var(1).sumNumber().doubleValue()));
        System.out.println(x.var(1));

        System.out.println("=================================");
        // 2d array - all elements are the same
        INDArray a = Nd4j.ones(10, 10).mul(10);
        System.out.println(a);
        assertFalse(Double.isNaN(a.var(0).sumNumber().doubleValue()));
        System.out.println(a.var(0));
        assertFalse(Double.isNaN(a.var(1).sumNumber().doubleValue()));
        System.out.println(a.var(1));

        // 2d array - constant in one dimension
        System.out.println("=================================");
        INDArray nums = Nd4j.linspace(1, 10, 10);
        INDArray b = Nd4j.ones(10, 10).mulRowVector(nums);
        System.out.println(b);
        assertFalse(Double.isNaN((Double) b.var(0).sumNumber()));
        System.out.println(b.var(0));
        assertFalse(Double.isNaN((Double) b.var(1).sumNumber()));
        System.out.println(b.var(1));

        System.out.println("=================================");
        System.out.println(b.transpose());
        assertFalse(Double.isNaN((Double) b.transpose().var(0).sumNumber()));
        System.out.println(b.transpose().var(0));
        assertFalse(Double.isNaN((Double) b.transpose().var(1).sumNumber()));
        System.out.println(b.transpose().var(1));
    }

    @Test
    public void testVPull1() {
        int indexes[] = new int[] {0, 2, 4};
        INDArray array = Nd4j.linspace(1, 25, 25).reshape(5, 5);
        INDArray assertion = Nd4j.createUninitialized(new int[] {3, 5}, 'f');
        for (int i = 0; i < 3; i++) {
            assertion.putRow(i, array.getRow(indexes[i]));
        }

        INDArray result = Nd4j.pullRows(array, 1, indexes, 'f');

        assertEquals(3, result.rows());
        assertEquals(5, result.columns());
        assertEquals(assertion, result);
    }

    @Test(expected = IllegalStateException.class)
    public void testPullRowsValidation1() {
        Nd4j.pullRows(Nd4j.create(10, 10), 2, new int[] {0, 1, 2});
    }

    @Test(expected = IllegalStateException.class)
    public void testPullRowsValidation2() {
        Nd4j.pullRows(Nd4j.create(10, 10), 1, new int[] {0, -1, 2});
    }

    @Test(expected = IllegalStateException.class)
    public void testPullRowsValidation3() {
        Nd4j.pullRows(Nd4j.create(10, 10), 1, new int[] {0, 1, 10});
    }

    @Test(expected = IllegalStateException.class)
    public void testPullRowsValidation4() {
        Nd4j.pullRows(Nd4j.create(3, 10), 1, new int[] {0, 1, 2, 3});
    }

    @Test(expected = IllegalStateException.class)
    public void testPullRowsValidation5() {
        Nd4j.pullRows(Nd4j.create(3, 10), 1, new int[] {0, 1, 2}, 'e');
    }



    @Test
    public void testVPull2() {
        int indexes[] = new int[] {0, 2, 4};
        INDArray array = Nd4j.linspace(1, 25, 25).reshape(5, 5);
        INDArray assertion = Nd4j.createUninitialized(new int[] {3, 5}, 'c');
        for (int i = 0; i < 3; i++) {
            assertion.putRow(i, array.getRow(indexes[i]));
        }

        INDArray result = Nd4j.pullRows(array, 1, indexes, 'c');

        assertEquals(3, result.rows());
        assertEquals(5, result.columns());
        assertEquals(assertion, result);

        System.out.println(assertion.toString());
        System.out.println(result.toString());
    }


    @Test
    public void testCompareAndSet1() {
        INDArray array = Nd4j.zeros(25);

        INDArray assertion = Nd4j.zeros(25);

        array.putScalar(0, 0.1f);
        array.putScalar(10, 0.1f);
        array.putScalar(20, 0.1f);

        Nd4j.getExecutioner().exec(new CompareAndSet(array, 0.1, 0.0, 0.01));

        assertEquals(assertion, array);
    }

    @Test
    public void testReplaceNaNs() {
        INDArray array = Nd4j.zeros(25);
        INDArray assertion = Nd4j.zeros(25);

        array.putScalar(0, Float.NaN);
        array.putScalar(10, Float.NaN);
        array.putScalar(20, Float.NaN);

        assertNotEquals(assertion, array);

        Nd4j.getExecutioner().exec(new ReplaceNans(array, 0.0));

        System.out.println("Array After: " + array);

        assertEquals(assertion, array);
    }

    @Test
    public void testNaNEquality() {
        INDArray array = Nd4j.zeros(25);
        INDArray assertion = Nd4j.zeros(25);

        array.putScalar(0, Float.NaN);
        array.putScalar(10, Float.NaN);
        array.putScalar(20, Float.NaN);

        assertNotEquals(assertion, array);
    }


    @Test
    public void testSingleDeviceAveraging() throws Exception {
        int LENGTH = 512 * 1024 * 2;
        INDArray array1 = Nd4j.valueArrayOf(LENGTH, 1.0);
        INDArray array2 = Nd4j.valueArrayOf(LENGTH, 2.0);
        INDArray array3 = Nd4j.valueArrayOf(LENGTH, 3.0);
        INDArray array4 = Nd4j.valueArrayOf(LENGTH, 4.0);
        INDArray array5 = Nd4j.valueArrayOf(LENGTH, 5.0);
        INDArray array6 = Nd4j.valueArrayOf(LENGTH, 6.0);
        INDArray array7 = Nd4j.valueArrayOf(LENGTH, 7.0);
        INDArray array8 = Nd4j.valueArrayOf(LENGTH, 8.0);
        INDArray array9 = Nd4j.valueArrayOf(LENGTH, 9.0);
        INDArray array10 = Nd4j.valueArrayOf(LENGTH, 10.0);
        INDArray array11 = Nd4j.valueArrayOf(LENGTH, 11.0);
        INDArray array12 = Nd4j.valueArrayOf(LENGTH, 12.0);
        INDArray array13 = Nd4j.valueArrayOf(LENGTH, 13.0);
        INDArray array14 = Nd4j.valueArrayOf(LENGTH, 14.0);
        INDArray array15 = Nd4j.valueArrayOf(LENGTH, 15.0);
        INDArray array16 = Nd4j.valueArrayOf(LENGTH, 16.0);


        long time1 = System.currentTimeMillis();
        INDArray arrayMean = Nd4j.averageAndPropagate(new INDArray[] {array1, array2, array3, array4, array5, array6,
                array7, array8, array9, array10, array11, array12, array13, array14, array15, array16});
        long time2 = System.currentTimeMillis();
        System.out.println("Execution time: " + (time2 - time1));

        assertNotEquals(null, arrayMean);

        assertEquals(8.5f, arrayMean.getFloat(12), 0.1f);
        assertEquals(8.5f, arrayMean.getFloat(150), 0.1f);
        assertEquals(8.5f, arrayMean.getFloat(475), 0.1f);


        assertEquals(8.5f, array1.getFloat(475), 0.1f);
        assertEquals(8.5f, array2.getFloat(475), 0.1f);
        assertEquals(8.5f, array3.getFloat(475), 0.1f);
        assertEquals(8.5f, array5.getFloat(475), 0.1f);
        assertEquals(8.5f, array16.getFloat(475), 0.1f);
    }


    @Test
    public void testDistance1and2() {
        double[] d1 = new double[] {-1, 3, 2};
        double[] d2 = new double[] {0, 1.5, -3.5};
        INDArray arr1 = Nd4j.create(d1);
        INDArray arr2 = Nd4j.create(d2);

        double expD1 = 0.0;
        double expD2 = 0.0;
        for (int i = 0; i < d1.length; i++) {
            double diff = d1[i] - d2[i];
            expD1 += Math.abs(diff);
            expD2 += diff * diff;
        }
        expD2 = Math.sqrt(expD2);

        assertEquals(expD1, arr1.distance1(arr2), 1e-5);
        assertEquals(expD2, arr1.distance2(arr2), 1e-5);
        assertEquals(expD2 * expD2, arr1.squaredDistance(arr2), 1e-5);
    }

    @Test
    public void testEqualsWithEps1() throws Exception {
        INDArray array1 = Nd4j.create(new float[] {0.5f, 1.5f, 2.5f, 3.5f, 4.5f});
        INDArray array2 = Nd4j.create(new float[] {0f, 1f, 2f, 3f, 4f});
        INDArray array3 = Nd4j.create(new float[] {0f, 1.000001f, 2f, 3f, 4f});


        assertFalse(array1.equalsWithEps(array2, Nd4j.EPS_THRESHOLD));
        assertTrue(array2.equalsWithEps(array3, Nd4j.EPS_THRESHOLD));
        assertTrue(array1.equalsWithEps(array2, 0.7f));
        assertEquals(array2, array3);
    }

    @Test
    public void testIMaxIAMax() {
        Nd4j.getExecutioner().setProfilingMode(OpExecutioner.ProfilingMode.ALL);

        INDArray arr = Nd4j.create(new double[] {-0.24, -0.26, -0.07, -0.01});
        IMax iMax = new IMax(arr.dup());
        IAMax iaMax = new IAMax(arr.dup());
        double imax = Nd4j.getExecutioner().execAndReturn(iMax).getFinalResult();
        double iamax = Nd4j.getExecutioner().execAndReturn(iaMax).getFinalResult();
        System.out.println("IMAX: " + imax);
        System.out.println("IAMAX: " + iamax);
        assertEquals(1, iamax, 0.0);
        assertEquals(3, imax, 0.0);
    }


    @Test
    public void testIMinIAMin() {
        INDArray arr = Nd4j.create(new double[] {-0.24, -0.26, -0.07, -0.01});
        INDArray abs = Transforms.abs(arr);
        IAMin iaMin = new IAMin(abs);
        IMin iMin = new IMin(arr.dup());
        double imin = Nd4j.getExecutioner().execAndReturn(iMin).getFinalResult();
        double iamin = Nd4j.getExecutioner().execAndReturn(iaMin).getFinalResult();
        System.out.println("IMin: " + imin);
        System.out.println("IAMin: " + iamin);
        assertEquals(3, iamin, 1e-12);
        assertEquals(1, imin, 1e-12);
    }


    @Test
    public void testBroadcast3d2d() {
        char[] orders = {'c', 'f'};

        for (char orderArr : orders) {
            for (char orderbc : orders) {
                System.out.println(orderArr + "\t" + orderbc);
                INDArray arrOrig = Nd4j.ones(3, 4, 5).dup(orderArr);

                //Broadcast on dimensions 0,1
                INDArray bc01 = Nd4j.create(new double[][] {{1, 1, 1, 1}, {1, 0, 1, 1}, {1, 1, 0, 0}}).dup(orderbc);

                INDArray result01 = arrOrig.dup(orderArr);
                Nd4j.getExecutioner().exec(new BroadcastMulOp(arrOrig, bc01, result01, 0, 1));

                for (int i = 0; i < 5; i++) {
                    INDArray subset = result01.tensorAlongDimension(i, 0, 1);//result01.get(NDArrayIndex.all(), NDArrayIndex.all(), NDArrayIndex.point(i));
                    assertEquals(bc01, subset);
                }

                //Broadcast on dimensions 0,2
                INDArray bc02 = Nd4j.create(new double[][] {{1, 1, 1, 1, 1}, {1, 0, 0, 1, 1}, {1, 1, 1, 0, 0}})
                        .dup(orderbc);

                INDArray result02 = arrOrig.dup(orderArr);
                Nd4j.getExecutioner().exec(new BroadcastMulOp(arrOrig, bc02, result02, 0, 2));

                for (int i = 0; i < 4; i++) {
                    INDArray subset = result02.tensorAlongDimension(i, 0, 2); //result02.get(NDArrayIndex.all(), NDArrayIndex.point(i), NDArrayIndex.all());
                    assertEquals(bc02, subset);
                }

                //Broadcast on dimensions 1,2
                INDArray bc12 = Nd4j.create(
                        new double[][] {{1, 1, 1, 1, 1}, {0, 1, 1, 1, 1}, {1, 0, 0, 1, 1}, {1, 1, 1, 0, 0}})
                        .dup(orderbc);

                INDArray result12 = arrOrig.dup(orderArr);
                Nd4j.getExecutioner().exec(new BroadcastMulOp(arrOrig, bc12, result12, 1, 2));

                for (int i = 0; i < 3; i++) {
                    INDArray subset = result12.tensorAlongDimension(i, 1, 2);//result12.get(NDArrayIndex.point(i), NDArrayIndex.all(), NDArrayIndex.all());
                    assertEquals("Failed for subset " + i, bc12, subset);
                }
            }
        }
    }

    @Test
    public void testBroadcast4d2d() {
        char[] orders = {'c', 'f'};

        for (char orderArr : orders) {
            for (char orderbc : orders) {
                System.out.println(orderArr + "\t" + orderbc);
                INDArray arrOrig = Nd4j.ones(3, 4, 5, 6).dup(orderArr);

                //Broadcast on dimensions 0,1
                INDArray bc01 = Nd4j.create(new double[][] {{1, 1, 1, 1}, {1, 0, 1, 1}, {1, 1, 0, 0}}).dup(orderbc);

                INDArray result01 = arrOrig.dup(orderArr);
                Nd4j.getExecutioner().exec(new BroadcastMulOp(result01, bc01, result01, 0, 1));

                for (int d2 = 0; d2 < 5; d2++) {
                    for (int d3 = 0; d3 < 6; d3++) {
                        INDArray subset = result01.get(NDArrayIndex.all(), NDArrayIndex.all(), NDArrayIndex.point(d2),
                                NDArrayIndex.point(d3));
                        assertEquals(bc01, subset);
                    }
                }

                //Broadcast on dimensions 0,2
                INDArray bc02 = Nd4j.create(new double[][] {{1, 1, 1, 1, 1}, {1, 0, 0, 1, 1}, {1, 1, 1, 0, 0}})
                        .dup(orderbc);

                INDArray result02 = arrOrig.dup(orderArr);
                Nd4j.getExecutioner().exec(new BroadcastMulOp(result02, bc02, result02, 0, 2));

                for (int d1 = 0; d1 < 4; d1++) {
                    for (int d3 = 0; d3 < 6; d3++) {
                        INDArray subset = result02.get(NDArrayIndex.all(), NDArrayIndex.point(d1), NDArrayIndex.all(),
                                NDArrayIndex.point(d3));
                        assertEquals(bc02, subset);
                    }
                }

                //Broadcast on dimensions 0,3
                INDArray bc03 = Nd4j.create(new double[][] {{1, 1, 1, 1, 1, 1}, {1, 0, 0, 1, 1, 1}, {1, 1, 1, 0, 0, 0}})
                        .dup(orderbc);

                INDArray result03 = arrOrig.dup(orderArr);
                Nd4j.getExecutioner().exec(new BroadcastMulOp(result03, bc03, result03, 0, 3));

                for (int d1 = 0; d1 < 4; d1++) {
                    for (int d2 = 0; d2 < 5; d2++) {
                        INDArray subset = result03.get(NDArrayIndex.all(), NDArrayIndex.point(d1),
                                NDArrayIndex.point(d2), NDArrayIndex.all());
                        assertEquals(bc03, subset);
                    }
                }

                //Broadcast on dimensions 1,2
                INDArray bc12 = Nd4j.create(
                        new double[][] {{1, 1, 1, 1, 1}, {0, 1, 1, 1, 1}, {1, 0, 0, 1, 1}, {1, 1, 1, 0, 0}})
                        .dup(orderbc);

                INDArray result12 = arrOrig.dup(orderArr);
                Nd4j.getExecutioner().exec(new BroadcastMulOp(result12, bc12, result12, 1, 2));

                for (int d0 = 0; d0 < 3; d0++) {
                    for (int d3 = 0; d3 < 6; d3++) {
                        INDArray subset = result12.get(NDArrayIndex.point(d0), NDArrayIndex.all(), NDArrayIndex.all(),
                                NDArrayIndex.point(d3));
                        assertEquals(bc12, subset);
                    }
                }

                //Broadcast on dimensions 1,3
                INDArray bc13 = Nd4j.create(new double[][] {{1, 1, 1, 1, 1, 1}, {0, 1, 1, 1, 1, 1}, {1, 0, 0, 1, 1, 1},
                        {1, 1, 1, 0, 0, 1}}).dup(orderbc);

                INDArray result13 = arrOrig.dup(orderArr);
                Nd4j.getExecutioner().exec(new BroadcastMulOp(result13, bc13, result13, 1, 3));

                for (int d0 = 0; d0 < 3; d0++) {
                    for (int d2 = 0; d2 < 5; d2++) {
                        INDArray subset = result13.get(NDArrayIndex.point(d0), NDArrayIndex.all(),
                                NDArrayIndex.point(d2), NDArrayIndex.all());
                        assertEquals(bc13, subset);
                    }
                }

                //Broadcast on dimensions 2,3
                INDArray bc23 = Nd4j.create(new double[][] {{1, 1, 1, 1, 1, 1}, {1, 0, 0, 1, 1, 1}, {1, 1, 1, 0, 0, 0},
                        {1, 1, 1, 0, 0, 0}, {1, 1, 1, 0, 0, 0}}).dup(orderbc);

                INDArray result23 = arrOrig.dup(orderArr);
                Nd4j.getExecutioner().exec(new BroadcastMulOp(result23, bc23, result23, 2, 3));

                for (int d0 = 0; d0 < 3; d0++) {
                    for (int d1 = 0; d1 < 4; d1++) {
                        INDArray subset = result23.get(NDArrayIndex.point(d0), NDArrayIndex.point(d1),
                                NDArrayIndex.all(), NDArrayIndex.all());
                        assertEquals(bc23, subset);
                    }
                }

            }
        }
    }

    protected static boolean arrayNotEquals(float[] arrayX, float[] arrayY, float delta) {
        if (arrayX.length != arrayY.length)
            return false;

        // on 2d arrays first & last elements will match regardless of order
        for (int i = 1; i < arrayX.length - 1; i++) {
            if (Math.abs(arrayX[i] - arrayY[i]) < delta) {
                log.info("ArrX[{}]: {}; ArrY[{}]: {}", i, arrayX[i], i, arrayY[i]);
                return false;
            }
        }

        return true;
    }


    @Test
    public void testIsMax2Of3d() {
        double[][][] slices = new double[3][][];
        double[][][] isMax = new double[3][][];

        slices[0] = new double[][] {{1, 10, 2}, {3, 4, 5}};
        slices[1] = new double[][] {{-10, -9, -8}, {-7, -6, -5}};
        slices[2] = new double[][] {{4, 3, 2}, {1, 0, -1}};

        isMax[0] = new double[][] {{0, 1, 0}, {0, 0, 0}};
        isMax[1] = new double[][] {{0, 0, 0}, {0, 0, 1}};
        isMax[2] = new double[][] {{1, 0, 0}, {0, 0, 0}};

        INDArray arr = Nd4j.create(3, 2, 3);
        INDArray expected = Nd4j.create(3, 2, 3);
        for (int i = 0; i < 3; i++) {
            arr.get(NDArrayIndex.point(i), NDArrayIndex.all(), NDArrayIndex.all()).assign(Nd4j.create(slices[i]));
            expected.get(NDArrayIndex.point(i), NDArrayIndex.all(), NDArrayIndex.all()).assign(Nd4j.create(isMax[i]));
        }

        Nd4j.getExecutioner().exec(new IsMax(arr, 1, 2));

        assertEquals(expected, arr);
    }

    @Test
    public void testIsMax2of4d() {

        Nd4j.getRandom().setSeed(12345);
        int[] s = new int[] {2, 3, 4, 5};
        INDArray arr = Nd4j.rand(s);

        //Test 0,1
        INDArray exp = Nd4j.create(s);
        for (int i = 0; i < 4; i++) {
            for (int j = 0; j < 5; j++) {
                INDArray subset = arr.get(NDArrayIndex.all(), NDArrayIndex.all(), NDArrayIndex.point(i),
                        NDArrayIndex.point(j));
                INDArray subsetExp = exp.get(NDArrayIndex.all(), NDArrayIndex.all(), NDArrayIndex.point(i),
                        NDArrayIndex.point(j));
                assertArrayEquals(new int[] {2, 3}, subset.shape());

                NdIndexIterator iter = new NdIndexIterator(2, 3);
                int[] maxIdx = {0, 0};
                double max = -Double.MAX_VALUE;
                while (iter.hasNext()) {
                    int[] next = iter.next();
                    double d = subset.getDouble(next);
                    if (d > max) {
                        max = d;
                        maxIdx[0] = next[0];
                        maxIdx[1] = next[1];
                    }
                }

                subsetExp.putScalar(maxIdx, 1.0);
            }
        }

        INDArray actC = Nd4j.getExecutioner().execAndReturn(new IsMax(arr.dup('c'), 0, 1));
        INDArray actF = Nd4j.getExecutioner().execAndReturn(new IsMax(arr.dup('f'), 0, 1));

        assertEquals(exp, actC);
        assertEquals(exp, actF);



        //Test 2,3
        exp = Nd4j.create(s);
        for (int i = 0; i < 2; i++) {
            for (int j = 0; j < 3; j++) {
                INDArray subset = arr.get(NDArrayIndex.point(i), NDArrayIndex.point(j), NDArrayIndex.all(),
                        NDArrayIndex.all());
                INDArray subsetExp = exp.get(NDArrayIndex.point(i), NDArrayIndex.point(j), NDArrayIndex.all(),
                        NDArrayIndex.all());
                assertArrayEquals(new int[] {4, 5}, subset.shape());

                NdIndexIterator iter = new NdIndexIterator(4, 5);
                int[] maxIdx = {0, 0};
                double max = -Double.MAX_VALUE;
                while (iter.hasNext()) {
                    int[] next = iter.next();
                    double d = subset.getDouble(next);
                    if (d > max) {
                        max = d;
                        maxIdx[0] = next[0];
                        maxIdx[1] = next[1];
                    }
                }

                subsetExp.putScalar(maxIdx, 1.0);
            }
        }

        actC = Nd4j.getExecutioner().execAndReturn(new IsMax(arr.dup('c'), 2, 3));
        actF = Nd4j.getExecutioner().execAndReturn(new IsMax(arr.dup('f'), 2, 3));

        assertEquals(exp, actC);
        assertEquals(exp, actF);
    }

    @Test
    public void testIMax2Of3d() {
        double[][][] slices = new double[3][][];

        slices[0] = new double[][] {{1, 10, 2}, {3, 4, 5}};
        slices[1] = new double[][] {{-10, -9, -8}, {-7, -6, -5}};
        slices[2] = new double[][] {{4, 3, 2}, {1, 0, -1}};

        //Based on a c-order traversal of each tensor
        double[] imax = new double[] {1, 5, 0};

        INDArray arr = Nd4j.create(3, 2, 3);
        for (int i = 0; i < 3; i++) {
            arr.get(NDArrayIndex.point(i), NDArrayIndex.all(), NDArrayIndex.all()).assign(Nd4j.create(slices[i]));
        }

        INDArray out = Nd4j.getExecutioner().exec(new IMax(arr), 1, 2);

        INDArray exp = Nd4j.create(imax);

        assertEquals(exp, out);
    }


    @Test
    public void testIMax2of4d() {
        Nd4j.getRandom().setSeed(12345);
        int[] s = new int[] {2, 3, 4, 5};
        INDArray arr = Nd4j.rand(s);

        //Test 0,1
        INDArray exp = Nd4j.create(new int[] {4, 5});
        for (int i = 0; i < 4; i++) {
            for (int j = 0; j < 5; j++) {
                INDArray subset = arr.get(NDArrayIndex.all(), NDArrayIndex.all(), NDArrayIndex.point(i),
                        NDArrayIndex.point(j));
                assertArrayEquals(new int[] {2, 3}, subset.shape());

                NdIndexIterator iter = new NdIndexIterator('c', 2, 3);
                double max = -Double.MAX_VALUE;
                int maxIdxPos = -1;
                int count = 0;
                while (iter.hasNext()) {
                    int[] next = iter.next();
                    double d = subset.getDouble(next);
                    if (d > max) {
                        max = d;
                        maxIdxPos = count;
                    }
                    count++;
                }

                exp.putScalar(i, j, maxIdxPos);
            }
        }

        INDArray actC = Nd4j.getExecutioner().exec(new IMax(arr.dup('c')), 0, 1);
        INDArray actF = Nd4j.getExecutioner().exec(new IMax(arr.dup('f')), 0, 1);
        //
        assertEquals(exp, actC);
        assertEquals(exp, actF);



        //Test 2,3
        exp = Nd4j.create(new int[] {2, 3});
        for (int i = 0; i < 2; i++) {
            for (int j = 0; j < 3; j++) {
                INDArray subset = arr.get(NDArrayIndex.point(i), NDArrayIndex.point(j), NDArrayIndex.all(),
                        NDArrayIndex.all());
                assertArrayEquals(new int[] {4, 5}, subset.shape());

                NdIndexIterator iter = new NdIndexIterator('c', 4, 5);
                int maxIdxPos = -1;
                double max = -Double.MAX_VALUE;
                int count = 0;
                while (iter.hasNext()) {
                    int[] next = iter.next();
                    double d = subset.getDouble(next);
                    if (d > max) {
                        max = d;
                        maxIdxPos = count;
                    }
                    count++;
                }

                exp.putScalar(i, j, maxIdxPos);
            }
        }

        actC = Nd4j.getExecutioner().exec(new IMax(arr.dup('c')), 2, 3);
        actF = Nd4j.getExecutioner().exec(new IMax(arr.dup('f')), 2, 3);

        assertEquals(exp, actC);
        assertEquals(exp, actF);
    }

    @Test
    public void testTadPermuteEquals() {
        INDArray d3c = Nd4j.linspace(1, 5, 5).reshape('c', 1, 5, 1);
        INDArray d3f = d3c.dup('f');

        INDArray tadCi = d3c.tensorAlongDimension(0, 1, 2).permutei(1, 0);
        INDArray tadFi = d3f.tensorAlongDimension(0, 1, 2).permutei(1, 0);

        INDArray tadC = d3c.tensorAlongDimension(0, 1, 2).permute(1, 0);
        INDArray tadF = d3f.tensorAlongDimension(0, 1, 2).permute(1, 0);

        assertArrayEquals(tadCi.shape(), tadC.shape());
        assertArrayEquals(tadCi.stride(), tadC.stride());
        assertArrayEquals(tadCi.data().asDouble(), tadC.data().asDouble(), 1e-8);
        assertEquals(tadC, tadCi.dup());
        assertEquals(tadC, tadCi);

        assertArrayEquals(tadFi.shape(), tadF.shape());
        assertArrayEquals(tadFi.stride(), tadF.stride());
        assertArrayEquals(tadFi.data().asDouble(), tadF.data().asDouble(), 1e-8);

        assertEquals(tadF, tadFi.dup());
        assertEquals(tadF, tadFi);
    }

    @Test
    public void testRemainder1() throws Exception {
        INDArray x = Nd4j.create(10).assign(5.3);
        INDArray y = Nd4j.create(10).assign(2.0);
        INDArray exp = Nd4j.create(10).assign(-0.7);

        INDArray result = x.remainder(2.0);
        assertEquals(exp, result);

        result = x.remainder(y);
        assertEquals(exp, result);
    }

    @Test
    public void testFMod1() throws Exception {
        INDArray x = Nd4j.create(10).assign(5.3);
        INDArray y = Nd4j.create(10).assign(2.0);
        INDArray exp = Nd4j.create(10).assign(1.3);

        INDArray result = x.fmod(2.0);
        assertEquals(exp, result);

        result = x.fmod(y);
        assertEquals(exp, result);
    }

    @Test
    public void testStrangeDups1() throws Exception {
        INDArray array = Nd4j.create(10).assign(0);
        INDArray exp = Nd4j.create(10).assign(1.0f);
        INDArray copy = null;

        for (int x = 0; x < array.length(); x++) {
            array.putScalar(x, 1f);
            copy = array.dup();
        }

        assertEquals(exp, array);
        assertEquals(exp, copy);
    }

    @Test
    public void testStrangeDups2() throws Exception {
        INDArray array = Nd4j.create(10).assign(0);
        INDArray exp1 = Nd4j.create(10).assign(1.0f);
        INDArray exp2 = Nd4j.create(10).assign(1.0f).putScalar(9, 0f);
        INDArray copy = null;

        for (int x = 0; x < array.length(); x++) {
            copy = array.dup();
            array.putScalar(x, 1f);
        }

        assertEquals(exp1, array);
        assertEquals(exp2, copy);
    }

    @Test
    public void testReductionAgreement1() throws Exception {
        INDArray row = Nd4j.linspace(1,3,3);
        INDArray mean0 = row.mean(0);
        assertFalse(mean0 == row);       //True: same object (should be a copy)

        INDArray col = Nd4j.linspace(1,3,3).transpose();
        INDArray mean1 = col.mean(1);
        assertFalse(mean1 == col);
    }


    @Test
    public void testSpecialConcat1() throws Exception {
        for (int i = 0; i < 10; i++) {
            List<INDArray> arrays = new ArrayList<>();
            for (int x = 0; x < 10; x++) {
                arrays.add(Nd4j.create(100).assign(x));
            }

            INDArray matrix = Nd4j.specialConcat(0, arrays.toArray(new INDArray[0]));
            assertEquals(10, matrix.rows());
            assertEquals(100, matrix.columns());

            for (int x = 0; x < 10; x++) {
                assertEquals((double) x, matrix.getRow(x).meanNumber().doubleValue(), 0.1);
                assertEquals(arrays.get(x), matrix.getRow(x));
            }
        }
    }


    @Test
    public void testSpecialConcat2() throws Exception {
        List<INDArray> arrays = new ArrayList<>();
        for (int x = 0; x < 10; x++) {
            arrays.add(Nd4j.create(new double[]{x, x, x, x, x, x}));
        }

        INDArray matrix = Nd4j.specialConcat(0, arrays.toArray(new INDArray[0]));
        assertEquals(10, matrix.rows());
        assertEquals(6, matrix.columns());

        for (int x = 0; x < 10; x++) {
            assertEquals((double)x, matrix.getRow(x).meanNumber().doubleValue(), 0.1);
            assertEquals(arrays.get(x), matrix.getRow(x));
        }
    }

    @Test
    public void testPutScalar1() {
        INDArray array = Nd4j.create(10, 3, 96, 96);

        for (int i = 0; i < 10; i++) {
            log.info("Trying i: {}", i);
            array.tensorAlongDimension(i, 1, 2, 3).putScalar(1, 2, 3, 1);
        }
    }

    @Test
    public void testAveraging1() {
        Nd4j.getAffinityManager().allowCrossDeviceAccess(false);

        List<INDArray> arrays = new ArrayList<>();
        for (int i = 0; i < 10; i++) {
            arrays.add(Nd4j.create(100).assign((double) i));
        }

        INDArray result = Nd4j.averageAndPropagate(arrays);

        assertEquals(4.5, result.meanNumber().doubleValue(), 0.01);

        for (int i = 0; i < 10; i++) {
            assertEquals(result, arrays.get(i));
        }
    }


    @Test
    public void testAveraging2() {

        List<INDArray> arrays = new ArrayList<>();
        for (int i = 0; i < 10; i++) {
            arrays.add(Nd4j.create(100).assign((double) i));
        }

        Nd4j.averageAndPropagate(null, arrays);

        INDArray result = arrays.get(0);

        assertEquals(4.5, result.meanNumber().doubleValue(), 0.01);

        for (int i = 0; i < 10; i++) {
            assertEquals("Failed on iteration " + i, result, arrays.get(i));
        }
    }

    @Test
    public void testAveraging3() {
        Nd4j.getAffinityManager().allowCrossDeviceAccess(false);

        List<INDArray> arrays = new ArrayList<>();
        for (int i = 0; i < 10; i++) {
            arrays.add(Nd4j.create(100).assign((double) i));
        }

        Nd4j.averageAndPropagate(null, arrays);

        INDArray result = arrays.get(0);

        assertEquals(4.5, result.meanNumber().doubleValue(), 0.01);

        for (int i = 0; i < 10; i++) {
            assertEquals("Failed on iteration " + i, result, arrays.get(i));
        }
    }

    @Test
    public void testZ1() throws Exception {
        INDArray matrix = Nd4j.create(10, 10).assign(1.0);

        INDArray exp = Nd4j.create(10).assign(10.0);

        INDArray res = Nd4j.create(10);
        INDArray sums = matrix.sum(res, 0);

        assertTrue(res == sums);

        assertEquals(exp, res);
    }

    @Test
    public void testDupDelayed() {
        INDArray in = Nd4j.zeros(10);

        List<INDArray> out = new ArrayList<>();
        List<INDArray> comp = new ArrayList<>();

        for (int i = 0; i < in.length(); i++) {
            in.putScalar(i, 1);
            out.add(in.dup());
            in.putScalar(i, 0);
        }

        for (int i = 0; i < in.length(); i++) {
            in.putScalar(i, 1);
            comp.add(Nd4j.create(in.data().dup()));
            in.putScalar(i, 0);
        }

        for (int i = 0; i < out.size(); i++) {
            assertEquals(out.get(i), comp.get(i));
        }
    }

    @Test
    public void testScalarReduction1() {
        Accumulation op = new Norm2(Nd4j.create(1).assign(1.0));
        double norm2 = Nd4j.getExecutioner().execAndReturn(op).getFinalResult().doubleValue();
        double norm1 = Nd4j.getExecutioner().execAndReturn(new Norm1(Nd4j.create(1).assign(1.0))).getFinalResult().doubleValue();
        double sum = Nd4j.getExecutioner().execAndReturn(new Sum(Nd4j.create(1).assign(1.0))).getFinalResult().doubleValue();

        assertEquals(1.0, norm2, 0.001);
        assertEquals(1.0, norm1, 0.001);
        assertEquals(1.0, sum, 0.001);
    }

    @Test
    public void sumResultArrayEdgeCase(){
        INDArray delta = Nd4j.create(1,3);
        delta.assign(Nd4j.rand(delta.shape()));

        INDArray out = delta.sum(0);

        INDArray out2 = Nd4j.zeros(new int[]{1,3}, 'c');
        INDArray res = delta.sum(out2, 0);

        assertEquals(out, out2);
        assertTrue(res == out2);
    }


    @Test
    public void tesAbsReductions1() throws Exception {
        INDArray array = Nd4j.create(new double[]{-1, -2, -3, -4});

        assertEquals(4, array.amaxNumber().intValue());
    }


    @Test
    public void tesAbsReductions2() throws Exception {
        INDArray array = Nd4j.create(new double[]{-1, -2, -3, -4});

        assertEquals(1, array.aminNumber().intValue());
    }


    @Test
    public void tesAbsReductions3() throws Exception {
        INDArray array = Nd4j.create(new double[]{-2, -2, 2, 2});

        assertEquals(2, array.ameanNumber().intValue());
    }


    @Test
    public void tesAbsReductions4() throws Exception {
        INDArray array = Nd4j.create(new double[]{-2, -2, 2, 2});

        assertEquals(4, array.scan(Conditions.absGreaterThanOrEqual(0.0)).intValue());
    }

    @Test
    public void tesAbsReductions5() throws Exception {
        INDArray array = Nd4j.create(new double[]{-2, 0.0, 2, 2});

        assertEquals(3, array.scan(Conditions.absGreaterThan(0.0)).intValue());
    }

    @Test
    public void testNewBroadcastComparison1() throws Exception {
        INDArray initial = Nd4j.create(3, 5);
        INDArray mask = Nd4j.create(new double[] {5, 4, 3, 2, 1});
        INDArray exp = Nd4j.create(new double[] {1, 1, 1, 0, 0});

        for (int i = 0; i < initial.columns(); i++) {
            initial.getColumn(i).assign(i);
        }

        Nd4j.getExecutioner().commit();


        Nd4j.getExecutioner().exec(new BroadcastLessThan(initial, mask, initial, 1 ));



        for (int i = 0; i < initial.rows(); i++) {
            assertEquals(exp, initial.getRow(i));
        }
    }



    @Test
    public void testNewBroadcastComparison2() throws Exception {
        INDArray initial = Nd4j.create(3, 5);
        INDArray mask = Nd4j.create(new double[] {5, 4, 3, 2, 1});
        INDArray exp = Nd4j.create(new double[] {0, 0, 0, 1, 1});

        for (int i = 0; i < initial.columns(); i++) {
            initial.getColumn(i).assign(i);
        }

        Nd4j.getExecutioner().commit();


        Nd4j.getExecutioner().exec(new BroadcastGreaterThan(initial, mask, initial, 1 ));



        for (int i = 0; i < initial.rows(); i++) {
            assertEquals(exp, initial.getRow(i));
        }
    }


    @Test
    public void testNewBroadcastComparison3() throws Exception {
        INDArray initial = Nd4j.create(3, 5);
        INDArray mask = Nd4j.create(new double[] {5, 4, 3, 2, 1});
        INDArray exp = Nd4j.create(new double[] {0, 0, 1, 1, 1});

        for (int i = 0; i < initial.columns(); i++) {
            initial.getColumn(i).assign(i+1);
        }

        Nd4j.getExecutioner().commit();


        Nd4j.getExecutioner().exec(new BroadcastGreaterThanOrEqual(initial, mask, initial, 1 ));


        for (int i = 0; i < initial.rows(); i++) {
            assertEquals(exp, initial.getRow(i));
        }
    }

    @Test
    public void testNewBroadcastComparison4() throws Exception {
        INDArray initial = Nd4j.create(3, 5);
        INDArray mask = Nd4j.create(new double[] {5, 4, 3, 2, 1});
        INDArray exp = Nd4j.create(new double[] {0, 0, 1, 0, 0});

        for (int i = 0; i < initial.columns(); i++) {
            initial.getColumn(i).assign(i+1);
        }

        Nd4j.getExecutioner().commit();


        Nd4j.getExecutioner().exec(new BroadcastEqualTo(initial, mask, initial, 1 ));


        for (int i = 0; i < initial.rows(); i++) {
            assertEquals(exp, initial.getRow(i));
        }
    }

    @Test
    public void testTadReduce3_0() throws Exception {
        INDArray haystack = Nd4j.create(new double[]{-0.84443557262, -0.06822254508, 0.74266910552, 0.61765557527, -0.77555125951, -0.99536740779, -0.0257304441183, -0.6512106060, -0.345789492130, -1.25485503673, 0.62955373525, -0.31357592344, 1.03362500667, -0.59279078245, 1.1914824247}).reshape(3, 5);
        INDArray needle = Nd4j.create(new double[]{-0.99536740779, -0.0257304441183, -0.6512106060, -0.345789492130, -1.25485503673});

        INDArray reduced = Nd4j.getExecutioner().exec(new CosineDistance(haystack, needle), 1);
        log.info("Reduced: {}", reduced);


        INDArray exp = Nd4j.create(new double[]{0.577452, 0.0, 1.80182});
        assertEquals(exp, reduced);

        for (int i = 0; i < haystack.rows(); i++) {
            double res = Nd4j.getExecutioner().execAndReturn(new CosineDistance(haystack.getRow(i).dup(), needle)).getFinalResult().doubleValue();
            assertEquals("Failed at " + i, reduced.getDouble(i), res, 0.001);
        }
        //cosinedistance([-0.84443557262, -0.06822254508, 0.74266910552, 0.61765557527, -0.77555125951], [-0.99536740779, -0.0257304441183, -0.6512106060, -0.345789492130, -1.25485503673)
        //cosinedistance([.62955373525, -0.31357592344, 1.03362500667, -0.59279078245, 1.1914824247], [-0.99536740779, -0.0257304441183, -0.6512106060, -0.345789492130, -1.25485503673)

    }

    @Test
    public void testTadReduce3_1() throws Exception {
        INDArray initial = Nd4j.create(5, 10);
        for (int i = 0; i < initial.rows(); i++) {
            initial.getRow(i).assign(i+1);
        }
        INDArray needle = Nd4j.create(new double[]{0.01, 0.1, 0.2, 0.3, 0.4, 0.5, 0.6, 0.7, 0.8, 0.9});
        INDArray reduced = Nd4j.getExecutioner().exec(new CosineSimilarity(initial, needle), 1);

        log.warn("Reduced: {}", reduced);

        for (int i = 0; i < initial.rows(); i++) {
            double res = Nd4j.getExecutioner().execAndReturn(new CosineSimilarity(initial.getRow(i).dup(), needle)).getFinalResult().doubleValue();
            assertEquals("Failed at " + i, reduced.getDouble(i), res, 0.001);
        }
    }

    @Test
    public void testTadReduce3_2() throws Exception {
        INDArray initial = Nd4j.create(5, 10);
        for (int i = 0; i < initial.rows(); i++) {
            initial.getRow(i).assign(i+1);
        }
        INDArray needle = Nd4j.create(10).assign(1.0);
        INDArray reduced = Nd4j.getExecutioner().exec(new ManhattanDistance(initial, needle), 1);

        log.warn("Reduced: {}", reduced);

        for (int i = 0; i < initial.rows(); i++) {
            double res = Nd4j.getExecutioner().execAndReturn(new ManhattanDistance(initial.getRow(i).dup(), needle)).getFinalResult().doubleValue();
            assertEquals("Failed at " + i, reduced.getDouble(i), res, 0.001);
        }
    }

    @Test
    public void testTadReduce3_3() throws Exception {
        INDArray initial = Nd4j.create(5, 10);
        for (int i = 0; i < initial.rows(); i++) {
            initial.getRow(i).assign(i+1);
        }
        INDArray needle = Nd4j.create(10).assign(1.0);
        INDArray reduced = Nd4j.getExecutioner().exec(new EuclideanDistance(initial, needle), 1);

        log.warn("Reduced: {}", reduced);

        for (int i = 0; i < initial.rows(); i++) {
            INDArray x = initial.getRow(i).dup();
            double res = Nd4j.getExecutioner().execAndReturn(new EuclideanDistance(x, needle)).getFinalResult().doubleValue();
            assertEquals("Failed at " + i, reduced.getDouble(i), res, 0.001);

            log.info("Euclidean: {} vs {} is {}", x, needle, res);
        }
    }

    @Test(expected = ND4JIllegalStateException.class)
    public void testTadReduce3_5() throws Exception {
        INDArray initial = Nd4j.create(5, 10);
        for (int i = 0; i < initial.rows(); i++) {
            initial.getRow(i).assign(i+1);
        }
        INDArray needle = Nd4j.create(2, 10).assign(1.0);
        INDArray reduced = Nd4j.getExecutioner().exec(new EuclideanDistance(initial, needle), 1);

    }

    @Test
    public void testTadReduce3_4() throws Exception {
        INDArray initial = Nd4j.create(5, 6, 7);
        for (int i = 0; i < 5; i++) {
            initial.tensorAlongDimension(i, 1,2).assign(i+1);
        }
        INDArray needle = Nd4j.create(6, 7).assign(1.0);
        INDArray reduced = Nd4j.getExecutioner().exec(new ManhattanDistance(initial, needle), 1, 2);

        log.warn("Reduced: {}", reduced);

        for (int i = 0; i < 5; i++) {
            double res = Nd4j.getExecutioner().execAndReturn(new ManhattanDistance(initial.tensorAlongDimension(i, 1, 2).dup(), needle)).getFinalResult().doubleValue();
            assertEquals("Failed at " + i, reduced.getDouble(i), res, 0.001);
        }
    }


    @Test
    public void testAtan2_1() throws Exception {
        INDArray x = Nd4j.create(10).assign(-1.0);
        INDArray y = Nd4j.create(10).assign(0.0);
        INDArray exp = Nd4j.create(10).assign(Math.PI);

        INDArray z = Transforms.atan2(x, y);

        assertEquals(exp, z);
    }


    @Test
    public void testAtan2_2() throws Exception {
        INDArray x = Nd4j.create(10).assign(1.0);
        INDArray y = Nd4j.create(10).assign(0.0);
        INDArray exp = Nd4j.create(10).assign(0.0);

        INDArray z = Transforms.atan2(x, y);

        assertEquals(exp, z);
    }


    @Test
    public void testJaccardDistance1() throws Exception {
        INDArray x = Nd4j.create(new double[]{0, 1, 0, 0, 1, 0});
        INDArray y = Nd4j.create(new double[]{1, 1, 0, 1, 0, 0});

        double val = Transforms.jaccardDistance(x, y);

        assertEquals(0.75, val, 1e-5);
    }


    @Test
    public void testJaccardDistance2() throws Exception {
        INDArray x = Nd4j.create(new double[]{0, 1, 0, 0, 1, 1});
        INDArray y = Nd4j.create(new double[]{1, 1, 0, 1, 0, 0});

        double val = Transforms.jaccardDistance(x, y);

        assertEquals(0.8, val, 1e-5);
    }

    @Test
    public void testHammingDistance1() throws Exception {
        INDArray x = Nd4j.create(new double[]{0, 0, 0, 1, 0, 0});
        INDArray y = Nd4j.create(new double[]{0, 0, 0, 0, 1, 0});

        double val = Transforms.hammingDistance(x, y);

        assertEquals(2.0 / 6, val, 1e-5);
    }


    @Test
    public void testHammingDistance2() throws Exception {
        INDArray x = Nd4j.create(new double[]{0, 0, 0, 1, 0, 0});
        INDArray y = Nd4j.create(new double[]{0, 1, 0, 0, 1, 0});

        double val = Transforms.hammingDistance(x, y);

        assertEquals(3.0 / 6, val, 1e-5);
    }


    @Test
    public void testHammingDistance3() throws Exception {
        INDArray x = Nd4j.create(10, 6);
        for (int r = 0; r < x.rows(); r++) {
            x.getRow(r).putScalar(r % x.columns(), 1);
        }

        INDArray y = Nd4j.create(new double[]{0, 0, 0, 0, 1, 0});

        INDArray res = Nd4j.getExecutioner().exec(new HammingDistance(x, y), 1);
        assertEquals(10, res.length());

        for (int r = 0; r < x.rows(); r++) {
            if (r == 4) {
                assertEquals(0.0, res.getDouble(r), 1e-5);
            } else {
                assertEquals(2.0 / 6, res.getDouble(r), 1e-5);
            }
        }
    }


    @Test
    public void testAllDistances1() throws Exception {
        INDArray initialX = Nd4j.create(5, 10);
        INDArray initialY = Nd4j.create(7, 10);
        for (int i = 0; i < initialX.rows(); i++) {
            initialX.getRow(i).assign(i+1);
        }

        for (int i = 0; i < initialY.rows(); i++) {
            initialY.getRow(i).assign(i+101);
        }

        INDArray result = Transforms.allEuclideanDistances(initialX, initialY, 1);

        Nd4j.getExecutioner().commit();

        assertEquals(5 * 7, result.length());

        for (int x = 0; x < initialX.rows(); x++) {

            INDArray rowX = initialX.getRow(x).dup();

            for (int y = 0; y < initialY.rows(); y++) {

                double res = result.getDouble(x, y);
                double exp = Transforms.euclideanDistance(rowX, initialY.getRow(y).dup());

                assertEquals("Failed for [" + x + ", " + y +"]", exp, res, 0.001);
            }
        }
    }


    @Test
    public void testAllDistances2() throws Exception {
        INDArray initialX = Nd4j.create(5, 10);
        INDArray initialY = Nd4j.create(7, 10);
        for (int i = 0; i < initialX.rows(); i++) {
            initialX.getRow(i).assign(i+1);
        }

        for (int i = 0; i < initialY.rows(); i++) {
            initialY.getRow(i).assign(i+101);
        }

        INDArray result = Transforms.allManhattanDistances(initialX, initialY, 1);

        assertEquals(5 * 7, result.length());

        for (int x = 0; x < initialX.rows(); x++) {

            INDArray rowX = initialX.getRow(x).dup();

            for (int y = 0; y < initialY.rows(); y++) {

                double res = result.getDouble(x, y);
                double exp = Transforms.manhattanDistance(rowX, initialY.getRow(y).dup());

                assertEquals("Failed for [" + x + ", " + y +"]", exp, res, 0.001);
            }
        }
    }

    @Test
    public void testAllDistances2_Large() throws Exception {
        INDArray initialX = Nd4j.create(5, 2000);
        INDArray initialY = Nd4j.create(7, 2000);
        for (int i = 0; i < initialX.rows(); i++) {
            initialX.getRow(i).assign(i+1);
        }

        for (int i = 0; i < initialY.rows(); i++) {
            initialY.getRow(i).assign(i+101);
        }

        INDArray result = Transforms.allManhattanDistances(initialX, initialY, 1);

        assertEquals(5 * 7, result.length());

        for (int x = 0; x < initialX.rows(); x++) {

            INDArray rowX = initialX.getRow(x).dup();

            for (int y = 0; y < initialY.rows(); y++) {

                double res = result.getDouble(x, y);
                double exp = Transforms.manhattanDistance(rowX, initialY.getRow(y).dup());

                assertEquals("Failed for [" + x + ", " + y +"]", exp, res, 0.001);
            }
        }
    }


    @Test
    public void testAllDistances3_Large() throws Exception {
        INDArray initialX = Nd4j.create(5, 2000);
        INDArray initialY = Nd4j.create(7, 2000);
        for (int i = 0; i < initialX.rows(); i++) {
            initialX.getRow(i).assign(i+1);
        }

        for (int i = 0; i < initialY.rows(); i++) {
            initialY.getRow(i).assign(i+101);
        }

        INDArray result = Transforms.allEuclideanDistances(initialX, initialY, 1);

        assertEquals(5 * 7, result.length());

        for (int x = 0; x < initialX.rows(); x++) {

            INDArray rowX = initialX.getRow(x).dup();

            for (int y = 0; y < initialY.rows(); y++) {

                double res = result.getDouble(x, y);
                double exp = Transforms.euclideanDistance(rowX, initialY.getRow(y).dup());

                assertEquals("Failed for [" + x + ", " + y +"]", exp, res, 0.001);
            }
        }
    }


    @Test
    public void testAllDistances3_Large_Columns() throws Exception {
        INDArray initialX = Nd4j.create(2000, 5);
        INDArray initialY = Nd4j.create(2000, 7);
        for (int i = 0; i < initialX.columns(); i++) {
            initialX.getColumn(i).assign(i+1);
        }

        for (int i = 0; i < initialY.columns(); i++) {
            initialY.getColumn(i).assign(i+101);
        }

        INDArray result = Transforms.allEuclideanDistances(initialX, initialY, 0);

        assertEquals(5 * 7, result.length());

        for (int x = 0; x < initialX.columns(); x++) {

            INDArray colX = initialX.getColumn(x).dup();

            for (int y = 0; y < initialY.columns(); y++) {

                double res = result.getDouble(x, y);
                double exp = Transforms.euclideanDistance(colX, initialY.getColumn(y).dup());

                assertEquals("Failed for [" + x + ", " + y +"]", exp, res, 0.001);
            }
        }
    }


    @Test
    public void testAllDistances4_Large_Columns() throws Exception {
        INDArray initialX = Nd4j.create(2000, 5);
        INDArray initialY = Nd4j.create(2000, 7);
        for (int i = 0; i < initialX.columns(); i++) {
            initialX.getColumn(i).assign(i+1);
        }

        for (int i = 0; i < initialY.columns(); i++) {
            initialY.getColumn(i).assign(i+101);
        }

        INDArray result = Transforms.allManhattanDistances(initialX, initialY, 0);

        assertEquals(5 * 7, result.length());

        for (int x = 0; x < initialX.columns(); x++) {

            INDArray colX = initialX.getColumn(x).dup();

            for (int y = 0; y < initialY.columns(); y++) {

                double res = result.getDouble(x, y);
                double exp = Transforms.manhattanDistance(colX, initialY.getColumn(y).dup());

                assertEquals("Failed for [" + x + ", " + y +"]", exp, res, 0.001);
            }
        }
    }

    @Test
    public void testAllDistances5_Large_Columns() throws Exception {
        INDArray initialX = Nd4j.create(2000, 5);
        INDArray initialY = Nd4j.create(2000, 7);
        for (int i = 0; i < initialX.columns(); i++) {
            initialX.getColumn(i).assign(i+1);
        }

        for (int i = 0; i < initialY.columns(); i++) {
            initialY.getColumn(i).assign(i+101);
        }

        INDArray result = Transforms.allCosineDistances(initialX, initialY, 0);

        assertEquals(5 * 7, result.length());

        for (int x = 0; x < initialX.columns(); x++) {

            INDArray colX = initialX.getColumn(x).dup();

            for (int y = 0; y < initialY.columns(); y++) {

                double res = result.getDouble(x, y);
                double exp = Transforms.cosineDistance(colX, initialY.getColumn(y).dup());

                assertEquals("Failed for [" + x + ", " + y +"]", exp, res, 0.001);
            }
        }
    }

    @Test
    public void testAllDistances3_Small_Columns() throws Exception {
        INDArray initialX = Nd4j.create(200, 5);
        INDArray initialY = Nd4j.create(200, 7);
        for (int i = 0; i < initialX.columns(); i++) {
            initialX.getColumn(i).assign(i+1);
        }

        for (int i = 0; i < initialY.columns(); i++) {
            initialY.getColumn(i).assign(i+101);
        }

        INDArray result = Transforms.allManhattanDistances(initialX, initialY, 0);

        assertEquals(5 * 7, result.length());

        for (int x = 0; x < initialX.columns(); x++) {
            INDArray colX = initialX.getColumn(x).dup();

            for (int y = 0; y < initialY.columns(); y++) {

                double res = result.getDouble(x, y);
                double exp = Transforms.manhattanDistance(colX, initialY.getColumn(y).dup());

                assertEquals("Failed for [" + x + ", " + y +"]", exp, res, 0.001);
            }
        }
    }





    @Test
    public void testAllDistances3() throws Exception {
        Nd4j.getRandom().setSeed(123);

        INDArray initialX = Nd4j.rand(5, 10);
        INDArray initialY = initialX.mul(-1);

        INDArray result = Transforms.allCosineSimilarities(initialX, initialY, 1);

        assertEquals(5 * 5, result.length());

        for (int x = 0; x < initialX.rows(); x++) {

            INDArray rowX = initialX.getRow(x).dup();

            for (int y = 0; y < initialY.rows(); y++) {

                double res = result.getDouble(x, y);
                double exp = Transforms.cosineSim(rowX, initialY.getRow(y).dup());

                assertEquals("Failed for [" + x + ", " + y +"]", exp, res, 0.001);
            }
        }
    }


    @Test
    public void testStridedTransforms1() throws Exception{
        //output: Rank: 2,Offset: 0
        //Order: c Shape: [5,2],  stride: [2,1]
        //output: [0.5086864, 0.49131358, 0.50720876, 0.4927912, 0.46074104, 0.53925896, 0.49314, 0.50686, 0.5217741, 0.4782259]

        double[] d = {0.5086864, 0.49131358, 0.50720876, 0.4927912, 0.46074104, 0.53925896, 0.49314, 0.50686, 0.5217741, 0.4782259};

        INDArray in = Nd4j.create(d, new int[]{5,2}, 'c');

        INDArray col0 = in.getColumn(0);
        INDArray col1 = in.getColumn(1);

        float[] exp0 = new float[d.length/2];
        float[] exp1 = new float[d.length/2];
        for( int i=0; i<col0.length(); i++ ){
            exp0[i] = (float)Math.log(col0.getDouble(i));
            exp1[i] = (float)Math.log(col1.getDouble(i));
        }

        INDArray out0 = Transforms.log(col0, true);
        INDArray out1 = Transforms.log(col1, true);

        assertArrayEquals(exp0, out0.data().asFloat(), 1e-4f);
        assertArrayEquals(exp1, out1.data().asFloat(), 1e-4f);
    }

    @Test
    public void testEntropy1() throws Exception {
        INDArray x = Nd4j.rand(1, 100);

        double exp = MathUtils.entropy(x.data().asDouble());
        double res = x.entropyNumber().doubleValue();

        assertEquals(exp, res, 1e-5);
    }

    @Test
    public void testEntropy2() throws Exception {
        INDArray x = Nd4j.rand(10, 100);

        INDArray res = x.entropy(1);

        assertEquals(10, res.lengthLong());

        for (int t = 0; t < x.rows(); t++) {
            double exp = MathUtils.entropy(x.getRow(t).dup().data().asDouble());

            assertEquals(exp, res.getDouble(t), 1e-5);
        }
    }


    @Test
    public void testEntropy3() throws Exception {
        INDArray x = Nd4j.rand(1, 100);

        double exp = getShannonEntropy(x.data().asDouble());
        double res = x.shannonEntropyNumber().doubleValue();

        assertEquals(exp, res, 1e-5);
    }

    @Test
    public void testEntropy4() throws Exception {
        INDArray x = Nd4j.rand(1, 100);

        double exp = getLogEntropy(x.data().asDouble());
        double res = x.logEntropyNumber().doubleValue();

        assertEquals(exp, res, 1e-5);
    }


    protected double getShannonEntropy(double[] array) {
        double ret = 0;
        for (double x: array) {
            ret += FastMath.pow(x, 2) * FastMath.log(FastMath.pow(x, 2));
        }

        return -ret;
    }


    protected double getLogEntropy(double[] array) {
        double ret = 0;
        for (double x: array) {
            ret += FastMath.log(FastMath.pow(x, 2));
        }

        return ret;
    }


    @Test
    public void testReverse1() throws Exception {
        INDArray array =  Nd4j.create(new double[] {9, 8, 7, 6, 5, 4, 3, 2, 1, 0});
        INDArray exp = Nd4j.create(new double[]{0, 1, 2, 3, 4, 5, 6, 7, 8, 9});

        INDArray rev = Nd4j.reverse(array);

        assertEquals(exp, rev);
    }

    @Test
    public void testReverse2() throws Exception {
        INDArray array =  Nd4j.create(new double[] {10, 9, 8, 7, 6, 5, 4, 3, 2, 1, 0});
        INDArray exp = Nd4j.create(new double[]{0, 1, 2, 3, 4, 5, 6, 7, 8, 9, 10});

        INDArray rev = Nd4j.reverse(array);

        assertEquals(exp, rev);
    }

    @Test
    public void testReverse3() throws Exception {
        INDArray array =  Nd4j.create(new double[] {9, 8, 7, 6, 5, 4, 3, 2, 1, 0});
        INDArray exp = Nd4j.create(new double[]{0, 1, 2, 3, 4, 5, 6, 7, 8, 9});

        INDArray rev = Nd4j.getExecutioner().exec(new Reverse(array, Nd4j.createUninitialized(array.length()))).z();

        assertEquals(exp, rev);
    }

    @Test
    public void testReverse4() throws Exception {
        INDArray array =  Nd4j.create(new double[] {10, 9, 8, 7, 6, 5, 4, 3, 2, 1, 0});
        INDArray exp = Nd4j.create(new double[]{0, 1, 2, 3, 4, 5, 6, 7, 8, 9, 10});

        INDArray rev = Nd4j.getExecutioner().exec(new Reverse(array, Nd4j.createUninitialized(array.length()))).z();

        assertEquals(exp, rev);
    }

    @Test
    public void testReverse5() throws Exception {
        INDArray array =  Nd4j.create(new double[] {10, 9, 8, 7, 6, 5, 4, 3, 2, 1, 0});
        INDArray exp = Nd4j.create(new double[]{0, 1, 2, 3, 4, 5, 6, 7, 8, 9, 10});

        INDArray rev = Transforms.reverse(array, true);

        assertEquals(exp, rev);
        assertFalse(rev == array);
    }


    @Test
    public void testReverse6() throws Exception {
        INDArray array =  Nd4j.create(new double[] {10, 9, 8, 7, 6, 5, 4, 3, 2, 1, 0});
        INDArray exp = Nd4j.create(new double[]{0, 1, 2, 3, 4, 5, 6, 7, 8, 9, 10});

        INDArray rev = Transforms.reverse(array, false);

        assertEquals(exp, rev);
        assertTrue(rev == array);
    }


    @Test
    public void testNativeSortView1() {
        INDArray matrix = Nd4j.create(10, 10);
        INDArray exp = Nd4j.linspace(0, 9, 10);
        int cnt = 0;
        for (int i = matrix.rows() - 1; i >=0; i--) {
            matrix.getRow(i).assign(cnt);
            cnt++;
        }

        Nd4j.sort(matrix.getColumn(0), true);


        log.info("Matrix: {}", matrix);

        assertEquals(exp, matrix.getColumn(0));
    }

    @Test
    public void testNativeSort1() throws Exception {
        INDArray array = Nd4j.create(new double[]{ 9, 2, 1, 7, 6, 5, 4, 3, 8, 0});
        INDArray exp1 =  Nd4j.create(new double[] {0, 1, 2, 3, 4, 5, 6, 7, 8, 9});
        INDArray exp2 =  Nd4j.create(new double[] {9, 8, 7, 6, 5, 4, 3, 2, 1, 0});

        INDArray res = Nd4j.sort(array, true);

        assertEquals(exp1, res);

        res = Nd4j.sort(res, false);

        assertEquals(exp2, res);
    }

    @Test
    public void testNativeSort2() throws Exception {
        INDArray array = Nd4j.rand(1, 10000);

        INDArray res = Nd4j.sort(array, true);
        INDArray exp = res.dup();

        res = Nd4j.sort(res, false);
        res = Nd4j.sort(res, true);

        assertEquals(exp, res);
    }

    @Test
    public void testNativeSort3() throws Exception {
        INDArray array = Nd4j.linspace(1, 1048576, 1048576);
        INDArray exp = array.dup();
        Nd4j.shuffle(array, 0);

        long time1 = System.currentTimeMillis();
        INDArray res = Nd4j.sort(array, true);
        long time2 = System.currentTimeMillis();
        log.info("Time spent: {} ms", time2 - time1);

        assertEquals(exp, res);
    }

    @Test
    public void testNativeSort3_1() throws Exception {
        INDArray array = Nd4j.linspace(1, 2017152, 2017152);
        INDArray exp = array.dup();
        Transforms.reverse(array, false);


        long time1 = System.currentTimeMillis();
        INDArray res = Nd4j.sort(array, true);
        long time2 = System.currentTimeMillis();
        log.info("Time spent: {} ms", time2 - time1);

        assertEquals(exp, res);
    }

    @Test
    public void testNativeSortAlongDimension1() throws Exception {
        INDArray array = Nd4j.create(1000, 1000);
        INDArray exp1 =  Nd4j.linspace(1, 1000, 1000);
        INDArray dps = exp1.dup();
        Nd4j.shuffle(dps, 0);

        assertNotEquals(exp1, dps);


        for (int r = 0; r < array.rows(); r++) {
            array.getRow(r).assign(dps);
        }

        long time1 = System.currentTimeMillis();
        INDArray res = Nd4j.sort(array,1, true);
        long time2 = System.currentTimeMillis();

        log.info("Time spent: {} ms", time2 - time1);

        for (int r = 0; r < array.rows(); r++) {
            assertEquals("Failed at " + r, exp1, res.getRow(r).dup());
        }
    }

    @Test
    public void testNativeSortAlongDimension3() throws Exception {
        INDArray array = Nd4j.create(2000, 2000);
        INDArray exp1 =  Nd4j.linspace(1, 2000, 2000);
        INDArray dps = exp1.dup();

        Nd4j.getExecutioner().commit();
        Nd4j.shuffle(dps, 0);

        assertNotEquals(exp1, dps);


        for (int r = 0; r < array.rows(); r++) {
            array.getRow(r).assign(dps);
        }

        long time1 = System.currentTimeMillis();
        INDArray res = Nd4j.sort(array,1, true);
        long time2 = System.currentTimeMillis();

        log.info("Time spent: {} ms", time2 - time1);

        for (int r = 0; r < array.rows(); r++) {
            assertEquals("Failed at " + r, exp1, res.getRow(r));
            //assertArrayEquals("Failed at " + r, exp1.data().asDouble(), res.getRow(r).dup().data().asDouble(), 1e-5);
        }
    }

    @Test
    public void testNativeSortAlongDimension2() throws Exception {
        INDArray array = Nd4j.create(100, 10);
        INDArray exp1 =  Nd4j.create(new double[] {9, 8, 7, 6, 5, 4, 3, 2, 1, 0});

        for (int r = 0; r < array.rows(); r++) {
            array.getRow(r).assign(Nd4j.create(new double[]{ 3, 8, 2, 7, 5, 6, 4, 9, 1, 0}));
        }

        INDArray res = Nd4j.sort(array,1, false);

        for (int r = 0; r < array.rows(); r++) {
            assertEquals("Failed at " + r, exp1, res.getRow(r).dup());
        }
    }


    @Test
    public void testPercentile1() throws Exception {
        INDArray array = Nd4j.linspace(1, 10, 10);
        Percentile percentile = new Percentile(50);
        double exp = percentile.evaluate(array.data().asDouble());

        assertEquals(exp, array.percentileNumber(50));
    }

    @Test
    public void testPercentile2() throws Exception {
        INDArray array = Nd4j.linspace(1, 9, 9);
        Percentile percentile = new Percentile(50);
        double exp = percentile.evaluate(array.data().asDouble());

        assertEquals(exp, array.percentileNumber(50));
    }


    @Test
    public void testPercentile3() throws Exception {
        INDArray array = Nd4j.linspace(1, 9, 9);
        Percentile percentile = new Percentile(75);
        double exp = percentile.evaluate(array.data().asDouble());

        assertEquals(exp, array.percentileNumber(75));
    }

    @Test
    public void testPercentile4() throws Exception {
        INDArray array = Nd4j.linspace(1, 10, 10);
        Percentile percentile = new Percentile(75);
        double exp = percentile.evaluate(array.data().asDouble());

        assertEquals(exp, array.percentileNumber(75));
    }

    @Test
    public void testTadPercentile1() throws Exception {
        INDArray array = Nd4j.linspace(1, 10, 10);
        Transforms.reverse(array, false);
        Percentile percentile = new Percentile(75);
        double exp = percentile.evaluate(array.data().asDouble());

        INDArray matrix = Nd4j.create(10, 10);
        for (int i = 0; i < matrix.rows(); i++)
            matrix.getRow(i).assign(array);

        INDArray res = matrix.percentile(75, 1);

        for (int i = 0; i < matrix.rows(); i++)
            assertEquals(exp, res.getDouble(i), 1e-5);
    }

    @Test
    public void testPutiRowVector() throws Exception {
        INDArray matrix = Nd4j.createUninitialized(10, 10);
        INDArray exp = Nd4j.create(10,10).assign(1.0);
        INDArray row = Nd4j.create(10).assign(1.0);

        matrix.putiRowVector(row);

        assertEquals(exp, matrix);
    }

    @Test
    public void testPutiColumnsVector() throws Exception {
        INDArray matrix = Nd4j.createUninitialized(5, 10);
        INDArray exp = Nd4j.create(5,10).assign(1.0);
        INDArray row = Nd4j.create(5,1).assign(1.0);

        matrix.putiColumnVector(row);

        assertEquals(exp, matrix);
    }

    @Test
    public void testRsub1() throws Exception {
        INDArray arr = Nd4j.ones(5).assign(2.0);
        INDArray exp_0 = Nd4j.ones(5).assign(2.0);
        INDArray exp_1 = Nd4j.create(5).assign(-1);

        Nd4j.getExecutioner().commit();

        INDArray res = arr.rsub(1.0);

        assertEquals(exp_0, arr);
        assertEquals(exp_1, res);
    }

    @Test
    public void testBroadcastMin() throws Exception {
        INDArray matrix = Nd4j.create(5, 5);
        for (int r = 0; r < matrix.rows(); r++) {
            matrix.getRow(r).assign(Nd4j.create(new double[]{2, 3, 3, 4, 5}));
        }

        INDArray row = Nd4j.create(new double[]{1, 2, 3, 4, 5});

        Nd4j.getExecutioner().exec(new BroadcastMin(matrix, row, matrix, 1));

        for (int r = 0; r < matrix.rows(); r++) {
            assertEquals(Nd4j.create(new double[] {1, 2, 3, 4, 5}), matrix.getRow(r));
        }
    }

    @Test
    public void testBroadcastMax() throws Exception {
        INDArray matrix = Nd4j.create(5, 5);
        for (int r = 0; r < matrix.rows(); r++) {
            matrix.getRow(r).assign(Nd4j.create(new double[]{1, 2, 3, 2, 1}));
        }

        INDArray row = Nd4j.create(new double[]{1, 2, 3, 4, 5});

        Nd4j.getExecutioner().exec(new BroadcastMax(matrix, row, matrix, 1));

        for (int r = 0; r < matrix.rows(); r++) {
            assertEquals(Nd4j.create(new double[] {1, 2, 3, 4, 5}), matrix.getRow(r));
        }
    }


    @Test
    public void testBroadcastAMax() throws Exception {
        INDArray matrix = Nd4j.create(5, 5);
        for (int r = 0; r < matrix.rows(); r++) {
            matrix.getRow(r).assign(Nd4j.create(new double[]{1, 2, 3, 2, 1}));
        }

        INDArray row = Nd4j.create(new double[]{1, 2, 3, -4, -5});

        Nd4j.getExecutioner().exec(new BroadcastAMax(matrix, row, matrix, 1));

        for (int r = 0; r < matrix.rows(); r++) {
            assertEquals(Nd4j.create(new double[] {1, 2, 3, -4, -5}), matrix.getRow(r));
        }
    }


    @Test
    public void testBroadcastAMin() throws Exception {
        INDArray matrix = Nd4j.create(5, 5);
        for (int r = 0; r < matrix.rows(); r++) {
            matrix.getRow(r).assign(Nd4j.create(new double[]{2, 3, 3, 4, 1}));
        }

        INDArray row = Nd4j.create(new double[]{1, 2, 3, 4, -5});

        Nd4j.getExecutioner().exec(new BroadcastAMin(matrix, row, matrix, 1));

        for (int r = 0; r < matrix.rows(); r++) {
            assertEquals(Nd4j.create(new double[] {1, 2, 3, 4, 1}), matrix.getRow(r));
        }
    }

    @Test
    public void testLogExpSum1() throws Exception {
        INDArray matrix = Nd4j.create(3, 3);
        for (int r = 0; r < matrix.rows(); r++) {
            matrix.getRow(r).assign(Nd4j.create(new double[]{1, 2, 3}));
        }

        INDArray res = Nd4j.getExecutioner().exec(new LogSumExp(matrix), 1);

        for (int e = 0; e < res.length(); e++) {
            assertEquals(3.407605, res.getDouble(e), 1e-5);
        }
    }

    @Test
    public void testLogExpSum2() throws Exception {
        INDArray row = Nd4j.create(new double[]{1, 2, 3});

        double res = Nd4j.getExecutioner().exec(new LogSumExp(row)).z().getDouble(0);

        assertEquals(3.407605, res, 1e-5);
    }


    @Override
    public char ordering() {
        return 'c';
    }
}<|MERGE_RESOLUTION|>--- conflicted
+++ resolved
@@ -24,18 +24,14 @@
 import org.apache.commons.io.FilenameUtils;
 import org.apache.commons.math3.stat.descriptive.rank.Percentile;
 import org.apache.commons.math3.util.FastMath;
-<<<<<<< HEAD
-=======
 import org.nd4j.linalg.api.ops.impl.accum.LogSumExp;
 import org.nd4j.linalg.primitives.Pair;
->>>>>>> e0abb439
 import org.junit.After;
 import org.junit.Before;
 import org.junit.Ignore;
 import org.junit.Test;
 import org.junit.runner.RunWith;
 import org.junit.runners.Parameterized;
-import org.nd4j.linalg.api.blas.params.MMulTranspose;
 import org.nd4j.linalg.api.buffer.DataBuffer;
 import org.nd4j.linalg.api.buffer.util.DataTypeUtil;
 import org.nd4j.linalg.api.complex.IComplexNumber;
@@ -48,7 +44,6 @@
 import org.nd4j.linalg.api.ops.Op;
 import org.nd4j.linalg.api.ops.executioner.OpExecutioner;
 import org.nd4j.linalg.api.ops.executioner.OpExecutionerUtil;
-import org.nd4j.linalg.api.ops.impl.accum.LogExpSum;
 import org.nd4j.linalg.api.ops.impl.accum.Norm1;
 import org.nd4j.linalg.api.ops.impl.accum.Norm2;
 import org.nd4j.linalg.api.ops.impl.accum.Sum;
@@ -71,7 +66,6 @@
 import org.nd4j.linalg.indexing.NDArrayIndex;
 import org.nd4j.linalg.indexing.conditions.Conditions;
 import org.nd4j.linalg.ops.transforms.Transforms;
-import org.nd4j.linalg.primitives.Pair;
 import org.nd4j.linalg.util.ArrayUtil;
 import org.nd4j.linalg.util.MathUtils;
 
@@ -115,16 +109,6 @@
         Nd4j.setDataType(initialType);
     }
 
-    @Test
-    public void testMmulWithTranspose() {
-        MMulTranspose mMulTranspose = MMulTranspose
-                .builder()
-                .transposeA(true)
-                .build();
-
-
-
-    }
 
     @Test
     public void testSoftmaxDerivativeGradient() {
