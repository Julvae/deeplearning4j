--- conflicted
+++ resolved
@@ -1132,62 +1132,6 @@
         }
     }
 
-<<<<<<< HEAD
-    @Test
-    public void testTensorStats() {
-        List<Pair<INDArray, String>> testInputs = NDArrayCreationUtil.getAllTestMatricesWithShape(9, 13, 123, DataType.DOUBLE);
-
-        for (Pair<INDArray, String> pair : testInputs) {
-            INDArray arr = pair.getFirst();
-            String msg = pair.getSecond();
-
-            val nTAD0 = arr.tensorssAlongDimension(0);
-            val nTAD1 = arr.tensorssAlongDimension(1);
-
-            OpExecutionerUtil.Tensor1DStats t0 = OpExecutionerUtil.get1DTensorStats(arr, 0);
-            OpExecutionerUtil.Tensor1DStats t1 = OpExecutionerUtil.get1DTensorStats(arr, 1);
-
-            assertEquals(nTAD0, t0.getNumTensors());
-            assertEquals(nTAD1, t1.getNumTensors());
-
-            INDArray tFirst0 = arr.tensorAlongDimension(0, 0);
-            INDArray tSecond0 = arr.tensorAlongDimension(1, 0);
-
-            INDArray tFirst1 = arr.tensorAlongDimension(0, 1);
-            INDArray tSecond1 = arr.tensorAlongDimension(1, 1);
-
-            assertEquals(tFirst0.offset(), t0.getFirstTensorOffset());
-            assertEquals(tFirst1.offset(), t1.getFirstTensorOffset());
-            long separation0 = tSecond0.offset() - tFirst0.offset();
-            long separation1 = tSecond1.offset() - tFirst1.offset();
-            assertEquals(separation0, t0.getTensorStartSeparation());
-            assertEquals(separation1, t1.getTensorStartSeparation());
-
-            for (int i = 0; i < nTAD0; i++) {
-                INDArray tad0 = arr.tensorAlongDimension(i, 0);
-                assertEquals(tad0.length(), t0.getTensorLength());
-                assertEquals(tad0.elementWiseStride(), t0.getElementWiseStride());
-
-                long offset = tad0.offset();
-                long calcOffset = t0.getFirstTensorOffset() + i * t0.getTensorStartSeparation();
-                assertEquals(offset, calcOffset);
-            }
-
-            for (int i = 0; i < nTAD1; i++) {
-                INDArray tad1 = arr.tensorAlongDimension(i, 1);
-                assertEquals(tad1.length(), t1.getTensorLength());
-                assertEquals(tad1.elementWiseStride(), t1.getElementWiseStride());
-
-                long offset = tad1.offset();
-                long calcOffset = t1.getFirstTensorOffset() + i * t1.getTensorStartSeparation();
-                assertEquals(offset, calcOffset);
-            }
-        }
-    }
-
-
-=======
->>>>>>> 39049a37
 
     @Override
     public char ordering() {
