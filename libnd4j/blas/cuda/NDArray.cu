--- conflicted
+++ resolved
@@ -34,6 +34,7 @@
 #include <LegacyOpExecutor.h>
 namespace nd4j {
 
+
 ////////////////////////////////////////////////////////////////////////
 // default constructor, do not allocate memory, memory for array is passed from outside 
 template <typename T>
@@ -75,11 +76,7 @@
 template <typename T>
 NDArray<T>::NDArray(T scalar) {
 
-<<<<<<< HEAD
-    nd4j::memory::Workspace* workspace = nullptr;
-=======
 	nd4j::memory::Workspace* workspace = nullptr;
->>>>>>> e8199317
 
     ALLOCATE(_buffer, workspace, 1, T);
     ALLOCATE(_shapeInfo, workspace, shape::shapeInfoLength(0), Nd4jLong);
