<!--
  ~ /*
  ~  * Copyright 2015 Skymind,Inc.
  ~  *
  ~  *    Licensed under the Apache License, Version 2.0 (the "License");
  ~  *    you may not use this file except in compliance with the License.
  ~  *    You may obtain a copy of the License at
  ~  *
  ~  *        http://www.apache.org/licenses/LICENSE-2.0
  ~  *
  ~  *    Unless required by applicable law or agreed to in writing, software
  ~  *    distributed under the License is distributed on an "AS IS" BASIS,
  ~  *    WITHOUT WARRANTIES OR CONDITIONS OF ANY KIND, either express or implied.
  ~  *    See the License for the specific language governing permissions and
  ~  *    limitations under the License.
  ~  */
  -->

<project xmlns="http://maven.apache.org/POM/4.0.0" xmlns:xsi="http://www.w3.org/2001/XMLSchema-instance" xsi:schemaLocation="http://maven.apache.org/POM/4.0.0 http://maven.apache.org/xsd/maven-4.0.0.xsd">
    <parent>
        <artifactId>spark_2.11</artifactId>
        <groupId>org.deeplearning4j</groupId>
        <version>0.7.3_spark_1-SNAPSHOT</version>
    </parent>
<<<<<<< HEAD
    <modelVersion>4.0.0</modelVersion>    
    <artifactId>dl4j-spark-nlp_2.10</artifactId>
=======
    <modelVersion>4.0.0</modelVersion>

    <artifactId>dl4j-spark-nlp_2.11</artifactId>
>>>>>>> 3810cbfb
    <packaging>jar</packaging>

    <name>dl4j-spark-nlp</name>

    <properties>
        <project.build.sourceEncoding>UTF-8</project.build.sourceEncoding>
        <hazelcast.version>3.4.2</hazelcast.version>
    </properties>

    <build>
        <plugins>
            <plugin>
                <groupId>org.apache.maven.plugins</groupId>
                <artifactId>maven-surefire-plugin</artifactId>
            </plugin>
        </plugins>
    </build>

    <dependencies>
        <dependency>
            <groupId>org.deeplearning4j</groupId>
            <artifactId>deeplearning4j-nlp</artifactId>
            <version>${deeplearning4j.version}</version>
        </dependency>
        <dependency>
            <groupId>org.deeplearning4j</groupId>
            <artifactId>dl4j-spark_2.11</artifactId>
            <version>${project.version}</version>
        </dependency>
        <dependency>
            <groupId>junit</groupId>
            <artifactId>junit</artifactId>
            <scope>test</scope>
        </dependency>
        <dependency>
            <groupId>org.datavec</groupId>
            <artifactId>datavec-spark_2.10</artifactId>
            <version>${datavec.spark.version}</version>
        </dependency>
    </dependencies>
</project><|MERGE_RESOLUTION|>--- conflicted
+++ resolved
@@ -22,14 +22,8 @@
         <groupId>org.deeplearning4j</groupId>
         <version>0.7.3_spark_1-SNAPSHOT</version>
     </parent>
-<<<<<<< HEAD
-    <modelVersion>4.0.0</modelVersion>    
-    <artifactId>dl4j-spark-nlp_2.10</artifactId>
-=======
     <modelVersion>4.0.0</modelVersion>
-
     <artifactId>dl4j-spark-nlp_2.11</artifactId>
->>>>>>> 3810cbfb
     <packaging>jar</packaging>
 
     <name>dl4j-spark-nlp</name>
@@ -66,7 +60,7 @@
         </dependency>
         <dependency>
             <groupId>org.datavec</groupId>
-            <artifactId>datavec-spark_2.10</artifactId>
+            <artifactId>datavec-spark_2.11</artifactId>
             <version>${datavec.spark.version}</version>
         </dependency>
     </dependencies>
