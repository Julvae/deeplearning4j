--- conflicted
+++ resolved
@@ -291,15 +291,9 @@
         <javacpp.platform.extension/> <!-- -Djavacpp.platform.extension=avx512 -->
         <javacpp.platform.properties>${javacpp.platform}</javacpp.platform.properties>
 
-<<<<<<< HEAD
-        <javacpp.version>1.4.3-SNAPSHOT</javacpp.version>
-        <javacpp-presets.version>1.4.3-SNAPSHOT</javacpp-presets.version>
-        <javacv.version>1.4.3-SNAPSHOT</javacv.version>
-=======
         <javacpp.version>1.4.3</javacpp.version>
         <javacpp-presets.version>1.4.3</javacpp-presets.version>
         <javacv.version>1.4.3</javacv.version>
->>>>>>> 39049a37
         <openblas.version>0.3.3</openblas.version>
         <mkl.version>2019.0</mkl.version>
         <mkl-dnn.version>0.16</mkl-dnn.version>
