--- conflicted
+++ resolved
@@ -10,16 +10,15 @@
  */
 public class EnumUtilTest {
 
-    private static Logger LOG = LoggerFactory.getLogger(EnumUtil.class);
+    private static Logger log = LoggerFactory.getLogger(EnumUtil.class);
 
     @Test
     public void testGetEnum() {
         String val = "0";
-<<<<<<< HEAD
-        LOG.info(String.valueOf(EnumUtil.parse(val, NeuralNetwork.OptimizationAlgorithm.class)));
-=======
         log.info(String.valueOf(EnumUtil.parse(val, OptimizationAlgorithm.class)));
 
->>>>>>> c12a3235
     }
+
+
+
 }