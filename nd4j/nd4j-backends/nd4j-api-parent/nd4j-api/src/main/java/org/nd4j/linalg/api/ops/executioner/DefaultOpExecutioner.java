/*******************************************************************************
 * Copyright (c) 2015-2018 Skymind, Inc.
 *
 * This program and the accompanying materials are made available under the
 * terms of the Apache License, Version 2.0 which is available at
 * https://www.apache.org/licenses/LICENSE-2.0.
 *
 * Unless required by applicable law or agreed to in writing, software
 * distributed under the License is distributed on an "AS IS" BASIS, WITHOUT
 * WARRANTIES OR CONDITIONS OF ANY KIND, either express or implied. See the
 * License for the specific language governing permissions and limitations
 * under the License.
 *
 * SPDX-License-Identifier: Apache-2.0
 ******************************************************************************/

package org.nd4j.linalg.api.ops.executioner;

import lombok.extern.slf4j.Slf4j;
import lombok.val;
import org.bytedeco.javacpp.Pointer;
import org.nd4j.autodiff.functions.DifferentialFunction;
import org.nd4j.base.Preconditions;
import org.nd4j.linalg.api.buffer.DataBuffer;
import org.nd4j.linalg.api.buffer.DataType;
import org.nd4j.linalg.api.buffer.Utf8Buffer;
import org.nd4j.linalg.api.environment.Nd4jEnvironment;
import org.nd4j.linalg.api.memory.MemoryWorkspace;
import org.nd4j.linalg.api.ndarray.INDArray;
import org.nd4j.linalg.api.ops.*;
import org.nd4j.linalg.api.ops.aggregates.Aggregate;
import org.nd4j.linalg.api.ops.aggregates.Batch;
import org.nd4j.linalg.api.ops.impl.summarystats.Variance;
import org.nd4j.linalg.api.rng.Random;
import org.nd4j.linalg.api.shape.LongShapeDescriptor;
import org.nd4j.linalg.api.shape.Shape;
import org.nd4j.linalg.cache.TADManager;
import org.nd4j.linalg.exception.ND4JIllegalStateException;
import org.nd4j.linalg.factory.Nd4j;
import org.nd4j.linalg.primitives.AtomicBoolean;
import org.nd4j.linalg.primitives.Optional;
import org.nd4j.linalg.profiler.OpProfiler;

import java.util.*;

/**
 * Basic op executioner. Knows how to iterate over
 * the buffers of each
 * respective ndarray and apply transformations
 *
 * @author Adam Gibson
 */
@Slf4j
public class DefaultOpExecutioner implements OpExecutioner {

    private static final String SCOPE_PANIC_MSG = "For more details, see the ND4J User Guide: nd4j.org/userguide#workspaces-panic";

    protected ProfilingMode profilingMode = ProfilingMode.SCOPE_PANIC;
    protected ExecutionMode executionMode = ExecutionMode.JAVA;

    protected AtomicBoolean verbose = new AtomicBoolean(false);
    protected AtomicBoolean debug = new AtomicBoolean(false);

    public DefaultOpExecutioner() {}

    protected void checkForCompression(Op op) {
        // check for INT datatype arrays
        interceptIntDataType(op);

        if (op.x() != null && op.x().isCompressed())
            Nd4j.getCompressor().decompressi(op.x());

        if (op.y() != null && op.y().isCompressed())
            Nd4j.getCompressor().decompressi(op.y());

        if (op.z() != null && op.z().isCompressed())
            Nd4j.getCompressor().decompressi(op.z());
    }

    @Override
    public String getLastOp() {
        return "UNKNOWN";
    }

    /**
     * This method checks if any Op operand has data opType of INT, and throws exception if any.
     *
     * @param op
     */
    protected void interceptIntDataType(Op op) {
        // FIXME: Remove this method, after we'll add support for <int> dtype operations
/*
        if (op.x() != null && op.x().data().dataType() == DataType.INT)
            throw new ND4JIllegalStateException(
                            "Op.X contains INT data. Operations on INT dataType are not supported yet");

        if (op.z() != null && op.z().data().dataType() == DataType.INT)
            throw new ND4JIllegalStateException(
                            "Op.Z contains INT data. Operations on INT dataType are not supported yet");

        if (op.y() != null && op.y().data().dataType() == DataType.INT)
            throw new ND4JIllegalStateException(
                            "Op.Y contains INT data. Operations on INT dataType are not supported yet.");
        */
    }

    @Override
    public Op exec(Op op) {
        if (op.isPassThrough()) {
            op.exec();
            return op;
        }

        throw new IllegalStateException("Java computation no longer supported");
    }

    @Override
    public INDArray execAndReturn(Op op) {
        if (op instanceof TransformOp) {
            return execAndReturn((TransformOp) op);
        }
        if (op instanceof ScalarOp) {
            return execAndReturn((ScalarOp) op);
        }
        if (op instanceof ReduceOp) {
            return Nd4j.scalar(execAndReturn((ReduceOp) op).getFinalResult());
        }
        if (op instanceof IndexAccumulation) {
            return Nd4j.scalar(execAndReturn((IndexAccumulation) op).getFinalResult());
        }

        throw new IllegalArgumentException("Illegal opType of op: " + op.getClass());
    }

    @Override
    public void iterateOverAllRows(Op op) {
        //column and row vectors should be treated the same
        if (op.x().isVector()) {
            //reset the op in case
            op.setX(op.x());
            if (op.y() != null)
                op.setY(op.y());
            op.setZ(op.z());
            exec(op);
        }
        //execute row wise
        else if (op.x().isMatrix()) {
            INDArray original = op.x();
            INDArray originalZ = op.z();
            INDArray y = op.y();

            for (int i = 0; i < original.rows(); i++) {
                INDArray row = original.getRow(i);
                INDArray zRow = originalZ.getRow(i);
                op.setX(row.dup());
                op.setZ(zRow.dup());
                if (y != null)
                    op.setY(y.getRow(i).dup());
                exec(op);
                zRow.assign(op.z());
            }
        } else {
            INDArray originalX = op.x();
            INDArray originalZ = op.z();
            for (int i = 0; i < originalX.slices(); i++) {
                INDArray slice = originalX.slice(i);
                INDArray zSlice = originalZ.slice(i);
                op.setX(slice);
                op.setZ(zSlice);
                iterateOverAllRows(op);
            }
        }
    }

    @Override
    public void iterateOverAllColumns(Op op) {
        if (op.x().isVector()) {
            exec(op);
        }
        //execute row wise
        else if (op.x().isMatrix() || op.x().isColumnVector()) {
            exec(op, 1);
        } else {
            INDArray originalX = op.x();
            INDArray originalZ = op.z();
            INDArray y = op.y();
            for (int i = 0; i < op.x().slices(); i++) {
                op.setX(originalX.getColumn(i));
                op.setZ(originalZ.getColumn(i));
                if (y != null)
                    op.setY(y.getColumn(i));
                iterateOverAllColumns(op);
            }
        }
    }


    @Override
    public INDArray execAndReturn(TransformOp op) {
        Op result = exec(op);
        TransformOp t = (TransformOp) result;
        return t.z();
    }


    @Override
    public ReduceOp execAndReturn(ReduceOp op) {
        return (ReduceOp) exec(op);
    }

    @Override
    public ReduceOp execAndReturn(Variance op, boolean biasCorrected) {
        return null;
    }

    @Override
    public INDArray execAndReturn(ScalarOp op) {
        return exec(op).z();
    }

    @Override
    public IndexAccumulation execAndReturn(IndexAccumulation op) {
        return (IndexAccumulation) exec(op);
    }

    @Override
    public INDArray execAndReturn(BroadcastOp op) {
        return exec(op).z();
    }

    /**
     * Execute and return the result from a vector op
     *
     * @param op
     */
    @Override
    public INDArray execAndReturn(ShapeOp op) {
        exec(op);
        return op.z();
    }

    @Override
    public Op exec(Op op, int... dimension) {
        //do op along all dimensions
        if (dimension.length == op.x().rank()) {
            dimension = new int[] {Integer.MAX_VALUE};
        }

        if (op.isPassThrough()) {
            op.exec(dimension);
            return op;
        }

        if (op instanceof ReduceOp || op instanceof IndexAccumulation) {
            //Overloaded exec(ReduceOp,int...) and exec(IndexAccumulation,int...) should always be called instead of this
            throw new IllegalStateException(
                            "exec(Op,int...) should never be invoked for ReduceOp/IndexAccumulation");
        }
        if (op instanceof ScalarOp) {
            //Scalar op along dimension should be same as on the entire NDArray
            throw new IllegalStateException("Java computation no longer supported");
        }
        if (op instanceof TransformOp) {
            throw new UnsupportedOperationException(
                            "Executing transform ops along a dimension should be done via exec special");
        }
        throw new UnsupportedOperationException("Unknown op opType");
    }

    @Override
    public INDArray exec(ReduceOp op, int... dimension) {

        throw new UnsupportedOperationException("Java computation no longer supported");
    }

    @Override
    public INDArray exec(Variance accumulation, boolean biasCorrected, int... dimension) {
        accumulation.setBiasCorrected(biasCorrected);
        return exec(accumulation, dimension);
    }

    @Override
    public INDArray exec(IndexAccumulation op, int... dimension) {
        throw new UnsupportedOperationException("Operation should use exec special");

    }

    @Override
    public ExecutionMode executionMode() {
        return executionMode;
    }

    @Override
    public void setExecutionMode(ExecutionMode executionMode) {
        this.executionMode = executionMode;
    }



    @Override
    public INDArray exec(BroadcastOp broadcast, int... dimension) {
        if (dimension.length == broadcast.x().rank()) {
            dimension = new int[] {Integer.MAX_VALUE};
        }

        if (broadcast.isPassThrough()) {
            broadcast.exec(dimension);
            return broadcast.z();
        }

        throw new IllegalStateException("Java computation no longer supported");

    }

    @Override
    public void exec(MetaOp op) {
        throw new UnsupportedOperationException("MetaOp execution isn't supported for this OpExecutioner yet");
    }

    @Override
    public void exec(GridOp op) {
        throw new UnsupportedOperationException("GridOp execution isn't supported for this OpExecutioner yet");
    }

    @Override
    public <T extends Aggregate> void exec(Batch<T> batch) {
        throw new UnsupportedOperationException();
    }

    @Override
    public void exec(Aggregate op) {
        throw new UnsupportedOperationException();
    }

    /**
     * @param op
     */
    @Override
    public void exec(ShapeOp op) {
        if(!op.isExecSpecial()) {
            throw new IllegalArgumentException("Only special execution supported right now.");
        }

        op.exec();
    }

    @Override
    public void exec(List<Aggregate> batch) {
        throw new UnsupportedOperationException();
    }

    /**
     * This method executes specified RandomOp using default RNG available via Nd4j.getRandom()
     *
     * @param op
     */
    @Override
    public INDArray exec(RandomOp op) {
        return exec(op, Nd4j.getRandom());
    }

    /**
     * This method executes specific RandomOp against specified RNG
     *
     * @param op
     * @param rng
     */
    @Override
    public INDArray exec(RandomOp op, Random rng) {
        throw new UnsupportedOperationException();
    }


    @Override
    public void setProfilingMode(ProfilingMode mode) {
        profilingMode = mode;
    }

    @Override
    public ProfilingMode getProfilingMode() {
        return profilingMode;
    }

    public long profilingHookIn(Op op, DataBuffer... tadBuffers) {
        switch (profilingMode) {
            case ALL:
                OpProfiler.getInstance().processOpCall(op, tadBuffers);
                break;
            case METHODS:
                break;
            case OPERATIONS:
                OpProfiler.getInstance().processOpCall(op, tadBuffers);
                break;
            case DISABLED:
            default:
                return 0L;
        }

        return System.nanoTime();
    }

    protected void checkWorkspace(String opName, INDArray array) {
        if (array.isAttached()) {
            val ws = array.data().getParentWorkspace();

            if (ws.getWorkspaceType() != MemoryWorkspace.Type.CIRCULAR) {

                if (!ws.isScopeActive()) {
                    throw new ND4JIllegalStateException("Op [" + opName + "] X argument uses leaked workspace pointer from workspace ["
                            + ws.getId() + "]\nAll open workspaces: " + allOpenWorkspaces() + "\n" + SCOPE_PANIC_MSG);
                }

                if (ws.getGenerationId() != array.data().getGenerationId())
                    throw new ND4JIllegalStateException("Op [" + opName + "] X argument uses outdated workspace pointer from workspace ["
                            + ws.getId() + "]\nAll open workspaces: " + allOpenWorkspaces() + "\n" + SCOPE_PANIC_MSG);
            }
        }
    }

    protected void checkForWorkspaces(CustomOp op) {
        for (val input: op.inputArguments())
            checkWorkspace(op.opName(), input);

        for (val output: op.outputArguments())
            checkWorkspace(op.opName(), output);
    }

    protected void checkForWorkspaces(Op op) {
        val x = op.x();
        if (x != null)
            checkWorkspace(op.opName(), x);

        val y = op.y();
        if (y != null)
            checkWorkspace(op.opName(), y);

        val z = op.z();
        if (z != null)
            checkWorkspace(op.opName(), z);
    }

    private static List<String> allOpenWorkspaces(){
        List<MemoryWorkspace> l = Nd4j.getWorkspaceManager().getAllWorkspacesForCurrentThread();
        List<String> workspaces = new ArrayList<>(l.size());
        for( MemoryWorkspace ws : l){
            if(ws.isScopeActive()) {
                workspaces.add(ws.getId());
            }
        }
        return workspaces;
    }

    public long profilingHookIn(Op op) {
        switch (profilingMode) {
            case ALL:
                OpProfiler.getInstance().processOpCall(op);
                break;
            case METHODS:
                break;
            case OPERATIONS:
                OpProfiler.getInstance().processOpCall(op);
                break;
            case SCOPE_PANIC:
                checkForWorkspaces(op);
                return 0L;
            case DISABLED:
            default:
                return 0L;
        }

        return System.nanoTime();
    }

    public long profilingHookIn(CustomOp op) {
        switch (profilingMode) {
            case ALL:
                OpProfiler.getInstance().processOpCall(op);
                break;
            case METHODS:
                break;
            case OPERATIONS:
                OpProfiler.getInstance().processOpCall(op);
                break;
            case SCOPE_PANIC:
                checkForWorkspaces(op);
                return 0L;
            case DISABLED:
            default:
                return 0L;
        }

        return System.nanoTime();
    }

    public void profilingHookOut(Op op, long timeStart) {
        switch (profilingMode) {
            case ALL:
                OpProfiler.getInstance().processStackCall(op, timeStart);
                OpProfiler.getInstance().timeOpCall(op, timeStart);
                break;
            case METHODS:
                OpProfiler.getInstance().processStackCall(op, timeStart);
                break;
            case OPERATIONS:
                OpProfiler.getInstance().timeOpCall(op, timeStart);
                break;
            case NAN_PANIC:
                OpExecutionerUtil.checkForNaN(op);
                break;
            case INF_PANIC:
                OpExecutionerUtil.checkForInf(op);
                break;
            case ANY_PANIC:
                OpExecutionerUtil.checkForNaN(op);
                OpExecutionerUtil.checkForInf(op);
                break;
            case DISABLED:
            default:
                break;
        }

        if (Nd4j.getExecutioner().isVerbose()) {
            if (op.z() != null)
                log.info("Z shapeInfo: {}; Z values: {}", op.z().shapeInfoJava(), firstX(op.z(), 10));

            System.out.println();
        }
    }


    public void profilingHookOut(CustomOp op, long timeStart) {
        switch (profilingMode) {
            case ALL:
                OpProfiler.getInstance().processStackCall(op, timeStart);
                OpProfiler.getInstance().timeOpCall(op, timeStart);
                break;
            case METHODS:
                OpProfiler.getInstance().processStackCall(op, timeStart);
                break;
            case OPERATIONS:
                OpProfiler.getInstance().timeOpCall(op, timeStart);
                break;
            case NAN_PANIC:
                OpExecutionerUtil.checkForNaN(op);
                break;
            case INF_PANIC:
                OpExecutionerUtil.checkForInf(op);
                break;
            case ANY_PANIC:
                OpExecutionerUtil.checkForNaN(op);
                OpExecutionerUtil.checkForInf(op);
                break;
            case DISABLED:
            default:
                break;
        }
    }


    /**
     * Validate the data types
     * for the given operation
     * @param expectedType
     * @param op
     */
    public static void validateDataType(DataType expectedType, Op op) {
        if (op.x() != null && !Shape.isEmpty(op.x().shapeInfoJava()) && op.x().data().dataType() == DataType.COMPRESSED) {
            Nd4j.getCompressor().decompressi(op.x());
        }

        if (op.y() != null && !Shape.isEmpty(op.y().shapeInfoJava()) && op.y().data().dataType() == DataType.COMPRESSED) {
            Nd4j.getCompressor().decompressi(op.y());
        }

        if (op.z() != null && !Shape.isEmpty(op.z().shapeInfoJava()) && op.z().data().dataType() == DataType.COMPRESSED) {
            Nd4j.getCompressor().decompressi(op.z());
        }

        if (op.x() != null && !Shape.isEmpty(op.x().shapeInfoJava())
                && op.x().data().dataType() != expectedType
                && op.x().data().dataType() != DataType.COMPRESSED)
            throw new ND4JIllegalStateException("op.X dataType is [" + op.x().data().dataType()
                            + "] instead of expected [" + expectedType + "]");
/*
        if (op.z() != null && !Shape.isEmpty(op.z().shapeInfoJava())
                        && op.z().data().dataType() != expectedType
                        && op.z().data().dataType() != DataType.COMPRESSED)
            throw new ND4JIllegalStateException("op.Z dataType is [" + op.z().data().dataType()
                            + "] instead of expected [" + expectedType + "]");
        */

        if (op.y() != null && !Shape.isEmpty(op.y().shapeInfoJava())
                && op.y().data().dataType() != expectedType)
            throw new ND4JIllegalStateException("op.Y dataType is [" + op.y().data().dataType()
                            + "] instead of expected [" + expectedType + "]");


        if (Nd4j.getExecutioner().isVerbose()) {
            log.info("Reporting [{}]", op.opName());
            if (op.x() != null)
                log.info("X shapeInfo: {}; X values: {}", op.x().shapeInfoJava(), firstX(op.x(), 10));

            if (op.y() != null)
                log.info("Y shapeInfo: {}; Y values: {}", op.y().shapeInfoJava(), firstX(op.y(), 10));
        }
    }

    protected static String firstX(INDArray array, int x) {
        val builder = new StringBuilder("[");
        val limit = (int) Math.min(x, array.length());
        for (int e = 0; e < limit; e++) {
            builder.append(array.getDouble(e));

            if (e < limit - 1)
                builder.append(", ");
        }
        builder.append("]");

        return builder.toString();
    }

    public static void validateDataType(DataType expectedType, INDArray... operands) {
        if (operands == null || operands.length == 0)
            return;

        int cnt = 0;
        for (INDArray operand : operands) {
            if (operand == null)
                continue;

            if (operand.data().dataType() != expectedType)
                throw new ND4JIllegalStateException("INDArray [" + cnt++ + "] dataType is [" + operand.data().dataType()
                                + "] instead of expected [" + expectedType + "]");
        }
    }

    @Override
    public TADManager getTADManager() {
        throw new UnsupportedOperationException();
    }

    /**
     * This method return set of key/value and key/key/value objects, describing current environment
     *
     * @return
     */
    @Override
    public Properties getEnvironmentInformation() {
        Properties environment = new Properties();
        environment.put(Nd4jEnvironment.CPU_CORES_KEY, Runtime.getRuntime().availableProcessors());
        environment.put(Nd4jEnvironment.HOST_TOTAL_MEMORY_KEY, Runtime.getRuntime().maxMemory());
        environment.put(Nd4jEnvironment.OS_KEY, System.getProperty("os.name"));
        return environment;
    }

    @Override
    public void printEnvironmentInformation() {
        Properties env = getEnvironmentInformation();
        double memory = ((Long) env.get("memory.available")) / (double) 1024 / 1024 / 1024;
        String fm = String.format("%.1f", memory);
        log.info("Backend used: [{}]; OS: [{}]", env.get("backend"), env.get("os"));
        log.info("Cores: [{}]; Memory: [{}GB];", env.get("cores"), fm);
        log.info("Blas vendor: [{}]", env.get("blas.vendor"));
    }

    @Override
    public void push() {
        // no-op
    }

    @Override
    public void commit() {
        // no-op
    }


    @Override
    public INDArray thresholdEncode(INDArray input, double threshold) {
        throw new UnsupportedOperationException("Not yet implemented");
    }

    @Override
    public INDArray thresholdEncode(INDArray input, double threshold, Integer boundary) {
        throw new UnsupportedOperationException("Not yet implemented");
    }

    @Override
    public INDArray thresholdDecode(INDArray encoded, INDArray target) {
        throw new UnsupportedOperationException("Not yet implemented");
    }

    @Override
    public long bitmapEncode(INDArray indArray, INDArray target, double threshold) {
        throw new UnsupportedOperationException("Not yet implemented");
    }

    @Override
    public INDArray bitmapEncode(INDArray indArray, double threshold) {
        DataBuffer buffer = Nd4j.getDataBufferFactory().createInt(indArray.length() / 16 + 5);

        INDArray ret = Nd4j.createArrayFromShapeBuffer(buffer, indArray.shapeInfoDataBuffer());

        bitmapEncode(indArray, ret, threshold);

        return ret;
    }

    @Override
    public INDArray bitmapDecode(INDArray encoded, INDArray target) {
        throw new UnsupportedOperationException("Not yet implemented");
    }


    @Override
    public Map<String, CustomOpDescriptor> getCustomOperations() {
        throw new UnsupportedOperationException();
    }

    @Override
    public void exec(CustomOp op) {
        throw new UnsupportedOperationException();
    }

    @Override
    public List<LongShapeDescriptor> calculateOutputShape(CustomOp op) {
        throw new UnsupportedOperationException();
    }

    @Override
    public INDArray[] allocateOutputArrays(CustomOp op){
        List<LongShapeDescriptor> shapes = calculateOutputShape(op);
        INDArray[] out = new INDArray[shapes.size()];
        for(int i=0; i<shapes.size(); i++ ){
            out[i] = Nd4j.create(shapes.get(i));
        }
        return out;
    }


    @Override
    public void enableDebugMode(boolean reallyEnable) {
        throw new UnsupportedOperationException();
    }

    @Override
    public void enableVerboseMode(boolean reallyEnable) {
        throw new UnsupportedOperationException();
    }

    @Override
    public void registerGraph(long id, Pointer graph) {
        throw new UnsupportedOperationException("Not yet implemented");
    }

    @Override
    public Map<String, INDArray> executeGraph(long id, Map<String, INDArray> map, Map<String, Integer> reverseMap) {
        throw new UnsupportedOperationException("Not yet implemented");
    }

    @Override
    public void forgetGraph(long id) {
        throw new UnsupportedOperationException("Not yet implemented");
    }


    /**
     * This method allows to set desired number of elements per thread, for performance optimization purposes.
     * I.e. if array contains 2048 elements, and threshold is set to 1024, 2 threads will be used for given op execution.
     * <p>
     * Default value: 1024
     *
     * @param threshold
     */
    @Override
    public void setElementsThreshold(int threshold) {
        // no-op
    }

    /**
     * This method allows to set desired number of sub-arrays per thread, for performance optimization purposes.
     * I.e. if matrix has shape of 64 x 128, and threshold is set to 8, each thread will be processing 8 sub-arrays (sure, if you have 8 core cpu).
     * If your cpu has, say, 4, cores, only 4 threads will be spawned, and each will process 16 sub-arrays
     * <p>
     * Default value: 8
     *
     * @param threshold
     */
    @Override
    public void setTadThreshold(int threshold) {
        // no-op
    }

    @Override
    public boolean isVerbose() {
        return verbose.get();
    }

    @Override
    public boolean isDebug() {
        return debug.get();
    }

    @Override
    public ExecutionerType type() {
        throw new UnsupportedOperationException();
    }

<<<<<<< HEAD
    @Override
    public String getString(Utf8Buffer buffer, long index) {
        throw new UnsupportedOperationException();
=======

    /**
     * Get the information about the op in a String representation, for throwing more useful exceptions (mainly for debugging)
     * @param op
     * @param dimensions    Use optional here for 3 states: null = "not an exec(Op, int... dim) call". empty = "exec(Op, null)".
     *                     Otherwise present = "exec(Op,int[])" call
     * @return
     */
    public String opInfoString(Op op, Optional<int[]> dimensions){
        if(op == null)
            return "<NULL OP>";

        StringBuilder sb = new StringBuilder();
        sb.append("Class: ").append(op.getClass().getName()).append("; opNum: ").append(op.opNum())
                .append("; opName: ").append(op.opName());
        if(op instanceof DifferentialFunction){
            sb.append("; opType: ").append(((DifferentialFunction)op).opType());
        }

        if(dimensions != null){
            sb.append("; dimensions: ");
            if(dimensions.isPresent()){
                sb.append(Arrays.toString(dimensions.get()));
            } else {
                sb.append("<null>");
            }
        }

        INDArray x = op.x();
        INDArray y = op.y();
        INDArray z = op.z();
        boolean execSpecial = op.isExecSpecial();
        Object[] extraArgs = op.extraArgs();

        sb.append("\n");
        sb.append("x: ").append(arrayInfo(x)).append("; ");
        sb.append("y: ").append(arrayInfo(y)).append("; ");
        sb.append("z: ").append(arrayInfo(z)).append("; ");
        if(x == y && x != null)
            sb.append("(x == y)");
        if(x == z && x != null)
            sb.append("(x == z)");
        if(y == z && y != null)
            sb.append("(y == z)");
        sb.append("\n");
        sb.append("isExecSpecial: ").append(execSpecial).append("; extraArgs: ").append(Preconditions.formatArray(extraArgs));
        return sb.toString();
    }

    public String arrayInfo(INDArray arr){
        if(arr == null)
            return "<null>";
        if(arr.isEmpty())
            return "(empty NDArray)";

        return arr.shapeInfoToString().replaceAll("\n","");
>>>>>>> 39049a37
    }
}<|MERGE_RESOLUTION|>--- conflicted
+++ resolved
@@ -805,11 +805,11 @@
         throw new UnsupportedOperationException();
     }
 
-<<<<<<< HEAD
     @Override
     public String getString(Utf8Buffer buffer, long index) {
         throw new UnsupportedOperationException();
-=======
+    }
+
 
     /**
      * Get the information about the op in a String representation, for throwing more useful exceptions (mainly for debugging)
@@ -866,6 +866,5 @@
             return "(empty NDArray)";
 
         return arr.shapeInfoToString().replaceAll("\n","");
->>>>>>> 39049a37
     }
 }