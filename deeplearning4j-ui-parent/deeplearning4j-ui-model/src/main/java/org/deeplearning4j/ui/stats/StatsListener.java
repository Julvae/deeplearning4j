package org.deeplearning4j.ui.stats;

import lombok.extern.slf4j.Slf4j;
import org.apache.commons.io.IOUtils;
import org.bytedeco.javacpp.Pointer;
import org.deeplearning4j.api.storage.StatsStorageRouter;
import org.deeplearning4j.api.storage.StorageMetaData;
import org.deeplearning4j.api.storage.listener.RoutingIterationListener;
import org.deeplearning4j.berkeley.Pair;
import org.deeplearning4j.nn.api.Layer;
import org.deeplearning4j.nn.api.Model;
import org.deeplearning4j.nn.conf.NeuralNetConfiguration;
import org.deeplearning4j.nn.gradient.Gradient;
import org.deeplearning4j.nn.graph.ComputationGraph;
import org.deeplearning4j.nn.multilayer.MultiLayerNetwork;
import org.deeplearning4j.ui.stats.api.*;
import org.deeplearning4j.ui.stats.impl.DefaultStatsInitializationConfiguration;
import org.deeplearning4j.ui.stats.impl.DefaultStatsUpdateConfiguration;
import org.deeplearning4j.ui.stats.impl.SbeStatsInitializationReport;
import org.deeplearning4j.ui.stats.impl.SbeStatsReport;
import org.deeplearning4j.ui.storage.impl.SbeStorageMetaData;
import org.deeplearning4j.util.UIDProvider;
import org.nd4j.linalg.api.buffer.util.DataTypeUtil;
import org.nd4j.linalg.api.ndarray.INDArray;
import org.nd4j.linalg.factory.Nd4j;
import org.nd4j.nativeblas.NativeOps;
import org.nd4j.nativeblas.NativeOpsHolder;

import java.io.InputStream;
import java.lang.management.GarbageCollectorMXBean;
import java.lang.management.ManagementFactory;
import java.lang.management.OperatingSystemMXBean;
import java.lang.management.RuntimeMXBean;
import java.lang.reflect.Constructor;
import java.util.*;

/**
 * StatsListener: a general purpose listener for collecting and reporting system and model information.
 * <p>
 * Stats are collected and passed on to a {@link StatsStorageRouter} - for example, for storage and/or displaying in the UI,
 * use {@link org.deeplearning4j.ui.storage.InMemoryStatsStorage} or {@link org.deeplearning4j.ui.storage.FileStatsStorage}.
 *
 * @author Alex Black
 */
@Slf4j
public class StatsListener extends BaseStatsListener {

    /**
     * Create a StatsListener with network information collected at every iteration. Equivalent to {@link #StatsListener(StatsStorageRouter, int)}
     * with {@code listenerFrequency == 1}
     *
     * @param router Where/how to store the calculated stats. For example, {@link org.deeplearning4j.ui.storage.InMemoryStatsStorage} or
     *               {@link org.deeplearning4j.ui.storage.FileStatsStorage}
     */
    public StatsListener(StatsStorageRouter router) {
        this(router, null, null, null, null);
    }

    /**
     * Create a StatsListener with network information collected every n >= 1 time steps
     *
     * @param router            Where/how to store the calculated stats. For example, {@link org.deeplearning4j.ui.storage.InMemoryStatsStorage} or
     *                          {@link org.deeplearning4j.ui.storage.FileStatsStorage}
     * @param listenerFrequency Frequency with which to collect stats information
     */
    public StatsListener(StatsStorageRouter router, int listenerFrequency) {
        this(router, null, new DefaultStatsUpdateConfiguration.Builder().reportingFrequency(listenerFrequency).build(), null, null);
    }

    public StatsListener(StatsStorageRouter router, StatsInitializationConfiguration initConfig, StatsUpdateConfiguration updateConfig,
                             String sessionID, String workerID) {
        super(router, initConfig, updateConfig, sessionID, workerID);
    }

    @Override
    public StatsInitializationReport getNewInitializationReport() {
        return new SbeStatsInitializationReport();
    }

    @Override
    public StatsReport getNewStatsReport() {
        return new SbeStatsReport();
    }

    @Override
<<<<<<< HEAD
    public void setSessionID(String sessionID) {
        this.sessionID = sessionID;
    }

    @Override
    public String getSessionID() {
        return sessionID;
    }

    private String getSessionID(Model model){
        if(model instanceof MultiLayerNetwork || model instanceof ComputationGraph) return sessionID;
        if(model instanceof Layer){
            //Keep in mind MultiLayerNetwork implements Layer also...
            Layer l = (Layer)model;
            int layerIdx = l.getIndex();
            return sessionID + "_layer" + layerIdx;
        }
        return sessionID;   //Should never happen
    }

    @Override
    public boolean invoked() {
        return modelInfos.size() > 0;
    }

    @Override
    public void invoke() {

    }

    @Override
    public void onEpochStart(Model model) {

    }

    @Override
    public void onEpochEnd(Model model) {

    }

    @Override
    public void onForwardPass(Model model, List<INDArray> activations) {
        int iterCount = getModelInfo(model).iterCount;
        if (storeActivations() && (iterCount == 0 || iterCount % updateConfig.reportingFrequency() == 0)) {
            //Assumption: we have input, layer 0, layer 1, ...
            activationsMap = new HashMap<>();
            int count = 0;
            for (INDArray arr : activations) {
                String layerName = (count == 0 ? "input" : String.valueOf(count - 1));
                activationsMap.put(layerName, arr);
                count++;
            }
        }
    }

    @Override
    public void onForwardPass(Model model, Map<String, INDArray> activations) {
        int iterCount = getModelInfo(model).iterCount;
        if (storeActivations() && updateConfig.reportingFrequency() > 0 && (iterCount == 0 || iterCount % updateConfig.reportingFrequency() == 0)) {
            activationsMap = activations;
        }
    }

    @Override
    public void onGradientCalculation(Model model) {
        int iterCount = getModelInfo(model).iterCount;
        if (storeGradients() && updateConfig.reportingFrequency() > 0 && (iterCount == 0 || iterCount % updateConfig.reportingFrequency() == 0)) {
            Gradient g = model.gradient();
            gradientsPreUpdateMap.clear();
            for (Map.Entry<String, INDArray> entry : g.gradientForVariable().entrySet()) {
                gradientsPreUpdateMap.put(entry.getKey(), entry.getValue().dup());    //Need to clone: will be modified (updated) in-place soon...
            }
        }
    }

    private boolean storeActivations() {
        return updateConfig.collectMean(StatsType.Activations) || updateConfig.collectStdev(StatsType.Activations)
                || updateConfig.collectMeanMagnitudes(StatsType.Activations) || updateConfig.collectHistograms(StatsType.Activations);
    }

    private boolean storeGradients() {
        return updateConfig.collectMean(StatsType.Gradients) || updateConfig.collectStdev(StatsType.Gradients)
                || updateConfig.collectMeanMagnitudes(StatsType.Gradients) || updateConfig.collectHistograms(StatsType.Gradients);
    }

    @Override
    public void onBackwardPass(Model model) {
        //No op
    }

    @Override
    public void iterationDone(Model model, int iteration) {
        StatsUpdateConfiguration config = updateConfig;
        boolean isParallel = false;
        if(model instanceof ComputationGraph) {
            isParallel = ((ComputationGraph) model).isParallel();
        }
        else if(model instanceof MultiLayerNetwork) {
            isParallel = ((MultiLayerNetwork) model).isParallel();
        }

        ModelInfo modelInfo = getModelInfo(model);
        boolean backpropParamsOnly = backpropParamsOnly(model);

        long currentTime = getTime();
        if (modelInfo.iterCount == 0) {
            modelInfo.initTime = currentTime;
            doInit(model);
        }

        if (config.collectPerformanceStats()) {
            updateExamplesMinibatchesCounts(model);
        }

        if (config.reportingFrequency() > 1 && (modelInfo.iterCount == 0 || modelInfo.iterCount % config.reportingFrequency() != 0)) {
            modelInfo.iterCount++;
            return;
        }

        StatsReport report = new SbeStatsReport();
        report.reportIDs(getSessionID(model), TYPE_ID, workerID, System.currentTimeMillis()); //TODO support NTP time

        //--- Performance and System Stats ---
        if (config.collectPerformanceStats()) {
            //Stats to collect: total runtime, total examples, total minibatches, iterations/second, examples/second
            double examplesPerSecond;
            double minibatchesPerSecond;
            if (modelInfo.iterCount == 0) {
                //Not possible to work out perf/second: first iteration...
                examplesPerSecond = 0.0;
                minibatchesPerSecond = 0.0;
            } else {
                long deltaTimeMS = currentTime - modelInfo.lastReportTime;
                examplesPerSecond = 1000.0 * modelInfo.examplesSinceLastReport / deltaTimeMS;
                minibatchesPerSecond = 1000.0 * modelInfo.minibatchesSinceLastReport / deltaTimeMS;
            }
            long totalRuntimeMS = currentTime - modelInfo.initTime;
            report.reportPerformance(totalRuntimeMS, modelInfo.totalExamples, modelInfo.totalMinibatches, examplesPerSecond, minibatchesPerSecond);

            modelInfo.examplesSinceLastReport = 0;
            modelInfo.minibatchesSinceLastReport = 0;
        }

        if (config.collectMemoryStats()) {

            Runtime runtime = Runtime.getRuntime();
            long jvmTotal = runtime.totalMemory();
            long jvmMax = runtime.maxMemory();

            //Off-heap memory
            long offheapTotal = Pointer.totalBytes();
            long offheapMax = Pointer.maxBytes();

            //GPU
            long[] gpuCurrentBytes = null;
            long[] gpuMaxBytes = null;
            NativeOps nativeOps = NativeOpsHolder.getInstance().getDeviceNativeOps();
            int nDevices = nativeOps.getAvailableDevices();
            if (nDevices > 0) {
                gpuCurrentBytes = new long[nDevices];
                gpuMaxBytes = new long[nDevices];
                for (int i = 0; i < nDevices; i++) {
                    try {
                        Pointer p = getDevicePointer(i);
                        if (p == null) {
                            gpuMaxBytes[i] = 0;
                            gpuCurrentBytes[i] = 0;
                        } else {
                            gpuMaxBytes[i] = nativeOps.getDeviceTotalMemory(p);
                            gpuCurrentBytes[i] = gpuMaxBytes[i] - nativeOps.getDeviceFreeMemory(p);
                        }
                    } catch (Exception e) {
                        e.printStackTrace();
                    }
                }
            }

            report.reportMemoryUse(jvmTotal, jvmMax, offheapTotal, offheapMax, gpuCurrentBytes, gpuMaxBytes);
        }

        if (config.collectGarbageCollectionStats()) {
            if (modelInfo.lastReportIteration == -1 || gcBeans == null) {
                //Haven't reported GC stats before...
                gcBeans = ManagementFactory.getGarbageCollectorMXBeans();
                gcStatsAtLastReport = new HashMap<>();
                for (GarbageCollectorMXBean bean : gcBeans) {
                    long count = bean.getCollectionCount();
                    long timeMs = bean.getCollectionTime();
                    gcStatsAtLastReport.put(bean.getName(), new Pair<>(count, timeMs));
                }
            } else {
                for (GarbageCollectorMXBean bean : gcBeans) {
                    long count = bean.getCollectionCount();
                    long timeMs = bean.getCollectionTime();
                    Pair<Long, Long> lastStats = gcStatsAtLastReport.get(bean.getName());
                    long deltaGCCount = count - lastStats.getFirst();
                    long deltaGCTime = timeMs - lastStats.getSecond();

                    lastStats.setFirst(count);
                    lastStats.setSecond(timeMs);
                    report.reportGarbageCollection(bean.getName(), (int) deltaGCCount, (int) deltaGCTime);
                }
            }
        }

        //--- General ---
        report.reportScore(model.score());  //Always report score

        if (config.collectLearningRates()) {
            Map<String, Double> lrs = new HashMap<>();
            if (model instanceof MultiLayerNetwork) {
                //Need to append "0_", "1_" etc to param names from layers...
                int layerIdx = 0;
                for (Layer l : ((MultiLayerNetwork) model).getLayers()) {
                    NeuralNetConfiguration conf = l.conf();
                    Map<String, Double> layerLrs = conf.getLearningRateByParam();
                    Set<String> backpropParams = l.paramTable(true).keySet();
                    for (Map.Entry<String, Double> entry : layerLrs.entrySet()) {
                        if(!backpropParams.contains(entry.getKey())) continue;  //Skip pretrain params
                        lrs.put(layerIdx + "_" + entry.getKey(), entry.getValue());
                    }
                    layerIdx++;
                }
            } else if (model instanceof ComputationGraph) {
                for (Layer l : ((ComputationGraph) model).getLayers()) {
                    //Need to append layer name
                    NeuralNetConfiguration conf = l.conf();
                    Map<String, Double> layerLrs = conf.getLearningRateByParam();
                    String layerName = conf.getLayer().getLayerName();
                    Set<String> backpropParams = l.paramTable(true).keySet();
                    for (Map.Entry<String, Double> entry : layerLrs.entrySet()) {
                        if(!backpropParams.contains(entry.getKey())) continue;  //Skip pretrain params
                        lrs.put(layerName + "_" + entry.getKey(), entry.getValue());
                    }
                }
            } else if(model instanceof Layer){
                Layer l = (Layer)model;
                Map<String,Double> map = l.conf().getLearningRateByParam();
                lrs.putAll(map);
            }
            report.reportLearningRates(lrs);
        }


        //--- Histograms ---

        if (config.collectHistograms(StatsType.Parameters)) {
            Map<String, Histogram> paramHistograms = getHistograms(model.paramTable(backpropParamsOnly), config.numHistogramBins(StatsType.Parameters));
            report.reportHistograms(StatsType.Parameters, paramHistograms);
        }

        if (config.collectHistograms(StatsType.Gradients)) {
            Map<String, Histogram> gradientHistograms = getHistograms(gradientsPreUpdateMap, config.numHistogramBins(StatsType.Gradients));
            report.reportHistograms(StatsType.Gradients, gradientHistograms);
        }

        if (config.collectHistograms(StatsType.Updates) && !isParallel) {
            Map<String, Histogram> updateHistograms = getHistograms(model.gradient().gradientForVariable(), config.numHistogramBins(StatsType.Updates));
            report.reportHistograms(StatsType.Updates, updateHistograms);
        }

        if (config.collectHistograms(StatsType.Activations)) {
            Map<String, Histogram> activationHistograms = getHistograms(activationsMap, config.numHistogramBins(StatsType.Activations));
            report.reportHistograms(StatsType.Activations, activationHistograms);
        }


        //--- Summary Stats: Mean, Variance, Mean Magnitudes ---

        if (config.collectMean(StatsType.Parameters)) {
            Map<String, Double> meanParams = calculateSummaryStats(model.paramTable(backpropParamsOnly), StatType.Mean);
            report.reportMean(StatsType.Parameters, meanParams);
        }

        if (config.collectMean(StatsType.Gradients)) {
            Map<String, Double> meanGradients = calculateSummaryStats(gradientsPreUpdateMap, StatType.Mean);
            report.reportMean(StatsType.Gradients, meanGradients);
        }

        if (config.collectMean(StatsType.Updates) && !isParallel) {
            Map<String, Double> meanUpdates = calculateSummaryStats(model.gradient().gradientForVariable(), StatType.Mean);
            report.reportMean(StatsType.Updates, meanUpdates);
        }

        if (config.collectMean(StatsType.Activations)) {
            Map<String, Double> meanActivations = calculateSummaryStats(activationsMap, StatType.Mean);
            report.reportMean(StatsType.Activations, meanActivations);
        }


        if (config.collectStdev(StatsType.Parameters)) {
            Map<String, Double> stdevParams = calculateSummaryStats(model.paramTable(backpropParamsOnly), StatType.Stdev);
            report.reportStdev(StatsType.Parameters, stdevParams);
        }

        if (config.collectStdev(StatsType.Gradients)) {
            Map<String, Double> stdevGradient = calculateSummaryStats(gradientsPreUpdateMap, StatType.Stdev);
            report.reportStdev(StatsType.Gradients, stdevGradient);
        }

        if (config.collectStdev(StatsType.Updates) && !isParallel) {
            Map<String, Double> stdevUpdates = calculateSummaryStats(model.gradient().gradientForVariable(), StatType.Stdev);
            report.reportStdev(StatsType.Updates, stdevUpdates);
        }

        if (config.collectStdev(StatsType.Activations)) {
            Map<String, Double> stdevActivations = calculateSummaryStats(activationsMap, StatType.Stdev);
            report.reportStdev(StatsType.Activations, stdevActivations);
        }


        if (config.collectMeanMagnitudes(StatsType.Parameters)) {
            Map<String, Double> meanMagParams = calculateSummaryStats(model.paramTable(backpropParamsOnly), StatType.MeanMagnitude);
            report.reportMeanMagnitudes(StatsType.Parameters, meanMagParams);
        }

        if (config.collectMeanMagnitudes(StatsType.Gradients)) {
            Map<String, Double> meanMagGradients = calculateSummaryStats(gradientsPreUpdateMap, StatType.MeanMagnitude);
            report.reportMeanMagnitudes(StatsType.Gradients, meanMagGradients);
        }

        if (config.collectMeanMagnitudes(StatsType.Updates) && !isParallel) {
            Map<String, Double> meanMagUpdates = calculateSummaryStats(model.gradient().gradientForVariable(), StatType.MeanMagnitude);
            report.reportMeanMagnitudes(StatsType.Updates, meanMagUpdates);
        }

        if (config.collectMeanMagnitudes(StatsType.Activations)) {
            Map<String, Double> meanMagActivations = calculateSummaryStats(activationsMap, StatType.MeanMagnitude);
            report.reportMeanMagnitudes(StatsType.Activations, meanMagActivations);
        }


        long endTime = getTime();
        report.reportStatsCollectionDurationMS((int) (endTime - currentTime));    //Amount of time required to alculate all histograms, means etc.
        modelInfo.lastReportTime = currentTime;
        modelInfo.lastReportIteration = modelInfo.iterCount;
        report.reportIterationCount(modelInfo.iterCount);

        this.router.putUpdate(report);

        //TODO error handling

        modelInfo.iterCount++;
        activationsMap = null;
    }

    private long getTime() {
        //Abstraction to allow NTP to be plugged in later...
        return System.currentTimeMillis();
    }

    private void doInit(Model model) {
        boolean backpropParamsOnly = backpropParamsOnly(model);
        long initTime = System.currentTimeMillis(); //TODO support NTP
        StatsInitializationReport initReport = new SbeStatsInitializationReport();
        initReport.reportIDs(getSessionID(model), TYPE_ID, workerID, initTime);

        if (initConfig.collectSoftwareInfo()) {
            OperatingSystemMXBean osBean = ManagementFactory.getOperatingSystemMXBean();
            RuntimeMXBean runtime = ManagementFactory.getRuntimeMXBean();

            String arch = osBean.getArch();
            String osName = osBean.getName();
            String jvmName = runtime.getVmName();
            String jvmVersion = System.getProperty("java.version");
            String jvmSpecVersion = runtime.getSpecVersion();

            String nd4jBackendClass = Nd4j.getNDArrayFactory().getClass().getName();
            String nd4jDataTypeName = DataTypeUtil.getDtypeFromContext().name();

            String hostname = System.getenv("COMPUTERNAME");
            if (hostname == null || hostname.isEmpty()) {
                try {
                    Process proc = Runtime.getRuntime().exec("hostname");
                    try (InputStream stream = proc.getInputStream()) {
                        hostname = IOUtils.toString(stream);
                    }
                } catch (Exception e) {
                }
            }

            Properties p = Nd4j.getExecutioner().getEnvironmentInformation();
            Map<String, String> envInfo = new HashMap<>();
            for (Map.Entry<Object, Object> e : p.entrySet()) {
                Object v = e.getValue();
                String value = (v == null ? "" : v.toString());
                envInfo.put(e.getKey().toString(), value);
            }

            initReport.reportSoftwareInfo(arch, osName, jvmName, jvmVersion, jvmSpecVersion,
                    nd4jBackendClass, nd4jDataTypeName, hostname, UIDProvider.getJVMUID(), envInfo);
        }

        if (initConfig.collectHardwareInfo()) {
            int availableProcessors = Runtime.getRuntime().availableProcessors();
            NativeOps nativeOps = NativeOpsHolder.getInstance().getDeviceNativeOps();
            int nDevices = nativeOps.getAvailableDevices();

            long[] deviceTotalMem = null;
            String[] deviceDescription = null;  //TODO
            if (nDevices > 0) {
                deviceTotalMem = new long[nDevices];
                deviceDescription = new String[nDevices];
                for (int i = 0; i < nDevices; i++) {
                    try {
                        Pointer p = getDevicePointer(i);
                        if (p == null) {
                            deviceTotalMem[i] = 0;
                            deviceDescription[i] = "Device(" + i + ")";
                        } else {
                            deviceTotalMem[i] = nativeOps.getDeviceTotalMemory(p);
                            deviceDescription[i] = nativeOps.getDeviceName(p);
                            if (nDevices > 1) {
                                deviceDescription[i] = deviceDescription[i] + " (" + i + ")";
                            }
                        }
                    } catch (Exception e) {
                        log.debug("Error getting device info", e);
                    }
                }
            }
            long jvmMaxMemory = Runtime.getRuntime().maxMemory();
            long offheapMaxMemory = Pointer.maxBytes();

            initReport.reportHardwareInfo(availableProcessors, nDevices, jvmMaxMemory, offheapMaxMemory, deviceTotalMem,
                    deviceDescription, UIDProvider.getHardwareUID());
        }

        if (initConfig.collectModelInfo()) {
            String jsonConf;
            int numLayers;
            int numParams;
            if (model instanceof MultiLayerNetwork) {
                MultiLayerNetwork net = ((MultiLayerNetwork) model);
                jsonConf = net.getLayerWiseConfigurations().toJson();
                numLayers = net.getnLayers();
                numParams = net.numParams();
            } else if (model instanceof ComputationGraph) {
                ComputationGraph cg = ((ComputationGraph) model);
                jsonConf = cg.getConfiguration().toJson();
                numLayers = cg.getNumLayers();
                numParams = cg.numParams();
            } else if (model instanceof Layer ){
                Layer l = (Layer)model;
                jsonConf = l.conf().toJson();
                numLayers = 1;
                numParams = l.numParams();
            } else {
                throw new RuntimeException("Invalid model: Expected MultiLayerNetwork or ComputationGraph. Got: "
                        + (model == null ? null : model.getClass()));
            }

            Map<String, INDArray> paramMap = model.paramTable(backpropParamsOnly);
            String[] paramNames = new String[paramMap.size()];
            int i = 0;
            for (String s : paramMap.keySet()) {      //Assuming sensible iteration order - LinkedHashMaps are used in MLN/CG for example
                paramNames[i++] = s;
            }

            initReport.reportModelInfo(model.getClass().getName(), jsonConf, paramNames, numLayers, numParams);
        }

        StorageMetaData meta = new SbeStorageMetaData(
                initTime, getSessionID(model), TYPE_ID, workerID,
                SbeStatsInitializationReport.class, SbeStatsReport.class);

        router.putStorageMetaData(meta);
        router.putStaticInfo(initReport);   //TODO error handling
    }

    private Map<Integer, Pointer> devPointers = new HashMap<>();

    private synchronized Pointer getDevicePointer(int device) {
        if (devPointers.containsKey(device)) {
            return devPointers.get(device);
        }
        try {
            Class<?> c = Class.forName("org.nd4j.jita.allocator.pointers.CudaPointer");
            Constructor<?> constructor = c.getConstructor(long.class);
            Pointer p = (Pointer) constructor.newInstance((long) device);
            devPointers.put(device, p);
            return p;
        } catch (Throwable t) {
            devPointers.put(device, null);  //Stops attempting the failure again later...
            return null;
        }
    }

    private void updateExamplesMinibatchesCounts(Model model) {
        ModelInfo modelInfo = getModelInfo(model);
        int examplesThisMinibatch = 0;
        if (model instanceof MultiLayerNetwork) {
            examplesThisMinibatch = model.batchSize();
        } else if (model instanceof ComputationGraph) {
            examplesThisMinibatch = model.batchSize();
        } else if (model instanceof Layer) {
            examplesThisMinibatch = ((Layer) model).getInputMiniBatchSize();
        }
        modelInfo.examplesSinceLastReport += examplesThisMinibatch;
        modelInfo.totalExamples += examplesThisMinibatch;
        modelInfo.minibatchesSinceLastReport++;
        modelInfo.totalMinibatches++;
    }

    private boolean backpropParamsOnly(Model model){
        //For pretrain layers (VAE, RBM) we *do* want pretrain params also; for MLN and CG we only want backprop params
        // as we only have backprop gradients
        return model instanceof MultiLayerNetwork || model instanceof ComputationGraph;
    }

    private static Map<String, Double> calculateSummaryStats(Map<String, INDArray> source, StatType statType) {
        Map<String, Double> out = new LinkedHashMap<>();

        if(source == null) return out;

        for (Map.Entry<String, INDArray> entry : source.entrySet()) {
            String name = entry.getKey();
            double value;
            switch (statType) {
                case Mean:
                    value = entry.getValue().meanNumber().doubleValue();
                    break;
                case Stdev:
                    value = entry.getValue().stdNumber().doubleValue();
                    break;
                case MeanMagnitude:
                    value = entry.getValue().norm1Number().doubleValue() / entry.getValue().length();
                    break;
                default:
                    throw new RuntimeException();   //Should never happen
            }
            out.put(name, value);
        }
        return out;
    }

    private static Map<String, Histogram> getHistograms(Map<String, INDArray> map, int nBins) {
        Map<String, Histogram> out = new LinkedHashMap<>();

        if(map == null) return out;

        for (Map.Entry<String, INDArray> entry : map.entrySet()) {

            org.nd4j.linalg.api.ops.impl.transforms.Histogram hOp = new org.nd4j.linalg.api.ops.impl.transforms.Histogram(entry.getValue(), nBins);
            Nd4j.getExecutioner().exec(hOp);

            INDArray bins = hOp.z();
            int[] count = new int[nBins];
            for (int i = 0; i < bins.length(); i++) {
                count[i] = (int) bins.getDouble(i);
            }

            double min = entry.getValue().minNumber().doubleValue();
            double max = entry.getValue().maxNumber().doubleValue();

            Histogram h = new Histogram(min, max, nBins, count);

            out.put(entry.getKey(), h);
        }
        return out;
=======
    public StorageMetaData getNewStorageMetaData(long initTime, String sessionID, String workerID) {
        return new SbeStorageMetaData(initTime, sessionID, BaseStatsListener.TYPE_ID, workerID, SbeStatsInitializationReport.class,
                SbeStatsReport.class);
>>>>>>> a21ba8e1
    }
}<|MERGE_RESOLUTION|>--- conflicted
+++ resolved
@@ -1,38 +1,16 @@
 package org.deeplearning4j.ui.stats;
 
 import lombok.extern.slf4j.Slf4j;
-import org.apache.commons.io.IOUtils;
-import org.bytedeco.javacpp.Pointer;
 import org.deeplearning4j.api.storage.StatsStorageRouter;
 import org.deeplearning4j.api.storage.StorageMetaData;
-import org.deeplearning4j.api.storage.listener.RoutingIterationListener;
-import org.deeplearning4j.berkeley.Pair;
-import org.deeplearning4j.nn.api.Layer;
-import org.deeplearning4j.nn.api.Model;
-import org.deeplearning4j.nn.conf.NeuralNetConfiguration;
-import org.deeplearning4j.nn.gradient.Gradient;
-import org.deeplearning4j.nn.graph.ComputationGraph;
-import org.deeplearning4j.nn.multilayer.MultiLayerNetwork;
-import org.deeplearning4j.ui.stats.api.*;
-import org.deeplearning4j.ui.stats.impl.DefaultStatsInitializationConfiguration;
+import org.deeplearning4j.ui.stats.api.StatsInitializationConfiguration;
+import org.deeplearning4j.ui.stats.api.StatsInitializationReport;
+import org.deeplearning4j.ui.stats.api.StatsReport;
+import org.deeplearning4j.ui.stats.api.StatsUpdateConfiguration;
 import org.deeplearning4j.ui.stats.impl.DefaultStatsUpdateConfiguration;
 import org.deeplearning4j.ui.stats.impl.SbeStatsInitializationReport;
 import org.deeplearning4j.ui.stats.impl.SbeStatsReport;
 import org.deeplearning4j.ui.storage.impl.SbeStorageMetaData;
-import org.deeplearning4j.util.UIDProvider;
-import org.nd4j.linalg.api.buffer.util.DataTypeUtil;
-import org.nd4j.linalg.api.ndarray.INDArray;
-import org.nd4j.linalg.factory.Nd4j;
-import org.nd4j.nativeblas.NativeOps;
-import org.nd4j.nativeblas.NativeOpsHolder;
-
-import java.io.InputStream;
-import java.lang.management.GarbageCollectorMXBean;
-import java.lang.management.ManagementFactory;
-import java.lang.management.OperatingSystemMXBean;
-import java.lang.management.RuntimeMXBean;
-import java.lang.reflect.Constructor;
-import java.util.*;
 
 /**
  * StatsListener: a general purpose listener for collecting and reporting system and model information.
@@ -83,571 +61,8 @@
     }
 
     @Override
-<<<<<<< HEAD
-    public void setSessionID(String sessionID) {
-        this.sessionID = sessionID;
-    }
-
-    @Override
-    public String getSessionID() {
-        return sessionID;
-    }
-
-    private String getSessionID(Model model){
-        if(model instanceof MultiLayerNetwork || model instanceof ComputationGraph) return sessionID;
-        if(model instanceof Layer){
-            //Keep in mind MultiLayerNetwork implements Layer also...
-            Layer l = (Layer)model;
-            int layerIdx = l.getIndex();
-            return sessionID + "_layer" + layerIdx;
-        }
-        return sessionID;   //Should never happen
-    }
-
-    @Override
-    public boolean invoked() {
-        return modelInfos.size() > 0;
-    }
-
-    @Override
-    public void invoke() {
-
-    }
-
-    @Override
-    public void onEpochStart(Model model) {
-
-    }
-
-    @Override
-    public void onEpochEnd(Model model) {
-
-    }
-
-    @Override
-    public void onForwardPass(Model model, List<INDArray> activations) {
-        int iterCount = getModelInfo(model).iterCount;
-        if (storeActivations() && (iterCount == 0 || iterCount % updateConfig.reportingFrequency() == 0)) {
-            //Assumption: we have input, layer 0, layer 1, ...
-            activationsMap = new HashMap<>();
-            int count = 0;
-            for (INDArray arr : activations) {
-                String layerName = (count == 0 ? "input" : String.valueOf(count - 1));
-                activationsMap.put(layerName, arr);
-                count++;
-            }
-        }
-    }
-
-    @Override
-    public void onForwardPass(Model model, Map<String, INDArray> activations) {
-        int iterCount = getModelInfo(model).iterCount;
-        if (storeActivations() && updateConfig.reportingFrequency() > 0 && (iterCount == 0 || iterCount % updateConfig.reportingFrequency() == 0)) {
-            activationsMap = activations;
-        }
-    }
-
-    @Override
-    public void onGradientCalculation(Model model) {
-        int iterCount = getModelInfo(model).iterCount;
-        if (storeGradients() && updateConfig.reportingFrequency() > 0 && (iterCount == 0 || iterCount % updateConfig.reportingFrequency() == 0)) {
-            Gradient g = model.gradient();
-            gradientsPreUpdateMap.clear();
-            for (Map.Entry<String, INDArray> entry : g.gradientForVariable().entrySet()) {
-                gradientsPreUpdateMap.put(entry.getKey(), entry.getValue().dup());    //Need to clone: will be modified (updated) in-place soon...
-            }
-        }
-    }
-
-    private boolean storeActivations() {
-        return updateConfig.collectMean(StatsType.Activations) || updateConfig.collectStdev(StatsType.Activations)
-                || updateConfig.collectMeanMagnitudes(StatsType.Activations) || updateConfig.collectHistograms(StatsType.Activations);
-    }
-
-    private boolean storeGradients() {
-        return updateConfig.collectMean(StatsType.Gradients) || updateConfig.collectStdev(StatsType.Gradients)
-                || updateConfig.collectMeanMagnitudes(StatsType.Gradients) || updateConfig.collectHistograms(StatsType.Gradients);
-    }
-
-    @Override
-    public void onBackwardPass(Model model) {
-        //No op
-    }
-
-    @Override
-    public void iterationDone(Model model, int iteration) {
-        StatsUpdateConfiguration config = updateConfig;
-        boolean isParallel = false;
-        if(model instanceof ComputationGraph) {
-            isParallel = ((ComputationGraph) model).isParallel();
-        }
-        else if(model instanceof MultiLayerNetwork) {
-            isParallel = ((MultiLayerNetwork) model).isParallel();
-        }
-
-        ModelInfo modelInfo = getModelInfo(model);
-        boolean backpropParamsOnly = backpropParamsOnly(model);
-
-        long currentTime = getTime();
-        if (modelInfo.iterCount == 0) {
-            modelInfo.initTime = currentTime;
-            doInit(model);
-        }
-
-        if (config.collectPerformanceStats()) {
-            updateExamplesMinibatchesCounts(model);
-        }
-
-        if (config.reportingFrequency() > 1 && (modelInfo.iterCount == 0 || modelInfo.iterCount % config.reportingFrequency() != 0)) {
-            modelInfo.iterCount++;
-            return;
-        }
-
-        StatsReport report = new SbeStatsReport();
-        report.reportIDs(getSessionID(model), TYPE_ID, workerID, System.currentTimeMillis()); //TODO support NTP time
-
-        //--- Performance and System Stats ---
-        if (config.collectPerformanceStats()) {
-            //Stats to collect: total runtime, total examples, total minibatches, iterations/second, examples/second
-            double examplesPerSecond;
-            double minibatchesPerSecond;
-            if (modelInfo.iterCount == 0) {
-                //Not possible to work out perf/second: first iteration...
-                examplesPerSecond = 0.0;
-                minibatchesPerSecond = 0.0;
-            } else {
-                long deltaTimeMS = currentTime - modelInfo.lastReportTime;
-                examplesPerSecond = 1000.0 * modelInfo.examplesSinceLastReport / deltaTimeMS;
-                minibatchesPerSecond = 1000.0 * modelInfo.minibatchesSinceLastReport / deltaTimeMS;
-            }
-            long totalRuntimeMS = currentTime - modelInfo.initTime;
-            report.reportPerformance(totalRuntimeMS, modelInfo.totalExamples, modelInfo.totalMinibatches, examplesPerSecond, minibatchesPerSecond);
-
-            modelInfo.examplesSinceLastReport = 0;
-            modelInfo.minibatchesSinceLastReport = 0;
-        }
-
-        if (config.collectMemoryStats()) {
-
-            Runtime runtime = Runtime.getRuntime();
-            long jvmTotal = runtime.totalMemory();
-            long jvmMax = runtime.maxMemory();
-
-            //Off-heap memory
-            long offheapTotal = Pointer.totalBytes();
-            long offheapMax = Pointer.maxBytes();
-
-            //GPU
-            long[] gpuCurrentBytes = null;
-            long[] gpuMaxBytes = null;
-            NativeOps nativeOps = NativeOpsHolder.getInstance().getDeviceNativeOps();
-            int nDevices = nativeOps.getAvailableDevices();
-            if (nDevices > 0) {
-                gpuCurrentBytes = new long[nDevices];
-                gpuMaxBytes = new long[nDevices];
-                for (int i = 0; i < nDevices; i++) {
-                    try {
-                        Pointer p = getDevicePointer(i);
-                        if (p == null) {
-                            gpuMaxBytes[i] = 0;
-                            gpuCurrentBytes[i] = 0;
-                        } else {
-                            gpuMaxBytes[i] = nativeOps.getDeviceTotalMemory(p);
-                            gpuCurrentBytes[i] = gpuMaxBytes[i] - nativeOps.getDeviceFreeMemory(p);
-                        }
-                    } catch (Exception e) {
-                        e.printStackTrace();
-                    }
-                }
-            }
-
-            report.reportMemoryUse(jvmTotal, jvmMax, offheapTotal, offheapMax, gpuCurrentBytes, gpuMaxBytes);
-        }
-
-        if (config.collectGarbageCollectionStats()) {
-            if (modelInfo.lastReportIteration == -1 || gcBeans == null) {
-                //Haven't reported GC stats before...
-                gcBeans = ManagementFactory.getGarbageCollectorMXBeans();
-                gcStatsAtLastReport = new HashMap<>();
-                for (GarbageCollectorMXBean bean : gcBeans) {
-                    long count = bean.getCollectionCount();
-                    long timeMs = bean.getCollectionTime();
-                    gcStatsAtLastReport.put(bean.getName(), new Pair<>(count, timeMs));
-                }
-            } else {
-                for (GarbageCollectorMXBean bean : gcBeans) {
-                    long count = bean.getCollectionCount();
-                    long timeMs = bean.getCollectionTime();
-                    Pair<Long, Long> lastStats = gcStatsAtLastReport.get(bean.getName());
-                    long deltaGCCount = count - lastStats.getFirst();
-                    long deltaGCTime = timeMs - lastStats.getSecond();
-
-                    lastStats.setFirst(count);
-                    lastStats.setSecond(timeMs);
-                    report.reportGarbageCollection(bean.getName(), (int) deltaGCCount, (int) deltaGCTime);
-                }
-            }
-        }
-
-        //--- General ---
-        report.reportScore(model.score());  //Always report score
-
-        if (config.collectLearningRates()) {
-            Map<String, Double> lrs = new HashMap<>();
-            if (model instanceof MultiLayerNetwork) {
-                //Need to append "0_", "1_" etc to param names from layers...
-                int layerIdx = 0;
-                for (Layer l : ((MultiLayerNetwork) model).getLayers()) {
-                    NeuralNetConfiguration conf = l.conf();
-                    Map<String, Double> layerLrs = conf.getLearningRateByParam();
-                    Set<String> backpropParams = l.paramTable(true).keySet();
-                    for (Map.Entry<String, Double> entry : layerLrs.entrySet()) {
-                        if(!backpropParams.contains(entry.getKey())) continue;  //Skip pretrain params
-                        lrs.put(layerIdx + "_" + entry.getKey(), entry.getValue());
-                    }
-                    layerIdx++;
-                }
-            } else if (model instanceof ComputationGraph) {
-                for (Layer l : ((ComputationGraph) model).getLayers()) {
-                    //Need to append layer name
-                    NeuralNetConfiguration conf = l.conf();
-                    Map<String, Double> layerLrs = conf.getLearningRateByParam();
-                    String layerName = conf.getLayer().getLayerName();
-                    Set<String> backpropParams = l.paramTable(true).keySet();
-                    for (Map.Entry<String, Double> entry : layerLrs.entrySet()) {
-                        if(!backpropParams.contains(entry.getKey())) continue;  //Skip pretrain params
-                        lrs.put(layerName + "_" + entry.getKey(), entry.getValue());
-                    }
-                }
-            } else if(model instanceof Layer){
-                Layer l = (Layer)model;
-                Map<String,Double> map = l.conf().getLearningRateByParam();
-                lrs.putAll(map);
-            }
-            report.reportLearningRates(lrs);
-        }
-
-
-        //--- Histograms ---
-
-        if (config.collectHistograms(StatsType.Parameters)) {
-            Map<String, Histogram> paramHistograms = getHistograms(model.paramTable(backpropParamsOnly), config.numHistogramBins(StatsType.Parameters));
-            report.reportHistograms(StatsType.Parameters, paramHistograms);
-        }
-
-        if (config.collectHistograms(StatsType.Gradients)) {
-            Map<String, Histogram> gradientHistograms = getHistograms(gradientsPreUpdateMap, config.numHistogramBins(StatsType.Gradients));
-            report.reportHistograms(StatsType.Gradients, gradientHistograms);
-        }
-
-        if (config.collectHistograms(StatsType.Updates) && !isParallel) {
-            Map<String, Histogram> updateHistograms = getHistograms(model.gradient().gradientForVariable(), config.numHistogramBins(StatsType.Updates));
-            report.reportHistograms(StatsType.Updates, updateHistograms);
-        }
-
-        if (config.collectHistograms(StatsType.Activations)) {
-            Map<String, Histogram> activationHistograms = getHistograms(activationsMap, config.numHistogramBins(StatsType.Activations));
-            report.reportHistograms(StatsType.Activations, activationHistograms);
-        }
-
-
-        //--- Summary Stats: Mean, Variance, Mean Magnitudes ---
-
-        if (config.collectMean(StatsType.Parameters)) {
-            Map<String, Double> meanParams = calculateSummaryStats(model.paramTable(backpropParamsOnly), StatType.Mean);
-            report.reportMean(StatsType.Parameters, meanParams);
-        }
-
-        if (config.collectMean(StatsType.Gradients)) {
-            Map<String, Double> meanGradients = calculateSummaryStats(gradientsPreUpdateMap, StatType.Mean);
-            report.reportMean(StatsType.Gradients, meanGradients);
-        }
-
-        if (config.collectMean(StatsType.Updates) && !isParallel) {
-            Map<String, Double> meanUpdates = calculateSummaryStats(model.gradient().gradientForVariable(), StatType.Mean);
-            report.reportMean(StatsType.Updates, meanUpdates);
-        }
-
-        if (config.collectMean(StatsType.Activations)) {
-            Map<String, Double> meanActivations = calculateSummaryStats(activationsMap, StatType.Mean);
-            report.reportMean(StatsType.Activations, meanActivations);
-        }
-
-
-        if (config.collectStdev(StatsType.Parameters)) {
-            Map<String, Double> stdevParams = calculateSummaryStats(model.paramTable(backpropParamsOnly), StatType.Stdev);
-            report.reportStdev(StatsType.Parameters, stdevParams);
-        }
-
-        if (config.collectStdev(StatsType.Gradients)) {
-            Map<String, Double> stdevGradient = calculateSummaryStats(gradientsPreUpdateMap, StatType.Stdev);
-            report.reportStdev(StatsType.Gradients, stdevGradient);
-        }
-
-        if (config.collectStdev(StatsType.Updates) && !isParallel) {
-            Map<String, Double> stdevUpdates = calculateSummaryStats(model.gradient().gradientForVariable(), StatType.Stdev);
-            report.reportStdev(StatsType.Updates, stdevUpdates);
-        }
-
-        if (config.collectStdev(StatsType.Activations)) {
-            Map<String, Double> stdevActivations = calculateSummaryStats(activationsMap, StatType.Stdev);
-            report.reportStdev(StatsType.Activations, stdevActivations);
-        }
-
-
-        if (config.collectMeanMagnitudes(StatsType.Parameters)) {
-            Map<String, Double> meanMagParams = calculateSummaryStats(model.paramTable(backpropParamsOnly), StatType.MeanMagnitude);
-            report.reportMeanMagnitudes(StatsType.Parameters, meanMagParams);
-        }
-
-        if (config.collectMeanMagnitudes(StatsType.Gradients)) {
-            Map<String, Double> meanMagGradients = calculateSummaryStats(gradientsPreUpdateMap, StatType.MeanMagnitude);
-            report.reportMeanMagnitudes(StatsType.Gradients, meanMagGradients);
-        }
-
-        if (config.collectMeanMagnitudes(StatsType.Updates) && !isParallel) {
-            Map<String, Double> meanMagUpdates = calculateSummaryStats(model.gradient().gradientForVariable(), StatType.MeanMagnitude);
-            report.reportMeanMagnitudes(StatsType.Updates, meanMagUpdates);
-        }
-
-        if (config.collectMeanMagnitudes(StatsType.Activations)) {
-            Map<String, Double> meanMagActivations = calculateSummaryStats(activationsMap, StatType.MeanMagnitude);
-            report.reportMeanMagnitudes(StatsType.Activations, meanMagActivations);
-        }
-
-
-        long endTime = getTime();
-        report.reportStatsCollectionDurationMS((int) (endTime - currentTime));    //Amount of time required to alculate all histograms, means etc.
-        modelInfo.lastReportTime = currentTime;
-        modelInfo.lastReportIteration = modelInfo.iterCount;
-        report.reportIterationCount(modelInfo.iterCount);
-
-        this.router.putUpdate(report);
-
-        //TODO error handling
-
-        modelInfo.iterCount++;
-        activationsMap = null;
-    }
-
-    private long getTime() {
-        //Abstraction to allow NTP to be plugged in later...
-        return System.currentTimeMillis();
-    }
-
-    private void doInit(Model model) {
-        boolean backpropParamsOnly = backpropParamsOnly(model);
-        long initTime = System.currentTimeMillis(); //TODO support NTP
-        StatsInitializationReport initReport = new SbeStatsInitializationReport();
-        initReport.reportIDs(getSessionID(model), TYPE_ID, workerID, initTime);
-
-        if (initConfig.collectSoftwareInfo()) {
-            OperatingSystemMXBean osBean = ManagementFactory.getOperatingSystemMXBean();
-            RuntimeMXBean runtime = ManagementFactory.getRuntimeMXBean();
-
-            String arch = osBean.getArch();
-            String osName = osBean.getName();
-            String jvmName = runtime.getVmName();
-            String jvmVersion = System.getProperty("java.version");
-            String jvmSpecVersion = runtime.getSpecVersion();
-
-            String nd4jBackendClass = Nd4j.getNDArrayFactory().getClass().getName();
-            String nd4jDataTypeName = DataTypeUtil.getDtypeFromContext().name();
-
-            String hostname = System.getenv("COMPUTERNAME");
-            if (hostname == null || hostname.isEmpty()) {
-                try {
-                    Process proc = Runtime.getRuntime().exec("hostname");
-                    try (InputStream stream = proc.getInputStream()) {
-                        hostname = IOUtils.toString(stream);
-                    }
-                } catch (Exception e) {
-                }
-            }
-
-            Properties p = Nd4j.getExecutioner().getEnvironmentInformation();
-            Map<String, String> envInfo = new HashMap<>();
-            for (Map.Entry<Object, Object> e : p.entrySet()) {
-                Object v = e.getValue();
-                String value = (v == null ? "" : v.toString());
-                envInfo.put(e.getKey().toString(), value);
-            }
-
-            initReport.reportSoftwareInfo(arch, osName, jvmName, jvmVersion, jvmSpecVersion,
-                    nd4jBackendClass, nd4jDataTypeName, hostname, UIDProvider.getJVMUID(), envInfo);
-        }
-
-        if (initConfig.collectHardwareInfo()) {
-            int availableProcessors = Runtime.getRuntime().availableProcessors();
-            NativeOps nativeOps = NativeOpsHolder.getInstance().getDeviceNativeOps();
-            int nDevices = nativeOps.getAvailableDevices();
-
-            long[] deviceTotalMem = null;
-            String[] deviceDescription = null;  //TODO
-            if (nDevices > 0) {
-                deviceTotalMem = new long[nDevices];
-                deviceDescription = new String[nDevices];
-                for (int i = 0; i < nDevices; i++) {
-                    try {
-                        Pointer p = getDevicePointer(i);
-                        if (p == null) {
-                            deviceTotalMem[i] = 0;
-                            deviceDescription[i] = "Device(" + i + ")";
-                        } else {
-                            deviceTotalMem[i] = nativeOps.getDeviceTotalMemory(p);
-                            deviceDescription[i] = nativeOps.getDeviceName(p);
-                            if (nDevices > 1) {
-                                deviceDescription[i] = deviceDescription[i] + " (" + i + ")";
-                            }
-                        }
-                    } catch (Exception e) {
-                        log.debug("Error getting device info", e);
-                    }
-                }
-            }
-            long jvmMaxMemory = Runtime.getRuntime().maxMemory();
-            long offheapMaxMemory = Pointer.maxBytes();
-
-            initReport.reportHardwareInfo(availableProcessors, nDevices, jvmMaxMemory, offheapMaxMemory, deviceTotalMem,
-                    deviceDescription, UIDProvider.getHardwareUID());
-        }
-
-        if (initConfig.collectModelInfo()) {
-            String jsonConf;
-            int numLayers;
-            int numParams;
-            if (model instanceof MultiLayerNetwork) {
-                MultiLayerNetwork net = ((MultiLayerNetwork) model);
-                jsonConf = net.getLayerWiseConfigurations().toJson();
-                numLayers = net.getnLayers();
-                numParams = net.numParams();
-            } else if (model instanceof ComputationGraph) {
-                ComputationGraph cg = ((ComputationGraph) model);
-                jsonConf = cg.getConfiguration().toJson();
-                numLayers = cg.getNumLayers();
-                numParams = cg.numParams();
-            } else if (model instanceof Layer ){
-                Layer l = (Layer)model;
-                jsonConf = l.conf().toJson();
-                numLayers = 1;
-                numParams = l.numParams();
-            } else {
-                throw new RuntimeException("Invalid model: Expected MultiLayerNetwork or ComputationGraph. Got: "
-                        + (model == null ? null : model.getClass()));
-            }
-
-            Map<String, INDArray> paramMap = model.paramTable(backpropParamsOnly);
-            String[] paramNames = new String[paramMap.size()];
-            int i = 0;
-            for (String s : paramMap.keySet()) {      //Assuming sensible iteration order - LinkedHashMaps are used in MLN/CG for example
-                paramNames[i++] = s;
-            }
-
-            initReport.reportModelInfo(model.getClass().getName(), jsonConf, paramNames, numLayers, numParams);
-        }
-
-        StorageMetaData meta = new SbeStorageMetaData(
-                initTime, getSessionID(model), TYPE_ID, workerID,
-                SbeStatsInitializationReport.class, SbeStatsReport.class);
-
-        router.putStorageMetaData(meta);
-        router.putStaticInfo(initReport);   //TODO error handling
-    }
-
-    private Map<Integer, Pointer> devPointers = new HashMap<>();
-
-    private synchronized Pointer getDevicePointer(int device) {
-        if (devPointers.containsKey(device)) {
-            return devPointers.get(device);
-        }
-        try {
-            Class<?> c = Class.forName("org.nd4j.jita.allocator.pointers.CudaPointer");
-            Constructor<?> constructor = c.getConstructor(long.class);
-            Pointer p = (Pointer) constructor.newInstance((long) device);
-            devPointers.put(device, p);
-            return p;
-        } catch (Throwable t) {
-            devPointers.put(device, null);  //Stops attempting the failure again later...
-            return null;
-        }
-    }
-
-    private void updateExamplesMinibatchesCounts(Model model) {
-        ModelInfo modelInfo = getModelInfo(model);
-        int examplesThisMinibatch = 0;
-        if (model instanceof MultiLayerNetwork) {
-            examplesThisMinibatch = model.batchSize();
-        } else if (model instanceof ComputationGraph) {
-            examplesThisMinibatch = model.batchSize();
-        } else if (model instanceof Layer) {
-            examplesThisMinibatch = ((Layer) model).getInputMiniBatchSize();
-        }
-        modelInfo.examplesSinceLastReport += examplesThisMinibatch;
-        modelInfo.totalExamples += examplesThisMinibatch;
-        modelInfo.minibatchesSinceLastReport++;
-        modelInfo.totalMinibatches++;
-    }
-
-    private boolean backpropParamsOnly(Model model){
-        //For pretrain layers (VAE, RBM) we *do* want pretrain params also; for MLN and CG we only want backprop params
-        // as we only have backprop gradients
-        return model instanceof MultiLayerNetwork || model instanceof ComputationGraph;
-    }
-
-    private static Map<String, Double> calculateSummaryStats(Map<String, INDArray> source, StatType statType) {
-        Map<String, Double> out = new LinkedHashMap<>();
-
-        if(source == null) return out;
-
-        for (Map.Entry<String, INDArray> entry : source.entrySet()) {
-            String name = entry.getKey();
-            double value;
-            switch (statType) {
-                case Mean:
-                    value = entry.getValue().meanNumber().doubleValue();
-                    break;
-                case Stdev:
-                    value = entry.getValue().stdNumber().doubleValue();
-                    break;
-                case MeanMagnitude:
-                    value = entry.getValue().norm1Number().doubleValue() / entry.getValue().length();
-                    break;
-                default:
-                    throw new RuntimeException();   //Should never happen
-            }
-            out.put(name, value);
-        }
-        return out;
-    }
-
-    private static Map<String, Histogram> getHistograms(Map<String, INDArray> map, int nBins) {
-        Map<String, Histogram> out = new LinkedHashMap<>();
-
-        if(map == null) return out;
-
-        for (Map.Entry<String, INDArray> entry : map.entrySet()) {
-
-            org.nd4j.linalg.api.ops.impl.transforms.Histogram hOp = new org.nd4j.linalg.api.ops.impl.transforms.Histogram(entry.getValue(), nBins);
-            Nd4j.getExecutioner().exec(hOp);
-
-            INDArray bins = hOp.z();
-            int[] count = new int[nBins];
-            for (int i = 0; i < bins.length(); i++) {
-                count[i] = (int) bins.getDouble(i);
-            }
-
-            double min = entry.getValue().minNumber().doubleValue();
-            double max = entry.getValue().maxNumber().doubleValue();
-
-            Histogram h = new Histogram(min, max, nBins, count);
-
-            out.put(entry.getKey(), h);
-        }
-        return out;
-=======
     public StorageMetaData getNewStorageMetaData(long initTime, String sessionID, String workerID) {
         return new SbeStorageMetaData(initTime, sessionID, BaseStatsListener.TYPE_ID, workerID, SbeStatsInitializationReport.class,
                 SbeStatsReport.class);
->>>>>>> a21ba8e1
     }
 }