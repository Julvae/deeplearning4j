--- conflicted
+++ resolved
@@ -53,12 +53,9 @@
     public BaseAccumulation(INDArray x, INDArray y, INDArray z, long n) {
         super(x, y, z, n);
         init();
-<<<<<<< HEAD
-=======
   //      if (y != null)
 //            LinAlgExceptions.assertSameLength(x, y);
         //LinAlgExceptions.assertSameLength(x, z);
->>>>>>> de93f19f
 
     }
 
