#ifndef NDARRAY_H
#define NDARRAY_H

#include <shape.h>

template <typename T> class NDArray 
{ 
    private:
        bool allocated = false;

    public:
        T *buffer;                      // pointer on flattened data array in memory
        int *shapeInfo;                 // pointer on array containing shape information about data array

        // default constructor
        NDArray(T *buffer_ = nullptr, int *shapeInfo_ = nullptr);

        // This constructor creates new 2D NDArray
        NDArray(int rows, int columns, char order);

<<<<<<< HEAD
        NDArray(int length, char order);


    char ordering() {
        return shape::order(shapeInfo);
    }

    int *shapeOf() {
        return shape::shapeOf(shapeInfo);
    }

    int *stridesOf() {
        return shape::stride(shapeInfo);
    }

    int rankOf() {
        return shape::rank(shapeInfo);
    }

    Nd4jIndex lengthOf() {
        return shape::length(shapeInfo);
    }

    int rows() {
        return shapeOf()[0];
    }

    int columns() {
        return shapeOf()[1];
    }

    int sizeOfT() {
        return sizeof(T);
    }

    NDArray<T>* dup(char newOrder);

    void assign(NDArray<T> *other);

    /**
     * This method returns true if two arrays are equal, with custom Eps value, false otherwise
     *
     * @param other
     * @param eps
     * @return
     */
    bool equalsTo(NDArray<T> *other, T eps);

    bool equalsTo(NDArray<T> *other) {
        return equalsTo(other, (T) 1e-5f);
    }

    /**
     * Return value from linear buffer
     *
     * @param i
     * @return
     */
    T getScalar(Nd4jIndex i);

    /**
     * Returns value from 2D matrix by coordinates
     * @param i
     * @param k
     * @return
     */
    T getScalar(int i, int k);

    /**
     * Returns value from 3D tensor by coordinates
     * @param i
     * @param k
     * @param j
     * @return
     */
    T getScalar(int i, int k, int j);

    /**
     * This method sets value in linear buffer to position i
     * @param i
     */
    void putScalar(Nd4jIndex i, T value);

    /**
     * This method sets value in 2D matrix to position i,k
     * @param i
     */
    void putScalar(int i, int k, T value);

    /**
     * This method sets value in 3D matrix to position i,k,j
     * @param i
     */
    void putScalar(int i, int k, int j, T value);


    // default destructor
    ~NDArray() {
        if (allocated) {
            delete[] buffer;
            delete[] shapeInfo;
=======
        char ordering() {
            return shape::order(shapeInfo);
        }
    
        int *shapeOf() {
            return shape::shapeOf(shapeInfo);
        }
    
        int *stridesOf() {
            return shape::stride(shapeInfo);
        }
    
        int rankOf() {
            return shape::rank(shapeInfo);
        }
    
        Nd4jIndex lengthOf() {
            return shape::length(shapeInfo);
        }
    
        int rows() {
            return shapeOf()[0];
        }
    
        int columns() {
            return shapeOf()[1];
        }
    
        int sizeOfT() {
            return sizeof(T);
>>>>>>> 5fa7b06d
        }
        
        // returns array copy with newOrder ('c'/'f')
        NDArray<T>* dup(char newOrder);
    
        void assign(NDArray<T> *other);
    
        // Return value from linear buffer
        T getScalar(Nd4jIndex i);
    
        // Returns value from 2D matrix by coordinates
        T getScalar(int i, int k);
    
        // Returns value from 3D tensor by coordinates
        T getScalar(int i, int k, int j);
    
        // This method sets value in linear buffer to position i
        void putScalar(Nd4jIndex i, T value);
    
        // This method sets value in 2D matrix to position i,k
        void putScalar(int i, int k, T value);
    
        // This method sets value in 3D matrix to position i,k,j
        void putScalar(int i, int k, int j, T value);
       
        // default destructor
        ~NDArray();
            

};

#endif<|MERGE_RESOLUTION|>--- conflicted
+++ resolved
@@ -18,7 +18,6 @@
         // This constructor creates new 2D NDArray
         NDArray(int rows, int columns, char order);
 
-<<<<<<< HEAD
         NDArray(int length, char order);
 
 
@@ -120,66 +119,8 @@
         if (allocated) {
             delete[] buffer;
             delete[] shapeInfo;
-=======
-        char ordering() {
-            return shape::order(shapeInfo);
         }
-    
-        int *shapeOf() {
-            return shape::shapeOf(shapeInfo);
-        }
-    
-        int *stridesOf() {
-            return shape::stride(shapeInfo);
-        }
-    
-        int rankOf() {
-            return shape::rank(shapeInfo);
-        }
-    
-        Nd4jIndex lengthOf() {
-            return shape::length(shapeInfo);
-        }
-    
-        int rows() {
-            return shapeOf()[0];
-        }
-    
-        int columns() {
-            return shapeOf()[1];
-        }
-    
-        int sizeOfT() {
-            return sizeof(T);
->>>>>>> 5fa7b06d
-        }
-        
-        // returns array copy with newOrder ('c'/'f')
-        NDArray<T>* dup(char newOrder);
-    
-        void assign(NDArray<T> *other);
-    
-        // Return value from linear buffer
-        T getScalar(Nd4jIndex i);
-    
-        // Returns value from 2D matrix by coordinates
-        T getScalar(int i, int k);
-    
-        // Returns value from 3D tensor by coordinates
-        T getScalar(int i, int k, int j);
-    
-        // This method sets value in linear buffer to position i
-        void putScalar(Nd4jIndex i, T value);
-    
-        // This method sets value in 2D matrix to position i,k
-        void putScalar(int i, int k, T value);
-    
-        // This method sets value in 3D matrix to position i,k,j
-        void putScalar(int i, int k, int j, T value);
-       
-        // default destructor
-        ~NDArray();
-            
+    }
 
 };
 
