/*******************************************************************************
 * Copyright (c) 2015-2018 Skymind, Inc.
 *
 * This program and the accompanying materials are made available under the
 * terms of the Apache License, Version 2.0 which is available at
 * https://www.apache.org/licenses/LICENSE-2.0.
 *
 * Unless required by applicable law or agreed to in writing, software
 * distributed under the License is distributed on an "AS IS" BASIS, WITHOUT
 * WARRANTIES OR CONDITIONS OF ANY KIND, either express or implied. See the
 * License for the specific language governing permissions and limitations
 * under the License.
 *
 * SPDX-License-Identifier: Apache-2.0
 ******************************************************************************/

//
// created by Yurii Shyrma on 15.02.2018
//

#include <op_boilerplate.h>
#if NOT_EXCLUDED(OP_gru)

#include <ops/declarable/CustomOperations.h>
#include<ops/declarable/helpers/gru.h>

namespace nd4j {
namespace ops {


//////////////////////////////////////////////////////////////////////////
CUSTOM_OP_IMPL(gru, 5, 1, false, 0, 0) {
<<<<<<< HEAD
    auto x  = INPUT_VARIABLE(0);                    // input [time x bS x inSize]
    auto h0 = INPUT_VARIABLE(1);                    // initial cell output (at time step = 0) [bS x numUnits]
    
    auto Wx  = INPUT_VARIABLE(2);                   // input-to-hidden  weights, [inSize x 3*numUnits]
    auto Wh  = INPUT_VARIABLE(3);                   // hidden-to-hidden weights, [numUnits x 3*numUnits]
    auto b   = INPUT_VARIABLE(4);                   // biases, [3*numUnits]
    
    auto h   =  OUTPUT_VARIABLE(0);                 // cell outputs [time x bS x numUnits], that is per each time step
=======

    NDArray<T>* x  = INPUT_VARIABLE(0);                    // input [time x bS x iS]
    NDArray<T>* h0 = INPUT_VARIABLE(1);                    // initial cell output (at time step = 0) [bS x nU] 
    
    NDArray<T>* Wx  = INPUT_VARIABLE(2);                   // input-to-hidden  weights, [iS x 3*nU] 
    NDArray<T>* Wh  = INPUT_VARIABLE(3);                   // hidden-to-hidden weights, [nU x 3*nU] 
    NDArray<T>* b   = INPUT_VARIABLE(4);                   // biases, [3*nU] 
    
    NDArray<T>* h   =  OUTPUT_VARIABLE(0);                 // cell outputs [time x bS x nU], that is per each time step            
>>>>>>> 39049a37

    const int rank     = x->rankOf();              // = 3    
    const int time     = x->sizeAt(0);
    const int bS       = x->sizeAt(1);
    const int iS   = x->sizeAt(2);
    const int nU = h0->sizeAt(1);    

<<<<<<< HEAD
    const std::string h0Shape        = ShapeUtils::shapeAsString(h0);
    const std::string h0CorrectShape = ShapeUtils::shapeAsString({bS, numUnits});
    const std::string wxShape        = ShapeUtils::shapeAsString(Wx);
    const std::string wxCorrectShape = ShapeUtils::shapeAsString({inSize, 3*numUnits});
    const std::string whShape        = ShapeUtils::shapeAsString(Wh);
    const std::string whCorrectShape = ShapeUtils::shapeAsString({numUnits, 3*numUnits});
    const std::string bShape         = ShapeUtils::shapeAsString(b);
    const std::string bCorrectShape  = ShapeUtils::shapeAsString({3*numUnits});
=======
    const std::string h0Shape        = ShapeUtils<T>::shapeAsString(h0); 
    const std::string h0CorrectShape = ShapeUtils<T>::shapeAsString({bS, nU});
    const std::string wxShape        = ShapeUtils<T>::shapeAsString(Wx); 
    const std::string wxCorrectShape = ShapeUtils<T>::shapeAsString({iS, 3*nU}); 
    const std::string whShape        = ShapeUtils<T>::shapeAsString(Wh); 
    const std::string whCorrectShape = ShapeUtils<T>::shapeAsString({nU, 3*nU}); 
    const std::string bShape         = ShapeUtils<T>::shapeAsString(b); 
    const std::string bCorrectShape  = ShapeUtils<T>::shapeAsString({3*nU});    
>>>>>>> 39049a37
    
    REQUIRE_TRUE(h0Shape == h0CorrectShape, 0, "GRU operation: wrong shape of previous cell output array, expected is %s, but got %s instead !", h0CorrectShape.c_str(), h0Shape.c_str()); 
    REQUIRE_TRUE(wxShape == wxCorrectShape, 0, "GRU operation: wrong shape of input-to-hidden weights array, expected is %s, but got %s instead !", wxCorrectShape.c_str(), wxShape.c_str()); 
    REQUIRE_TRUE(whShape == whCorrectShape, 0, "GRU operation: wrong shape of hidden-to-hidden weights array, expected is %s, but got %s instead !", whCorrectShape.c_str(), whShape.c_str());     
    REQUIRE_TRUE(bShape  == bCorrectShape,  0, "GRU operation: wrong shape of biases array, expected is %s, but got %s instead !", bCorrectShape.c_str(), bShape.c_str());     

    helpers::gruTimeLoop(x, h0, Wx, Wh, b, h);
    
    return Status::OK();
}


        DECLARE_TYPES(gru) {
            getOpDescriptor()
                    ->setAllowedInputTypes(nd4j::DataType::ANY)
                    ->setAllowedOutputTypes({ALL_FLOATS});
        }


<<<<<<< HEAD
DECLARE_SHAPE_FN(gru) {    
    const auto xShapeInfo  = inputShape->at(0);                     // input [time x bS x inSize]
    const auto h0ShapeInfo = inputShape->at(1);                     // initial cell output [bS x numUnits], that is at time step t=0
    const auto WxShapeInfo = inputShape->at(2);                     // input-to-hidden weights, [inSize   x 3*numUnits]
    const auto WhShapeInfo = inputShape->at(3);                     // hidden-to-hidden weights, [numUnits x 3*numUnits]
    const auto bShapeInfo  = inputShape->at(4);                     // biases, [3*numUnits]

    const int rank     = shape::rank(xShapeInfo);              // = 3
    const auto time     = xShapeInfo[1];
    const auto bS       = xShapeInfo[2];
    const auto inSize   = xShapeInfo[3];
    const auto numUnits = h0ShapeInfo[2];

    const std::string h0Shape        = ShapeUtils::shapeAsString(h0ShapeInfo);
    const std::string h0CorrectShape = ShapeUtils::shapeAsString({bS, numUnits});
    const std::string wxShape        = ShapeUtils::shapeAsString(WxShapeInfo);
    const std::string wxCorrectShape = ShapeUtils::shapeAsString({inSize, 3*numUnits});
    const std::string whShape        = ShapeUtils::shapeAsString(WhShapeInfo);
    const std::string whCorrectShape = ShapeUtils::shapeAsString({numUnits, 3*numUnits});
    const std::string bShape         = ShapeUtils::shapeAsString(bShapeInfo);
    const std::string bCorrectShape  = ShapeUtils::shapeAsString({3*numUnits});
=======
    const Nd4jLong* xShapeInfo  = inputShape->at(0);                     // input [time x bS x iS]
    const Nd4jLong* h0ShapeInfo = inputShape->at(1);                     // initial cell output [bS x nU], that is at time step t=0
    const Nd4jLong* WxShapeInfo = inputShape->at(2);                     // input-to-hidden weights, [iS   x 3*nU] 
    const Nd4jLong* WhShapeInfo = inputShape->at(3);                     // hidden-to-hidden weights, [nU x 3*nU]     
    const Nd4jLong* bShapeInfo  = inputShape->at(4);                     // biases, [3*nU] 

    const int rank     = xShapeInfo[0];              // = 3    
    const int time     = xShapeInfo[1];
    const int bS       = xShapeInfo[2];
    const int iS   = xShapeInfo[3];
    const int nU = h0ShapeInfo[2];    

    const std::string h0Shape        = ShapeUtils<T>::shapeAsString(h0ShapeInfo); 
    const std::string h0CorrectShape = ShapeUtils<T>::shapeAsString({bS, nU});
    const std::string wxShape        = ShapeUtils<T>::shapeAsString(WxShapeInfo); 
    const std::string wxCorrectShape = ShapeUtils<T>::shapeAsString({iS, 3*nU}); 
    const std::string whShape        = ShapeUtils<T>::shapeAsString(WhShapeInfo); 
    const std::string whCorrectShape = ShapeUtils<T>::shapeAsString({nU, 3*nU}); 
    const std::string bShape         = ShapeUtils<T>::shapeAsString(bShapeInfo); 
    const std::string bCorrectShape  = ShapeUtils<T>::shapeAsString({3*nU});    
>>>>>>> 39049a37
    
    REQUIRE_TRUE(h0Shape == h0CorrectShape, 0, "GRU operation: wrong shape of previous cell output array, expected is %s, but got %s instead !", h0CorrectShape.c_str(), h0Shape.c_str()); 
    REQUIRE_TRUE(wxShape == wxCorrectShape, 0, "GRU operation: wrong shape of input-to-hidden weights array, expected is %s, but got %s instead !", wxCorrectShape.c_str(), wxShape.c_str()); 
    REQUIRE_TRUE(whShape == whCorrectShape, 0, "GRU operation: wrong shape of hidden-to-hidden weights array, expected is %s, but got %s instead !", whCorrectShape.c_str(), whShape.c_str());     
    REQUIRE_TRUE(bShape  == bCorrectShape,  0, "GRU operation: wrong shape of biases array, expected is %s, but got %s instead !", bCorrectShape.c_str(), bShape.c_str());     


    // evaluate output shapeInfo
    Nd4jLong *hShapeInfo(nullptr);
    ALLOCATE(hShapeInfo, block.getWorkspace(), shape::shapeInfoLength(rank), Nd4jLong);
            
    hShapeInfo[0] = rank;
    hShapeInfo[1] = time;
    hShapeInfo[2] = bS;
<<<<<<< HEAD
    hShapeInfo[3] = numUnits;

    ShapeUtils::updateStridesAndType(hShapeInfo, xShapeInfo, shape::order(h0ShapeInfo));    
=======
    hShapeInfo[3] = nU;
    
    shape::updateStrides(hShapeInfo, shape::order(const_cast<Nd4jLong*>(h0ShapeInfo)));
>>>>>>> 39049a37
         
    return SHAPELIST(hShapeInfo);
}   


}
}


#endif<|MERGE_RESOLUTION|>--- conflicted
+++ resolved
@@ -30,52 +30,29 @@
 
 //////////////////////////////////////////////////////////////////////////
 CUSTOM_OP_IMPL(gru, 5, 1, false, 0, 0) {
-<<<<<<< HEAD
-    auto x  = INPUT_VARIABLE(0);                    // input [time x bS x inSize]
-    auto h0 = INPUT_VARIABLE(1);                    // initial cell output (at time step = 0) [bS x numUnits]
+    auto x  = INPUT_VARIABLE(0);                    // input [time x bS x iS]
+    auto h0 = INPUT_VARIABLE(1);                    // initial cell output (at time step = 0) [bS x nU]
     
-    auto Wx  = INPUT_VARIABLE(2);                   // input-to-hidden  weights, [inSize x 3*numUnits]
-    auto Wh  = INPUT_VARIABLE(3);                   // hidden-to-hidden weights, [numUnits x 3*numUnits]
-    auto b   = INPUT_VARIABLE(4);                   // biases, [3*numUnits]
+    auto Wx  = INPUT_VARIABLE(2);                   // input-to-hidden  weights, [iS x 3*nU]
+    auto Wh  = INPUT_VARIABLE(3);                   // hidden-to-hidden weights, [nU x 3*nU]
+    auto b   = INPUT_VARIABLE(4);                   // biases, [3*nU]
     
-    auto h   =  OUTPUT_VARIABLE(0);                 // cell outputs [time x bS x numUnits], that is per each time step
-=======
-
-    NDArray<T>* x  = INPUT_VARIABLE(0);                    // input [time x bS x iS]
-    NDArray<T>* h0 = INPUT_VARIABLE(1);                    // initial cell output (at time step = 0) [bS x nU] 
-    
-    NDArray<T>* Wx  = INPUT_VARIABLE(2);                   // input-to-hidden  weights, [iS x 3*nU] 
-    NDArray<T>* Wh  = INPUT_VARIABLE(3);                   // hidden-to-hidden weights, [nU x 3*nU] 
-    NDArray<T>* b   = INPUT_VARIABLE(4);                   // biases, [3*nU] 
-    
-    NDArray<T>* h   =  OUTPUT_VARIABLE(0);                 // cell outputs [time x bS x nU], that is per each time step            
->>>>>>> 39049a37
+    auto h   =  OUTPUT_VARIABLE(0);                 // cell outputs [time x bS x nU], that is per each time step
 
     const int rank     = x->rankOf();              // = 3    
     const int time     = x->sizeAt(0);
     const int bS       = x->sizeAt(1);
     const int iS   = x->sizeAt(2);
-    const int nU = h0->sizeAt(1);    
+    const int nU = h0->sizeAt(1);
 
-<<<<<<< HEAD
     const std::string h0Shape        = ShapeUtils::shapeAsString(h0);
-    const std::string h0CorrectShape = ShapeUtils::shapeAsString({bS, numUnits});
+    const std::string h0CorrectShape = ShapeUtils::shapeAsString({bS, nU});
     const std::string wxShape        = ShapeUtils::shapeAsString(Wx);
-    const std::string wxCorrectShape = ShapeUtils::shapeAsString({inSize, 3*numUnits});
+    const std::string wxCorrectShape = ShapeUtils::shapeAsString({iS, 3*nU});
     const std::string whShape        = ShapeUtils::shapeAsString(Wh);
-    const std::string whCorrectShape = ShapeUtils::shapeAsString({numUnits, 3*numUnits});
+    const std::string whCorrectShape = ShapeUtils::shapeAsString({nU, 3*nU});
     const std::string bShape         = ShapeUtils::shapeAsString(b);
-    const std::string bCorrectShape  = ShapeUtils::shapeAsString({3*numUnits});
-=======
-    const std::string h0Shape        = ShapeUtils<T>::shapeAsString(h0); 
-    const std::string h0CorrectShape = ShapeUtils<T>::shapeAsString({bS, nU});
-    const std::string wxShape        = ShapeUtils<T>::shapeAsString(Wx); 
-    const std::string wxCorrectShape = ShapeUtils<T>::shapeAsString({iS, 3*nU}); 
-    const std::string whShape        = ShapeUtils<T>::shapeAsString(Wh); 
-    const std::string whCorrectShape = ShapeUtils<T>::shapeAsString({nU, 3*nU}); 
-    const std::string bShape         = ShapeUtils<T>::shapeAsString(b); 
-    const std::string bCorrectShape  = ShapeUtils<T>::shapeAsString({3*nU});    
->>>>>>> 39049a37
+    const std::string bCorrectShape  = ShapeUtils::shapeAsString({3*nU});
     
     REQUIRE_TRUE(h0Shape == h0CorrectShape, 0, "GRU operation: wrong shape of previous cell output array, expected is %s, but got %s instead !", h0CorrectShape.c_str(), h0Shape.c_str()); 
     REQUIRE_TRUE(wxShape == wxCorrectShape, 0, "GRU operation: wrong shape of input-to-hidden weights array, expected is %s, but got %s instead !", wxCorrectShape.c_str(), wxShape.c_str()); 
@@ -95,7 +72,6 @@
         }
 
 
-<<<<<<< HEAD
 DECLARE_SHAPE_FN(gru) {    
     const auto xShapeInfo  = inputShape->at(0);                     // input [time x bS x inSize]
     const auto h0ShapeInfo = inputShape->at(1);                     // initial cell output [bS x numUnits], that is at time step t=0
@@ -117,28 +93,6 @@
     const std::string whCorrectShape = ShapeUtils::shapeAsString({numUnits, 3*numUnits});
     const std::string bShape         = ShapeUtils::shapeAsString(bShapeInfo);
     const std::string bCorrectShape  = ShapeUtils::shapeAsString({3*numUnits});
-=======
-    const Nd4jLong* xShapeInfo  = inputShape->at(0);                     // input [time x bS x iS]
-    const Nd4jLong* h0ShapeInfo = inputShape->at(1);                     // initial cell output [bS x nU], that is at time step t=0
-    const Nd4jLong* WxShapeInfo = inputShape->at(2);                     // input-to-hidden weights, [iS   x 3*nU] 
-    const Nd4jLong* WhShapeInfo = inputShape->at(3);                     // hidden-to-hidden weights, [nU x 3*nU]     
-    const Nd4jLong* bShapeInfo  = inputShape->at(4);                     // biases, [3*nU] 
-
-    const int rank     = xShapeInfo[0];              // = 3    
-    const int time     = xShapeInfo[1];
-    const int bS       = xShapeInfo[2];
-    const int iS   = xShapeInfo[3];
-    const int nU = h0ShapeInfo[2];    
-
-    const std::string h0Shape        = ShapeUtils<T>::shapeAsString(h0ShapeInfo); 
-    const std::string h0CorrectShape = ShapeUtils<T>::shapeAsString({bS, nU});
-    const std::string wxShape        = ShapeUtils<T>::shapeAsString(WxShapeInfo); 
-    const std::string wxCorrectShape = ShapeUtils<T>::shapeAsString({iS, 3*nU}); 
-    const std::string whShape        = ShapeUtils<T>::shapeAsString(WhShapeInfo); 
-    const std::string whCorrectShape = ShapeUtils<T>::shapeAsString({nU, 3*nU}); 
-    const std::string bShape         = ShapeUtils<T>::shapeAsString(bShapeInfo); 
-    const std::string bCorrectShape  = ShapeUtils<T>::shapeAsString({3*nU});    
->>>>>>> 39049a37
     
     REQUIRE_TRUE(h0Shape == h0CorrectShape, 0, "GRU operation: wrong shape of previous cell output array, expected is %s, but got %s instead !", h0CorrectShape.c_str(), h0Shape.c_str()); 
     REQUIRE_TRUE(wxShape == wxCorrectShape, 0, "GRU operation: wrong shape of input-to-hidden weights array, expected is %s, but got %s instead !", wxCorrectShape.c_str(), wxShape.c_str()); 
@@ -153,15 +107,9 @@
     hShapeInfo[0] = rank;
     hShapeInfo[1] = time;
     hShapeInfo[2] = bS;
-<<<<<<< HEAD
-    hShapeInfo[3] = numUnits;
+    hShapeInfo[3] = nU;
 
-    ShapeUtils::updateStridesAndType(hShapeInfo, xShapeInfo, shape::order(h0ShapeInfo));    
-=======
-    hShapeInfo[3] = nU;
-    
-    shape::updateStrides(hShapeInfo, shape::order(const_cast<Nd4jLong*>(h0ShapeInfo)));
->>>>>>> 39049a37
+    ShapeUtils::updateStridesAndType(hShapeInfo, xShapeInfo, shape::order(h0ShapeInfo));
          
     return SHAPELIST(hShapeInfo);
 }   
