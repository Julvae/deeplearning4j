--- conflicted
+++ resolved
@@ -129,7 +129,6 @@
 
 
             __inline__ __device__ void execScalarCuda(
-<<<<<<< HEAD
             T *dx,
             int *xShapeInfo,
             T *extraParams,
@@ -150,32 +149,8 @@
         sPartials[threadIdx.x] = init;
         __syncthreads();
 
-        if(elementWiseStride >= 1) {
-            if(elementWiseStride == 1) {
-=======
-                    T *dx,
-                    int *xShapeInfo,
-                    T *extraParams,
-                    T *result,
-                    int *resultShapeInfo,
-                    int *allocationBuffer, T *reductionBuffer) {
-                int elementWiseStride = shape::elementWiseStride(xShapeInfo);
-
-                int n = shape::length(xShapeInfo);
-
-                int tid = blockDim.x * blockIdx.x + threadIdx.x;
-
-                //shared memory space for storing intermediate results
-                SharedMemory <T> val;
-                volatile T *sPartials = val.getPointer();
-                T init = this->startingValue(dx);
-                //for(int i = threadIdx.x; i < blockDim.x; i+= blockDim.x)
-                sPartials[threadIdx.x] = init;
-                __syncthreads();
-
                 if(elementWiseStride >= 1) {
                     if(elementWiseStride == 1) {
->>>>>>> a60c3169
 #pragma unroll
                         for(int i = tid;i < n; i += blockDim.x * gridDim.x) {
                             sPartials[threadIdx.x] = this->update(sPartials[threadIdx.x],this->op(dx[i],extraParams),extraParams);
@@ -227,7 +202,26 @@
                         unsigned int ticket = atomicInc(&tc[4096], gridDim.x);
                         amLast = (ticket == gridDim.x-1);
                     }
-<<<<<<< HEAD
+
+                    __syncthreads();
+
+                    if (amLast) {
+                        tc[4096] = 0;
+
+                        sPartials[threadIdx.x] = 0;
+
+                        if (threadIdx.x < gridDim.x) {
+                            sPartials[threadIdx.x] = reductionBuffer[threadIdx.x];
+                        }
+                        __syncthreads();
+
+                        T **sPartialsRef = (T **) &sPartials;
+                        aggregatePartials(sPartialsRef, threadIdx.x, gridDim.x, extraParams);
+
+                    __syncthreads();
+                    if (tid == 0) {
+                        result[0] = this->postProcess(sPartials[0],n,extraParams);
+                    }
                 }
             } else {
                 if (tid == 0) {
@@ -261,97 +255,23 @@
             int postProcessOrNot,
             int *allocationBuffer,T *reductionBuffer, UnifiedSharedMemory<T> *manager) {
 
-        /**
-         * Gpu information for the problem
-         */
-        int tid = blockIdx.x * blockDim.x + threadIdx.x;
-
-        __shared__ volatile int resultScalar;
-
-        __shared__ int xElementWiseStride;
+                /**
+                 * Gpu information for the problem
+                 */
+                int tid = blockIdx.x * blockDim.x + threadIdx.x;
+
+                __shared__ volatile int resultScalar;
+
+                __shared__ int xElementWiseStride;
 
         //shared memory space for storing intermediate results
-        //SharedMemory <T> val;
-        volatile T *sPartials = manager->getSharedReductionBuffer(); //val.getPointer();
+        SharedMemory <T> val;
+        volatile T *sPartials = val.getPointer();
         int numElements = blockDim.x;
         T init = this->startingValue(dx);
         for (int i = threadIdx.x; i < numElements; i += blockDim.x)
             sPartials[i] = init;
         __syncthreads();
-
-        //length for the tad
-=======
-
-                    __syncthreads();
->>>>>>> a60c3169
-
-                    if (amLast) {
-                        tc[4096] = 0;
-
-                        sPartials[threadIdx.x] = 0;
-
-                        if (threadIdx.x < gridDim.x) {
-                            sPartials[threadIdx.x] = reductionBuffer[threadIdx.x];
-                        }
-                        __syncthreads();
-
-                        T **sPartialsRef = (T **) &sPartials;
-                        aggregatePartials(sPartialsRef, threadIdx.x, gridDim.x, extraParams);
-
-                        __syncthreads();
-                        if (tid == 0) {
-                            result[0] = this->postProcess(sPartials[0],n,extraParams);
-                        }
-                    }
-                } else {
-                    if (tid == 0) {
-                        unsigned int *tc = (unsigned *) reductionBuffer;
-                        tc[4096] = 0;
-                        result[0] = this->postProcess(sPartials[0],n,extraParams);
-                    }
-                }
-            }
-            /**
-             * Kernel invocation for reduce
-             * @param n the length of the buffer
-             * @param dx the input
-             * @param xShapeInfo the shape information for the input
-             * @param extraParams extra parameters (starting value,..)
-             * @param result the result buffer
-             * @param resultShapeInfo the shapeinformation for the result buffer
-             * @param gpuInformation the gpu information (shared memory allocated,..)
-             * @param dimension the dimension to do reduce along long
-             * @param dimensionLength the length of the dimension buffer
-             * @param postProcessOrNot whether to reduce or not
-             */
-            __inline__ __device__ virtual void transformCuda(
-                    T *dx,
-                    int *xShapeInfo,
-                    T *extraParams,
-                    T *result,
-                    int *resultShapeInfo,
-                    int *dimension,
-                    int dimensionLength,
-                    int postProcessOrNot,
-                    int *allocationBuffer,T *reductionBuffer) {
-
-                /**
-                 * Gpu information for the problem
-                 */
-                int tid = blockIdx.x * blockDim.x + threadIdx.x;
-
-                __shared__ volatile int resultScalar;
-
-                __shared__ int xElementWiseStride;
-
-                //shared memory space for storing intermediate results
-                SharedMemory <T> val;
-                volatile T *sPartials = val.getPointer();
-                int numElements = blockDim.x;
-                T init = this->startingValue(dx);
-                for (int i = threadIdx.x; i < numElements; i += blockDim.x)
-                    sPartials[i] = init;
-                __syncthreads();
 
                 //length for the tad
 
@@ -391,48 +311,14 @@
                     int *xStride = shape::stride(xShapeInfo);
                     char xOrder = shape::order(xShapeInfo);
 
-<<<<<<< HEAD
-                if(threadIdx.x == 0) {
-                    printf("Going multidimensional\n");
-
-                    numOnes = 0;
-                    for(int i = 0; i < wholeRank; i++) {
-                        if(shape[i] == 1)
-                            numOnes++;
-=======
                     if (dimension != nullptr && (dimension[0] != MAX_DIMENSION && dimensionLength == 1)) {
                         xElementWiseStride =  xStride[dimension[0]];
                     } else {
                         xElementWiseStride = shape::elementWiseStride(xShapeInfo);
->>>>>>> a60c3169
                     }
                 }
                 __syncthreads();
 
-<<<<<<< HEAD
-                    int *sqShape;//sqShape[MAX_RANK * 2 + 4];
-                    int *sqOut;//sqOut[MAX_RANK * 2 + 4];
-
-                    sqShape = manager->getT1ShapeBuffer();
-                    sqOut = manager->getT2ShapeBuffer();
-
-                    int *sqStride = manager->getYShapeBuffer();//sqShape + MAX_RANK;
-
-                    //squeeze the dimensions
-                    if(numOnes > 0) {
-                        squeezed = false;
-                        newSqueezeDimensions = false;
-                        shape::TAD singularDimension(sqShape, sqStride, sqOut);
-                        inputShapeInfo = singularDimension.squeezeDimensions(
-                                xShapeInfo,
-                                &dimension,
-                                &dimensionLength,
-                                &squeezed,
-                                &newSqueezeDimensions,
-                                wholeRank,
-                                numOnes);
-                    }
-=======
                 if (!resultScalar) {
                     shape::TAD tad(xShapeInfo,dimension,dimensionLength);
                     tad.createTadOnlyShapeInfo();
@@ -445,7 +331,6 @@
                             for(int i = threadIdx.x + blockIdx.x * blockDim.x; i < tad.tadLength; i+= gridDim.x * blockDim.x) {
                                reduction = this->update(reduction,dx[i],extraParams);
                             }
->>>>>>> a60c3169
 
 
                         }
@@ -462,37 +347,6 @@
 
             }
             else {
-<<<<<<< HEAD
-                printf("Going singledimension\n");
-                int resultLength = shape::length(resultShapeInfo);
-
-                /**
-                 * The element wise stride belong longs to a reduction index.
-                 * When used out of order, we can get rid of the data
-                 * dependencies and rely on using the max dimension
-                 * specified for stride instead.
-                 * Say we take the sum(0,1) along long arr
-                 * we can use arr.stride(1) as a representation
-                 * along long which to iterate.
-                 */
-
-/*
-                int elementsPerReductionIndex = shape::length(xShapeInfo) / resultLength;
-                int tadLength = elementsPerReductionIndex;
-                int xLength = shape::length(xShapeInfo);
-                int i = 0,j = 0;
-
-
-
-#pragma unroll
-                for(i = tid; i < resultLength; i+= blockDim.x * gridDim.x) {
-                    int offsetForTad = shape::tadOffset(tid, xShapeInfo, dimension, dimensionLength);
-                    sPartials[threadIdx.x] = op(dx[offsetForTad], extraParams);
-
-                    for(j = 1; j < elementsPerReductionIndex; j++) {
-                        sPartials[threadIdx.x] =  update(sPartials[threadIdx.x],op(dx[offsetForTad + xElementWiseStride * j], extraParams), extraParams);
-                    }
-=======
                 this->execScalarCuda(
                         dx,
                         xShapeInfo,
@@ -502,6 +356,18 @@
                         allocationBuffer, reductionBuffer);
             }
         }
+        }
+        else {
+            printf("Going scalar\n");
+            this->execScalarCuda(
+                    dx,
+                    xShapeInfo,
+                    extraParams,
+                    result,
+                    resultShapeInfo,
+                    allocationBuffer, reductionBuffer, manager);
+        }
+    }
 
             /**
              *
@@ -515,7 +381,6 @@
             // accumulate the intermediate sums in the remainder range.
             T *sPartials = *sPartialsRef;
             int floorPow2 = blockDim.x;
->>>>>>> a60c3169
 
             if (floorPow2 & (floorPow2 - 1)) {
                 while (floorPow2 & (floorPow2 - 1)) {
@@ -524,45 +389,7 @@
                 if (tid >= floorPow2) {
                     sPartials[tid - floorPow2] = update(sPartials[tid - floorPow2], sPartials[tid], extraParams);
                 }
-<<<<<<< HEAD
-            }
-
-
-        }
-        else {
-            printf("Going scalar\n");
-            this->execScalarCuda(
-                    dx,
-                    xShapeInfo,
-                    extraParams,
-                    result,
-                    resultShapeInfo,
-                    allocationBuffer, reductionBuffer, manager);
-        }
-    }
-
-    /**
-     *
-     * @param sPartialsRef
-     * @param tid
-     * @param extraParams
-     */
-    __device__ virtual void aggregatePartials(T **sPartialsRef, int tid, int numItems,T *extraParams) {
-        // start the shared memory loop on the next power of 2 less
-        // than the block size.  If block size is not a power of 2,
-        // accumulate the intermediate sums in the remainder range.
-        T *sPartials = *sPartialsRef;
-        int floorPow2 = blockDim.x;
-
-        if (floorPow2 & (floorPow2 - 1)) {
-            while (floorPow2 & (floorPow2 - 1)) {
-                floorPow2 &= floorPow2 - 1;
-            }
-            if (tid >= floorPow2) {
-                sPartials[tid - floorPow2] = update(sPartials[tid - floorPow2], sPartials[tid], extraParams);
-=======
                 __syncthreads();
->>>>>>> a60c3169
             }
             __syncthreads();
 
@@ -1935,9 +1762,8 @@
     }
     __syncthreads();
 
-<<<<<<< HEAD
-	__shared__ functions::reduce::ReduceFunction<T> *reduceFunctionToInvoke;
-	__shared__ functions::reduce::ReduceOpFactory<T> *newOpFactory;
+    __shared__ functions::reduce::ReduceFunction<T> *reduceFunctionToInvoke;
+    __shared__ functions::reduce::ReduceOpFactory<T> *newOpFactory;
 
 	__shared__ int *ptrSharedXShapeInfo;
     __shared__ int *ptrSharedZShapeInfo;
@@ -1967,26 +1793,6 @@
 			dimensionLength,
 			postProcessOrNot,
 			allocationBuffer, reductionBuffer, manager);
-=======
-    __shared__ functions::reduce::ReduceFunction<T> *reduceFunctionToInvoke;
-    __shared__ functions::reduce::ReduceOpFactory<T> *newOpFactory;
-
-    if(threadIdx.x == 0) {
-        newOpFactory =  new(factoryBuffer) functions::reduce::ReduceOpFactory<T>();
-        reduceFunctionToInvoke = newOpFactory->create(op, functionBuffer);
-    }
-    __syncthreads();
-    reduceFunctionToInvoke->transformCuda(
-            dx,
-            xShapeInfo
-            ,extraParams,
-            result,
-            resultShapeInfo,
-            dimension,
-            dimensionLength,
-            postProcessOrNot,
-            allocationBuffer, reductionBuffer);
->>>>>>> a60c3169
 }
 
 /**
@@ -2005,17 +1811,16 @@
  */
 template <typename T>
 __device__ void reduceGeneric(
-<<<<<<< HEAD
-		int op,
-		T *dx,
-		int *xShapeInfo,
-		T *extraParams,
-		T *result,
-		int *resultShapeInfo,
-		int *dimension,
-		int dimensionLength,
-		int postProcessOrNot,
-		int *allocationBuffer, T *reductionBuffer) {
+        int op,
+        T *dx,
+        int *xShapeInfo,
+        T *extraParams,
+        T *result,
+        int *resultShapeInfo,
+        int *dimension,
+        int dimensionLength,
+        int postProcessOrNot,
+        int *allocationBuffer, T *reductionBuffer) {
 
 	__shared__ functions::reduce::ReduceFunction<T> *reduceFunctionToInvoke;
 	__shared__ functions::reduce::ReduceOpFactory<T> *newOpFactory;
@@ -2057,41 +1862,6 @@
 			dimensionLength,
 			postProcessOrNot,
 			allocationBuffer, reductionBuffer, manager);
-=======
-        int op,
-        T *dx,
-        int *xShapeInfo,
-        T *extraParams,
-        T *result,
-        int *resultShapeInfo,
-        int *dimension,
-        int dimensionLength,
-        int postProcessOrNot,
-        int *allocationBuffer, T *reductionBuffer) {
-
-
-    __shared__ unsigned char  __align__(8) factoryBuffer[sizeof(functions::reduce::ReduceOpFactory<T>)];
-    __shared__ unsigned char  __align__(8) functionBuffer[sizeof(functions::reduce::ReduceFunction<T>)];
-
-    __shared__ functions::reduce::ReduceFunction<T> *reduceFunctionToInvoke;
-    __shared__ functions::reduce::ReduceOpFactory<T> *newOpFactory;
-
-    if(threadIdx.x == 0) {
-        newOpFactory =  new(factoryBuffer) functions::reduce::ReduceOpFactory<T>();
-        reduceFunctionToInvoke = newOpFactory->create(op, functionBuffer);
-    }
-    __syncthreads();
-    reduceFunctionToInvoke->transformCuda(
-            dx,
-            xShapeInfo
-            ,extraParams,
-            result,
-            resultShapeInfo,
-            dimension,
-            dimensionLength,
-            postProcessOrNot,
-            allocationBuffer, reductionBuffer);
->>>>>>> a60c3169
 }
 
 /**
