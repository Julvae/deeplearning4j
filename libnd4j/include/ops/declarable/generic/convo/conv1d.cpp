--- conflicted
+++ resolved
@@ -33,15 +33,9 @@
 
 CUSTOM_OP_IMPL(conv1d, 2, 1, false, 0, 4) {
 
-<<<<<<< HEAD
     auto input   = INPUT_VARIABLE(0);                                    // [bS, iW, iC] (NWC) or [bS, iC, iW] (NCW)
     auto weights = INPUT_VARIABLE(1);                                    // [kW, iC, oC] always
     auto bias    = block.width() > 2 ? INPUT_VARIABLE(2) : nullptr;      // [oC]
-=======
-    NDArray<T> *input   = INPUT_VARIABLE(0);                                    // [bS, iW, iC] (NWC) or [bS, iC, iW] (NCW)
-    NDArray<T> *weights = INPUT_VARIABLE(1);                                    // [kW, iC, oC] always
-    NDArray<T> *bias    = block.width() > 2 ? INPUT_VARIABLE(2) : nullptr;      // [oC]
->>>>>>> 39049a37
 
     auto output  = OUTPUT_VARIABLE(0);                                   // [bS, oW, oC] (NWC) or [bS, oC, oW] (NCW)
 
@@ -68,13 +62,8 @@
     int iC = input->sizeAt(indIOioC);                 // input channels
     int oC = weights->sizeAt(indWoC);                 // output channels
 
-<<<<<<< HEAD
     std::string expectedWeightsShape = ShapeUtils::shapeAsString({kW, iC, oC});
     REQUIRE_TRUE(expectedWeightsShape == ShapeUtils::shapeAsString(weights), 0, "CUSTOM CONV1D OP: wrong shape of weights array, expected is %s, but got %s instead !", expectedWeightsShape.c_str(), ShapeUtils::shapeAsString(weights).c_str());
-=======
-    std::string expectedWeightsShape = ShapeUtils<T>::shapeAsString({kW, iC, oC});
-    REQUIRE_TRUE(expectedWeightsShape == ShapeUtils<T>::shapeAsString(weights), 0, "CUSTOM CONV1D OP: wrong shape of weights array, expected is %s, but got %s instead !", expectedWeightsShape.c_str(), ShapeUtils<T>::shapeAsString(weights).c_str());
->>>>>>> 39049a37
     if (bias)
         REQUIRE_TRUE(bias->rankOf() <= 2 && oC == bias->lengthOf(), 0, "CUSTOM CONV1D OP: wrong shape of array with biases, expected rank, length: <=2, %i, but got %i, %i instead !", oC, bias->rankOf(), bias->lengthOf());
 
@@ -85,18 +74,12 @@
     }
     else {
         reshapeForInput   = {input->sizeAt(0),  input->sizeAt(1),  1, input->sizeAt(2)};                // [bS, iC, iW] -> [bS, iC, 1, iW]
-        reshapeForOutput  = {output->sizeAt(0), output->sizeAt(1), 1, output->sizeAt(2)};               // [bS, oC, oW] -> [bS, oC, 1, oW]       
-    }
-
-<<<<<<< HEAD
+        reshapeForOutput  = {output->sizeAt(0), output->sizeAt(1), 1, output->sizeAt(2)};               // [bS, oC, oW] -> [bS, oC, 1, oW]
+    }
+
     auto inputReshaped   = input  ->reshape(input->ordering(),   reshapeForInput);
     auto outputReshaped  = output ->reshape(output->ordering(),  reshapeForOutput);
     auto weightsReshaped = weights->reshape(weights->ordering(), {1, weights->sizeAt(0), weights->sizeAt(1), weights->sizeAt(2)});   // [kW, iC, oC] -> [1, kW, iC, oC]
-=======
-    NDArray<T>* inputReshaped   = input  ->reshape(input->ordering(),   reshapeForInput);
-    NDArray<T>* outputReshaped  = output ->reshape(output->ordering(),  reshapeForOutput);
-    NDArray<T>* weightsReshaped = weights->reshape(weights->ordering(), {1, weights->sizeAt(0), weights->sizeAt(1), weights->sizeAt(2)});   // [kW, iC, oC] -> [1, kW, iC, oC]
->>>>>>> 39049a37
 
     ConvolutionUtils::conv2d(inputReshaped, weightsReshaped, bias, outputReshaped, 1,kW,  1,sW,  0,pW,  1,1,  isSameMode,  isNCW);
 
@@ -137,13 +120,8 @@
     int iC = inputShapeInfo[indIOioC+1];                   // input channels
     int oC = weightsShapeInfo[indWoC+1];                 // output channels
 
-<<<<<<< HEAD
     std::string expectedWeightsShape = ShapeUtils::shapeAsString({kW, iC, oC});
     REQUIRE_TRUE(expectedWeightsShape == ShapeUtils::shapeAsString(weightsShapeInfo), 0, "CUSTOM CONV1D OP: wrong shape of weights array, expected is %s, but got %s instead !", expectedWeightsShape.c_str(), ShapeUtils::shapeAsString(weightsShapeInfo).c_str());
-=======
-    std::string expectedWeightsShape = ShapeUtils<T>::shapeAsString({kW, iC, oC});
-    REQUIRE_TRUE(expectedWeightsShape == ShapeUtils<T>::shapeAsString(weightsShapeInfo), 0, "CUSTOM CONV1D OP: wrong shape of weights array, expected is %s, but got %s instead !", expectedWeightsShape.c_str(), ShapeUtils<T>::shapeAsString(weightsShapeInfo).c_str());
->>>>>>> 39049a37
     if (biasShapeInfo)
         REQUIRE_TRUE(biasShapeInfo[0] <= 2 && oC == shape::length(biasShapeInfo), 0, "CUSTOM CONV1D OP: wrong shape of array with biases, expected rank, length: <=2, %i, but got %i, %i instead !", oC, biasShapeInfo[0], shape::length(biasShapeInfo));
 
@@ -173,7 +151,7 @@
     getOpDescriptor()
         ->setAllowedInputTypes(0, {ALL_FLOATS, ALL_INTS, DataType::QINT8, DataType::QINT16})
         ->setAllowedInputTypes(1, {ALL_FLOATS})
-        ->setAllowedInputTypes(2, {ALL_FLOATS}) 
+        ->setAllowedInputTypes(2, {ALL_FLOATS})
         ->setAllowedOutputTypes(0, {ALL_FLOATS});
 }
 
@@ -181,7 +159,6 @@
 //////////////////////////////////////////////////////////////////////////
 CUSTOM_OP_IMPL(conv1d_bp, 3, 2, false, 0, 4) {
 
-<<<<<<< HEAD
     auto input   = INPUT_VARIABLE(0);                                                // [bS, iW, iC] (NWC) or [bS, iC, iW] (NCW)
     auto weights = INPUT_VARIABLE(1);                                                // [kW, iC, oC] always
     auto bias    = block.width() > 3 ? INPUT_VARIABLE(2) : nullptr;                  // [oC]
@@ -190,16 +167,6 @@
     auto gradI = OUTPUT_VARIABLE(0);                                                 // [bS, iW, iC] (NWC) or [bS, iC, iW] (NCW), epsilon
     auto gradW = OUTPUT_VARIABLE(1);                                                 // [kW, iC, oC] always
     auto gradB = block.width() > 3 ? OUTPUT_VARIABLE(2) : nullptr;                   // [oC]
-=======
-    NDArray<T> *input   = INPUT_VARIABLE(0);                                                // [bS, iW, iC] (NWC) or [bS, iC, iW] (NCW)
-    NDArray<T> *weights = INPUT_VARIABLE(1);                                                // [kW, iC, oC] always
-    NDArray<T> *bias    = block.width() > 3 ? INPUT_VARIABLE(2) : nullptr;                  // [oC]
-    NDArray<T> *gradO   = block.width() > 3 ? INPUT_VARIABLE(3) : INPUT_VARIABLE(2);        // [bS, oW, oC] (NWC) or [bS, oC, oW] (NCW), epsilon_next
-
-    NDArray<T> *gradI = OUTPUT_VARIABLE(0);                                                 // [bS, iW, iC] (NWC) or [bS, iC, iW] (NCW), epsilon
-    NDArray<T> *gradW = OUTPUT_VARIABLE(1);                                                 // [kW, iC, oC] always
-    NDArray<T> *gradB = block.width() > 3 ? OUTPUT_VARIABLE(2) : nullptr;                   // [oC]
->>>>>>> 39049a37
 
     int kW = INT_ARG(0);                                                        // filter(kernel) width
     int sW = INT_ARG(1);                                                        // strides width
@@ -227,17 +194,10 @@
     int trueoH, trueoW;          // true output height, width
     ConvolutionUtils::calcOutSizePool2D(trueoH,trueoW, 1,kW, 1,sW, 0,pW, 1,1, 1,iW, isSameMode);
 
-<<<<<<< HEAD
     std::string expectedGradOShape   = ShapeUtils::shapeAsString(ShapeUtils::composeShapeUsingDimsAndIdx({bS,oC,trueoW,  0,indIOioC,indIiW}));
     std::string expectedWeightsShape = ShapeUtils::shapeAsString({kW, iC, oC});
     REQUIRE_TRUE(expectedGradOShape == ShapeUtils::shapeAsString(gradO), 0,  "CUSTOM CONV1D_BP OP: wrong shape of output gradients (next epsilon) array, expected is %s, but got %s instead !", expectedGradOShape.c_str(), ShapeUtils::shapeAsString(gradO).c_str());
     REQUIRE_TRUE(expectedWeightsShape == ShapeUtils::shapeAsString(weights), 0, "CUSTOM CONV1D_BP OP: wrong shape of weights array, expected is %s, but got %s instead !", expectedWeightsShape.c_str(), ShapeUtils::shapeAsString(weights).c_str());
-=======
-    std::string expectedGradOShape   = ShapeUtils<T>::shapeAsString(ShapeUtils<T>::composeShapeUsingDimsAndIdx({bS,oC,trueoW,  0,indIOioC,indIiW}));
-    std::string expectedWeightsShape = ShapeUtils<T>::shapeAsString({kW, iC, oC});
-    REQUIRE_TRUE(expectedGradOShape == ShapeUtils<T>::shapeAsString(gradO), 0,  "CUSTOM CONV1D_BP OP: wrong shape of output gradients (next epsilon) array, expected is %s, but got %s instead !", expectedGradOShape.c_str(), ShapeUtils<T>::shapeAsString(gradO).c_str());
-    REQUIRE_TRUE(expectedWeightsShape == ShapeUtils<T>::shapeAsString(weights), 0, "CUSTOM CONV1D_BP OP: wrong shape of weights array, expected is %s, but got %s instead !", expectedWeightsShape.c_str(), ShapeUtils<T>::shapeAsString(weights).c_str());
->>>>>>> 39049a37
     if(bias)
         REQUIRE_TRUE(bias->rankOf() <= 2 && oC == bias->lengthOf(), 0, "CUSTOM CONV1D_BP OP: wrong shape of array with biases, expected rank, length: <=2, %i, but got %i, %i instead !", oC, bias->rankOf(), bias->lengthOf());
 
@@ -251,19 +211,11 @@
         reshapeForGradO   = {gradO->sizeAt(0), gradO->sizeAt(1), 1, gradO->sizeAt(2)};                  // [bS, oC, oW] -> [bS, oC, 1, oW]
     }
 
-<<<<<<< HEAD
     auto inputReshaped   = input  ->reshape(input->ordering(),  reshapeForInput);
     auto gradIReshaped   = gradI  ->reshape(gradI->ordering(),  reshapeForInput);
     auto gradOReshaped   = gradO  ->reshape(gradO->ordering(),  reshapeForGradO);
     auto weightsReshaped = weights->reshape(weights->ordering(),{1, weights->sizeAt(0), weights->sizeAt(1), weights->sizeAt(2)});    // [kW, iC, oC] -> [1, kW, iC, oC]
     auto gradWReshaped   = gradW  ->reshape(gradW->ordering(),  {1, weights->sizeAt(0), weights->sizeAt(1), weights->sizeAt(2)});    // [kW, iC, oC] -> [1, kW, iC, oC]
-=======
-    NDArray<T>* inputReshaped   = input  ->reshape(input->ordering(),  reshapeForInput);
-    NDArray<T>* gradIReshaped   = gradI  ->reshape(gradI->ordering(),  reshapeForInput);
-    NDArray<T>* gradOReshaped   = gradO  ->reshape(gradO->ordering(),  reshapeForGradO);
-    NDArray<T>* weightsReshaped = weights->reshape(weights->ordering(),{1, weights->sizeAt(0), weights->sizeAt(1), weights->sizeAt(2)});    // [kW, iC, oC] -> [1, kW, iC, oC]
-    NDArray<T>* gradWReshaped   = gradW  ->reshape(gradW->ordering(),  {1, weights->sizeAt(0), weights->sizeAt(1), weights->sizeAt(2)});    // [kW, iC, oC] -> [1, kW, iC, oC]
->>>>>>> 39049a37
 
     ConvolutionUtils::conv2dBP(inputReshaped, weightsReshaped, bias, gradOReshaped, gradIReshaped, gradWReshaped, gradB, 1,kW,  1,sW,  0,pW,  1,1,  isSameMode,  isNCW);
 
@@ -311,17 +263,10 @@
     int trueoH, trueoW;          // true output height, width
     ConvolutionUtils::calcOutSizePool2D(trueoH,trueoW, 1,kW, 1,sW, 0,pW, 1,1, 1,iW, isSameMode);
 
-<<<<<<< HEAD
     std::string expectedGradOShape   = ShapeUtils::shapeAsString(ShapeUtils::composeShapeUsingDimsAndIdx({bS,oC,trueoW,  0,indIOioC,indIiW}));
     std::string expectedWeightsShape = ShapeUtils::shapeAsString({kW, iC, oC});
     REQUIRE_TRUE(expectedGradOShape == ShapeUtils::shapeAsString(gradOShapeInfo), 0,  "CUSTOM CONV1D_BP OP: wrong shape of output gradients (next epsilon) array, expected is %s, but got %s instead !", expectedGradOShape.c_str(), ShapeUtils::shapeAsString(gradOShapeInfo).c_str());
     REQUIRE_TRUE(expectedWeightsShape == ShapeUtils::shapeAsString(weightsShapeInfo), 0, "CUSTOM CONV1D_BP OP: wrong shape of weights array, expected is %s, but got %s instead !", expectedWeightsShape.c_str(), ShapeUtils::shapeAsString(weightsShapeInfo).c_str());
-=======
-    std::string expectedGradOShape   = ShapeUtils<T>::shapeAsString(ShapeUtils<T>::composeShapeUsingDimsAndIdx({bS,oC,trueoW,  0,indIOioC,indIiW}));
-    std::string expectedWeightsShape = ShapeUtils<T>::shapeAsString({kW, iC, oC});
-    REQUIRE_TRUE(expectedGradOShape == ShapeUtils<T>::shapeAsString(gradOShapeInfo), 0,  "CUSTOM CONV1D_BP OP: wrong shape of output gradients (next epsilon) array, expected is %s, but got %s instead !", expectedGradOShape.c_str(), ShapeUtils<T>::shapeAsString(gradOShapeInfo).c_str());
-    REQUIRE_TRUE(expectedWeightsShape == ShapeUtils<T>::shapeAsString(weightsShapeInfo), 0, "CUSTOM CONV1D_BP OP: wrong shape of weights array, expected is %s, but got %s instead !", expectedWeightsShape.c_str(), ShapeUtils<T>::shapeAsString(weightsShapeInfo).c_str());
->>>>>>> 39049a37
     if(biasShapeInfo)
         REQUIRE_TRUE(biasShapeInfo[0] <= 2 && oC == shape::length(biasShapeInfo), 0, "CUSTOM CONV1D_BP OP: wrong shape of array with biases, expected rank, length: <=2, %i, but got %i, %i instead !", oC, biasShapeInfo[0], shape::length(biasShapeInfo));
 
@@ -340,8 +285,8 @@
     getOpDescriptor()
         ->setAllowedInputTypes(0, {ALL_FLOATS, ALL_INTS, DataType::QINT8, DataType::QINT16})
         ->setAllowedInputTypes(1, {ALL_FLOATS})
-        ->setAllowedInputTypes(2, {ALL_FLOATS}) 
-        ->setAllowedInputTypes(3, {ALL_FLOATS}) 
+        ->setAllowedInputTypes(2, {ALL_FLOATS})
+        ->setAllowedInputTypes(3, {ALL_FLOATS})
         ->setAllowedOutputTypes(0, {ALL_FLOATS})
         ->setAllowedOutputTypes(1, {ALL_FLOATS});
 }
