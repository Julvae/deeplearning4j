package org.deeplearning4j.eval;

<<<<<<< HEAD
=======
import lombok.Data;
>>>>>>> 98c18be7
import lombok.EqualsAndHashCode;
import lombok.NoArgsConstructor;
import org.nd4j.linalg.api.ndarray.INDArray;
import org.nd4j.linalg.api.ops.impl.transforms.Not;
import org.nd4j.linalg.factory.Nd4j;
import org.nd4j.shade.jackson.annotation.JsonProperty;
import org.nd4j.shade.jackson.databind.annotation.JsonSerialize;

import java.util.ArrayList;
import java.util.Arrays;
import java.util.List;

/**
 * EvaluationBinary: used for evaluating networks with binary classification outputs. The typical classification metrics,
 * such as accuracy, precision, recall, F1 score, etc. are calculated for each output.<br>
 * Note that {@link ROCBinary} is also used internally to calculate AUC for each output, but only when using an
 * appropriate constructor, {@link #EvaluationBinary(int, Integer)}
 * <p>
 * Note that EvaluationBinary supports both per-example and per-output masking.
 * <p>
 * The most common use case: multi-task networks, where each output is a binary value. This differs from {@link Evaluation}
 * in that {@link Evaluation} is for a single class (binary or non-binary) evaluation.
 *
 * @author Alex Black
 */
@NoArgsConstructor
@EqualsAndHashCode(callSuper = true)
<<<<<<< HEAD
=======
@Data
>>>>>>> 98c18be7
public class EvaluationBinary extends BaseEvaluation<EvaluationBinary> {
    public static final int DEFAULT_PRECISION = 4;

    //Because we want evaluation to work for large numbers of examples - and with low precision (FP16), we won't
    //use INDArrays to store the counts
    private int[] countTruePositive; //P=1, Act=1
    private int[] countFalsePositive; //P=1, Act=0
    private int[] countTrueNegative; //P=0, Act=0
    private int[] countFalseNegative; //P=0, Act=1
    @JsonProperty(value = "rocbinary")
    private ROCBinary rocBinary;

    private List<String> labels;

    public EvaluationBinary(int size) {
        this(size, null);
    }

    /**
     * This constructor allows for ROC to be calculated in addition to the standard evaluation metrics, when the
     * rocBinarySteps arg is non-null. See {@link ROCBinary} for more details
     *
     * @param size           Number of outputs
     * @param rocBinarySteps Consructor arg for {@link ROCBinary#ROCBinary(int)}
     */
    public EvaluationBinary(int size, Integer rocBinarySteps) {
        countTruePositive = new int[size];
        countFalsePositive = new int[size];
        countTrueNegative = new int[size];
        countFalseNegative = new int[size];
        if (rocBinarySteps != null) {
            rocBinary = new ROCBinary(rocBinarySteps);
        }
    }

    @Override
    public void eval(INDArray labels, INDArray networkPredictions) {
        eval(labels, networkPredictions, (INDArray) null);
    }

    @Override
    public void evalTimeSeries(INDArray labels, INDArray predictions, INDArray labelsMask) {
        if (labelsMask == null || labelsMask.rank() == 2) {
            super.evalTimeSeries(labels, predictions, labelsMask);
            return;
        } else if (labelsMask.rank() != 3) {
            throw new IllegalArgumentException("Labels must: must be rank 2 or 3. Got: " + labelsMask.rank());
        }

        //Per output time series masking
        INDArray l2d = EvaluationUtils.reshapeTimeSeriesTo2d(labels);
        INDArray p2d = EvaluationUtils.reshapeTimeSeriesTo2d(predictions);
        INDArray m2d = EvaluationUtils.reshapeTimeSeriesTo2d(labelsMask);

        eval(l2d, p2d, m2d);
    }

    @Override
    public void eval(INDArray labels, INDArray networkPredictions, INDArray maskArray) {

        if (countTruePositive != null && countTruePositive.length != labels.size(1)) {
            throw new IllegalStateException("Labels array does not match stored state size. Expected labels array with "
                    + "size " + countTruePositive.length + ", got labels array with size " + labels.size(1));
        }

        if (labels.rank() == 3) {
            evalTimeSeries(labels, networkPredictions, maskArray);
            return;
        }

        //First: binarize the network prediction probabilities, threshold 0.5
        //This gives us 3 binary arrays: labels, predictions, masks
        INDArray classPredictions = networkPredictions.gt(0.5);

        INDArray notLabels = Nd4j.getExecutioner().execAndReturn(new Not(labels.dup()));
        INDArray notClassPredictions = Nd4j.getExecutioner().execAndReturn(new Not(classPredictions.dup()));

        INDArray truePositives = classPredictions.mul(labels); //1s where predictions are 1, and labels are 1. 0s elsewhere
        INDArray trueNegatives = notClassPredictions.mul(notLabels); //1s where predictions are 0, and labels are 0. 0s elsewhere
        INDArray falsePositives = classPredictions.mul(notLabels); //1s where predictions are 1, labels are 0
        INDArray falseNegatives = notClassPredictions.mul(labels); //1s where predictions are 0, labels are 1

        if (maskArray != null) {
            //By multiplying by mask, we keep only those 1s that are actually present
            truePositives.muli(maskArray);
            trueNegatives.muli(maskArray);
            falsePositives.muli(maskArray);
            falseNegatives.muli(maskArray);
        }

        int[] tpCount = truePositives.sum(0).data().asInt();
        int[] tnCount = trueNegatives.sum(0).data().asInt();
        int[] fpCount = falsePositives.sum(0).data().asInt();
        int[] fnCount = falseNegatives.sum(0).data().asInt();

        if (countTruePositive == null) {
            int l = tpCount.length;
            countTruePositive = new int[l];
            countFalsePositive = new int[l];
            countTrueNegative = new int[l];
            countFalseNegative = new int[l];
        }

        addInPlace(countTruePositive, tpCount);
        addInPlace(countFalsePositive, fpCount);
        addInPlace(countTrueNegative, tnCount);
        addInPlace(countFalseNegative, fnCount);

        if (rocBinary != null) {
            rocBinary.eval(labels, networkPredictions, maskArray);
        }
    }

    @Override
    public void merge(EvaluationBinary other) {
        if (other.countTruePositive == null) {
            //Other is empty - no op
            return;
        }

        if (countTruePositive == null) {
            //This evaluation is empty -> take results from other
            this.countTruePositive = other.countTruePositive;
            this.countFalsePositive = other.countFalsePositive;
            this.countTrueNegative = other.countTrueNegative;
            this.countFalseNegative = other.countFalseNegative;
            this.rocBinary = other.rocBinary;
        } else {
            if (this.countTruePositive.length != other.countTruePositive.length) {
                throw new IllegalStateException("Cannot merge EvaluationBinary instances with different sizes. This "
                        + "size: " + this.countTruePositive.length + ", other size: "
                        + other.countTruePositive.length);
            }

            //Both have stats
            addInPlace(this.countTruePositive, other.countTruePositive);
            addInPlace(this.countTrueNegative, other.countTrueNegative);
            addInPlace(this.countFalsePositive, other.countFalsePositive);
            addInPlace(this.countFalseNegative, other.countFalseNegative);

            if (this.rocBinary != null) {
                this.rocBinary.merge(other.rocBinary);
            }
        }
    }

    @Override
    public void reset() {
        countTruePositive = null;
    }

    private static void addInPlace(int[] addTo, int[] toAdd) {
        for (int i = 0; i < addTo.length; i++) {
            addTo[i] += toAdd[i];
        }
    }

    /**
     * Returns the number of labels - (i.e., size of the prediction/labels arrays) - if known. Returns -1 otherwise
     */
    public int numLabels() {
        if (countTruePositive == null) {
            return -1;
        }

        return countTruePositive.length;
    }

    /**
     * Set the label names, for printing via {@link #stats()}
     */
    public void setLabelNames(List<String> labels) {
        if (labels == null) {
            this.labels = null;
            return;
        }
        this.labels = new ArrayList<>(labels);
    }

    /**
     * Get the total number of values for the specified column, accounting for any masking
     */
    public int totalCount(int outputNum) {
        assertIndex(outputNum);
        return countTruePositive[outputNum] + countTrueNegative[outputNum] + countFalseNegative[outputNum]
                + countFalsePositive[outputNum];
    }

    /**
     * Get the true positives count for the specified output
     */
    public int truePositives(int outputNum) {
        assertIndex(outputNum);
        return countTruePositive[outputNum];
    }

    /**
     * Get the true negatives count for the specified output
     */
    public int trueNegatives(int outputNum) {
        assertIndex(outputNum);
        return countTrueNegative[outputNum];
    }

    /**
     * Get the false positives count for the specified output
     */
    public int falsePositives(int outputNum) {
        assertIndex(outputNum);
        return countFalsePositive[outputNum];
    }

    /**
     * Get the false negatives count for the specified output
     */
    public int falseNegatives(int outputNum) {
        assertIndex(outputNum);
        return countFalseNegative[outputNum];
    }

    /**
     * Get the accuracy for the specified output
     */
    public double accuracy(int outputNum) {
        assertIndex(outputNum);
        return (countTruePositive[outputNum] + countTrueNegative[outputNum]) / (double) totalCount(outputNum);
    }

    /**
     * Get the precision (tp / (tp + fp)) for the specified output
     */
    public double precision(int outputNum) {
        assertIndex(outputNum);
        //double precision = tp / (double) (tp + fp);
        return countTruePositive[outputNum] / (double) (countTruePositive[outputNum] + countFalsePositive[outputNum]);
    }

    /**
     * Get the recall (tp / (tp + fn)) for the specified output
     */
    public double recall(int outputNum) {
        assertIndex(outputNum);
        return countTruePositive[outputNum] / (double) (countTruePositive[outputNum] + countFalseNegative[outputNum]);
    }

    /**
     * Get the F1 score for the specified output
     */
    public double f1(int outputNum) {
        assertIndex(outputNum);

        double precision = precision(outputNum);
        double recall = recall(outputNum);

        return 2.0 * (precision * recall) / (precision + recall);
    }

    /**
     * Returns the {@link ROCBinary} instance, if present
     */
    public ROCBinary getROCBinary() {
        return rocBinary;
    }

    private void assertIndex(int outputNum) {
        if (countTruePositive == null) {
            throw new UnsupportedOperationException(
                    "EvaluationBinary does not have any stats: eval must be called first");
        }
        if (outputNum < 0 || outputNum >= countTruePositive.length) {
            throw new IllegalArgumentException("Invalid input: output number must be between 0 and " + (outputNum - 1));
        }
    }

    /**
     * Get a String representation of the EvaluationBinary class, using the default precision
     */
    public String stats() {
        return stats(DEFAULT_PRECISION);
    }

    /**
     * Get a String representation of the EvaluationBinary class, using the specified precision
     *
     * @param printPrecision The precision (number of decimal places) for the accuracy, f1, etc.
     */
    public String stats(int printPrecision) {

        StringBuilder sb = new StringBuilder();

        //Report: Accuracy, precision, recall, F1. Then: confusion matrix

        int maxLabelsLength = 15;
        if (labels != null) {
            for (String s : labels) {
                maxLabelsLength = Math.max(s.length(), maxLabelsLength);
            }
        }

        String subPattern = "%-12." + printPrecision + "f";
        String pattern = "%-" + (maxLabelsLength + 5) + "s" //Label
                + subPattern + subPattern + subPattern + subPattern //Accuracy, f1, precision, recall
                + "%-8d%-7d%-7d%-7d%-7d"; //Total count, TP, TN, FP, FN

        String patternHeader = "%-" + (maxLabelsLength + 5) + "s%-12s%-12s%-12s%-12s%-8s%-7s%-7s%-7s%-7s";



        List<String> headerNames = Arrays.asList("Label", "Accuracy", "F1", "Precision", "Recall", "Total", "TP", "TN",
                "FP", "FN");

        if (rocBinary != null) {
            patternHeader += "%-12s";
            pattern += subPattern;

            headerNames = new ArrayList<>(headerNames);
            headerNames.add("AUC");
        }

        String header = String.format(patternHeader, headerNames.toArray());


        sb.append(header);

        for (int i = 0; i < countTrueNegative.length; i++) {
            int totalCount = totalCount(i);

            double acc = accuracy(i);
            double f1 = f1(i);
            double precision = precision(i);
            double recall = recall(i);

            String label = (labels == null ? String.valueOf(i) : labels.get(i));

            List<Object> args = Arrays.<Object>asList(label, acc, f1, precision, recall, totalCount, truePositives(i),
                    trueNegatives(i), falsePositives(i), falseNegatives(i));
            if (rocBinary != null) {
                args = new ArrayList<>(args);
                args.add(rocBinary.calculateAUC(i));
            }

            sb.append("\n").append(String.format(pattern, args.toArray()));
        }

        return sb.toString();
    }
}<|MERGE_RESOLUTION|>--- conflicted
+++ resolved
@@ -1,16 +1,12 @@
 package org.deeplearning4j.eval;
 
-<<<<<<< HEAD
-=======
 import lombok.Data;
->>>>>>> 98c18be7
 import lombok.EqualsAndHashCode;
 import lombok.NoArgsConstructor;
 import org.nd4j.linalg.api.ndarray.INDArray;
 import org.nd4j.linalg.api.ops.impl.transforms.Not;
 import org.nd4j.linalg.factory.Nd4j;
 import org.nd4j.shade.jackson.annotation.JsonProperty;
-import org.nd4j.shade.jackson.databind.annotation.JsonSerialize;
 
 import java.util.ArrayList;
 import java.util.Arrays;
@@ -31,10 +27,7 @@
  */
 @NoArgsConstructor
 @EqualsAndHashCode(callSuper = true)
-<<<<<<< HEAD
-=======
 @Data
->>>>>>> 98c18be7
 public class EvaluationBinary extends BaseEvaluation<EvaluationBinary> {
     public static final int DEFAULT_PRECISION = 4;
 
@@ -49,16 +42,13 @@
 
     private List<String> labels;
 
-    public EvaluationBinary(int size) {
-        this(size, null);
-    }
 
     /**
      * This constructor allows for ROC to be calculated in addition to the standard evaluation metrics, when the
      * rocBinarySteps arg is non-null. See {@link ROCBinary} for more details
      *
      * @param size           Number of outputs
-     * @param rocBinarySteps Consructor arg for {@link ROCBinary#ROCBinary(int)}
+     * @param rocBinarySteps Constructor arg for {@link ROCBinary#ROCBinary(int)}
      */
     public EvaluationBinary(int size, Integer rocBinarySteps) {
         countTruePositive = new int[size];
@@ -223,6 +213,10 @@
                 + countFalsePositive[outputNum];
     }
 
+
+
+
+
     /**
      * Get the true positives count for the specified output
      */
@@ -255,12 +249,32 @@
         return countFalseNegative[outputNum];
     }
 
+    public double averageAccuracy() {
+        double ret = 0.0;
+        for(int i = 0; i < numLabels(); i++) {
+            ret += accuracy(i);
+        }
+
+        ret /= (double) numLabels();
+        return ret;
+    }
+
     /**
      * Get the accuracy for the specified output
      */
     public double accuracy(int outputNum) {
         assertIndex(outputNum);
         return (countTruePositive[outputNum] + countTrueNegative[outputNum]) / (double) totalCount(outputNum);
+    }
+
+    public double averagePrecision() {
+        double ret = 0.0;
+        for(int i = 0; i < numLabels(); i++) {
+            ret += precision(i);
+        }
+
+        ret /= (double) numLabels();
+        return ret;
     }
 
     /**
@@ -272,6 +286,16 @@
         return countTruePositive[outputNum] / (double) (countTruePositive[outputNum] + countFalsePositive[outputNum]);
     }
 
+
+    public double averageRecall() {
+        double ret = 0.0;
+        for(int i = 0; i < numLabels(); i++) {
+            ret += recall(i);
+        }
+
+        ret /= (double) numLabels();
+        return ret;
+    }
     /**
      * Get the recall (tp / (tp + fn)) for the specified output
      */
@@ -280,6 +304,16 @@
         return countTruePositive[outputNum] / (double) (countTruePositive[outputNum] + countFalseNegative[outputNum]);
     }
 
+
+    public double averageF1() {
+        double ret = 0.0;
+        for(int i = 0; i < numLabels(); i++) {
+            ret += f1(i);
+        }
+
+        ret /= (double) numLabels();
+        return ret;
+    }
     /**
      * Get the F1 score for the specified output
      */
