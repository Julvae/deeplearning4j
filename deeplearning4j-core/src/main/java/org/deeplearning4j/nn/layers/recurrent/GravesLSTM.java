--- conflicted
+++ resolved
@@ -44,7 +44,6 @@
  * @author Alex Black
  */
 public class GravesLSTM extends BaseRecurrentLayer<org.deeplearning4j.nn.conf.layers.GravesLSTM> {
-<<<<<<< HEAD
 	public static final String STATE_KEY_PREV_ACTIVATION = "prevAct";
 	public static final String STATE_KEY_PREV_MEMCELL = "prevMem";
 
@@ -122,70 +121,6 @@
 		for( int i=0; i<3; i++ ) rwGradients[i+4] = Nd4j.zeros(1,hiddenLayerSize);
 
 		INDArray epsilonNext = Nd4j.zeros(miniBatchSize,prevLayerSize,timeSeriesLength);	//i.e., what would be W^L*(delta^L)^T. Shape: [m,n^(L-1),T]
-=======
-    public static final String STATE_KEY_PREV_ACTIVATION = "prevAct";
-    public static final String STATE_KEY_PREV_MEMCELL = "prevMem";
-
-    public GravesLSTM(NeuralNetConfiguration conf) {
-        super(conf);
-    }
-
-    public GravesLSTM(NeuralNetConfiguration conf, INDArray input) {
-        super(conf, input);
-    }
-
-    @Override
-    public Gradient gradient() {
-        throw new UnsupportedOperationException("Not yet implemented");
-    }
-
-    @Override
-    public Gradient calcGradient(Gradient layerError, INDArray activation){
-        throw new UnsupportedOperationException("Not yet implemented");
-    }
-
-    @Override
-    public Pair<Gradient, INDArray> backpropGradient(INDArray epsilon) {
-        //First: Do forward pass to get gate activations, zs etc.
-        FwdPassReturn fwdPass = activateHelper(true,null,null,true);
-
-        INDArray inputWeights = getParam(GravesLSTMParamInitializer.INPUT_WEIGHT_KEY);
-        INDArray recurrentWeights = getParam(GravesLSTMParamInitializer.RECURRENT_WEIGHT_KEY);	//Shape: [hiddenLayerSize,4*hiddenLayerSize+3]; order: [wI,wF,wO,wG,wFF,wOO,wGG]
-
-        //Expect errors to have shape: [miniBatchSize,n^(L+1),timeSeriesLength]
-        int hiddenLayerSize = recurrentWeights.size(0);	//i.e., n^L
-        int prevLayerSize = inputWeights.size(0);	//n^(L-1)
-        int miniBatchSize = epsilon.size(0);
-        boolean is2dInput = epsilon.rank() < 3; //Edge case: T=1 may have shape [miniBatchSize,n^(L+1)], equiv. to [miniBatchSize,n^(L+1),1]
-        int timeSeriesLength = (is2dInput? 1: epsilon.size(2));
-
-        INDArray wiTranspose = Shape.toOffsetZero(fwdPass.paramsZeroOffset[0].transpose());
-        INDArray wITranspose = Shape.toOffsetZero(fwdPass.paramsZeroOffset[1].transpose());
-        INDArray wfTranspose = Shape.toOffsetZero(fwdPass.paramsZeroOffset[2].transpose());
-        INDArray wFTranspose = Shape.toOffsetZero(fwdPass.paramsZeroOffset[3].transpose());
-        INDArray wFFTranspose = fwdPass.paramsZeroOffset[4];
-        INDArray woTranspose = Shape.toOffsetZero(fwdPass.paramsZeroOffset[5].transpose());
-        INDArray wOTranspose = Shape.toOffsetZero(fwdPass.paramsZeroOffset[6].transpose());
-        INDArray wOOTranspose = fwdPass.paramsZeroOffset[7];
-        INDArray wgTranspose = Shape.toOffsetZero(fwdPass.paramsZeroOffset[8].transpose());
-        INDArray wGTranspose = Shape.toOffsetZero(fwdPass.paramsZeroOffset[9].transpose());
-        INDArray wGGTranspose = fwdPass.paramsZeroOffset[10];
-
-        //Parameter gradients, summed across time. bias gradients, input weight gradients, recurrent weight gradients
-        INDArray[] bGradients = new INDArray[4];
-        INDArray[] iwGradients = new INDArray[4];
-        INDArray[] rwGradients = new INDArray[7];	//Order: {I,F,O,G,FF,OO,GG}
-        for(int i = 0; i < 4; i++) {
-            bGradients[i] = Nd4j.zeros(1,hiddenLayerSize);
-            iwGradients[i] = Nd4j.zeros(prevLayerSize,hiddenLayerSize);
-            rwGradients[i] = Nd4j.zeros(hiddenLayerSize,hiddenLayerSize);
-        }
-
-        for(int i = 0; i < 3; i++)
-            rwGradients[i + 4] = Nd4j.zeros(1,hiddenLayerSize);
-
-        INDArray epsilonNext = Nd4j.zeros(miniBatchSize,prevLayerSize,timeSeriesLength);	//i.e., what would be W^L*(delta^L)^T. Shape: [m,n^(L-1),T]
->>>>>>> cc3f93bf
 		
 		/*Placeholder. To be replaced by masking array for used for variable length time series
 		 *Idea: M[i,j] = 1 if data is present for time j in example i in mini-batch.
@@ -195,7 +130,6 @@
 		 */
 //		INDArray timeSeriesMaskArray = Nd4j.ones(miniBatchSize,timeSeriesLength);	//For now: assume that all data in mini-batch is of length 'timeSeriesLength'
 
-<<<<<<< HEAD
 		INDArray nablaCellStateNext = null;
 		INDArray deltaiNext = null;
 		INDArray deltafNext = null;
@@ -208,18 +142,6 @@
 			INDArray prevMemCellState = (t==0 ? null : fwdPass.memCellState[t-1]);
 			INDArray prevHiddenUnitActivation = (t==0 ? null : fwdPass.fwdPassOutputAsArrays[t-1] );
 			INDArray currMemCellState = fwdPass.memCellState[t];
-=======
-        INDArray nablaCellStateNext = null;
-        INDArray deltaiNext = null;
-        INDArray deltafNext = null;
-        INDArray deltaoNext = null;
-        INDArray deltagNext = null;
-
-        for( int t = timeSeriesLength - 1; t >= 0; t--) {
-            INDArray prevMemCellState = (t==0 ? null : fwdPass.memCellState[t-1]);
-            INDArray prevHiddenUnitActivation = (t==0 ? null : fwdPass.fwdPassOutputAsArrays[t-1] );
-            INDArray currMemCellState = fwdPass.memCellState[t];
->>>>>>> cc3f93bf
 
             //For variable length mini-batch data: Zero out deltas as necessary, so deltas beyond end of each time series are always 0
             //Not implemented yet, but left here for when this is implemented
@@ -557,7 +479,6 @@
         return conf.getL1() * l1;
     }
 
-<<<<<<< HEAD
 	@Override
 	public INDArray rnnTimeStep(INDArray input) {
 		setInput(input);
@@ -601,35 +522,4 @@
 
 		return outAct;
 	}
-=======
-    @Override
-    public INDArray rnnTimeStep(INDArray input) {
-        setInput(input);
-        FwdPassReturn fwdPass = activateHelper(false,stateMap.get(STATE_KEY_PREV_ACTIVATION),stateMap.get(STATE_KEY_PREV_MEMCELL),false);
-        INDArray outAct = fwdPass.fwdPassOutput;
-        //Store last time step of output activations and memory cell state for later use:
-        stateMap.put(STATE_KEY_PREV_ACTIVATION, fwdPass.lastAct);
-        stateMap.put(STATE_KEY_PREV_MEMCELL, fwdPass.lastMemCell);
-
-        return outAct;
-    }
-
-    private static class FwdPassReturn {
-        //First: needed by standard forward pass only
-        private INDArray fwdPassOutput;
-        //Arrays: Needed for backpropGradient only
-        private INDArray[] paramsZeroOffset;	//{wi,wI,wf,wF,wFF,wo,wO,wOO,wg,wG,wGG}
-        private INDArray[] fwdPassOutputAsArrays;
-        private INDArray[] memCellState;		//Pre nonlinearity
-        private INDArray[] memCellActivations;	//Post nonlinearity
-        private INDArray[] iz;
-        private INDArray[] ia;
-        private INDArray[] fa;
-        private INDArray[] oa;
-        private INDArray[] ga;
-        //Last 2: needed for rnnTimeStep only
-        private INDArray lastAct;
-        private INDArray lastMemCell;
-    }
->>>>>>> cc3f93bf
 }