--- conflicted
+++ resolved
@@ -28,12 +28,11 @@
 public class    ShapeOffsetResolution implements Serializable {
 
     private INDArray arr;
-<<<<<<< HEAD
-    private int[] offsets, shapes, strides, fixed, prependAxis;
-=======
+
+    private int[] fixed, prependAxis;
     private long[] offsets;
     private long[] shapes, strides;
->>>>>>> 239e57db
+
     private long offset = -1;
 
     /**
