package org.deeplearning4j.nn.conf.preprocessor;

import lombok.Data;

import org.deeplearning4j.nn.api.Layer;
import org.deeplearning4j.nn.conf.InputPreProcessor;
import org.nd4j.linalg.api.ndarray.INDArray;

/**A preprocessor to allow RNN and feed-forward network layers to be used together.<br>
 * For example, GravesLSTM -> OutputLayer or GravesLSTM -> DenseLayer<br>
 * This does two things:<br>
 * (a) Reshapes activations out of RNN layer (which is 3D with shape 
 * [miniBatchSize,layerSize,timeSeriesLength]) into 2d activations (with shape
 * [miniBatchSize*timeSeriesLength,layerSize]) suitable for use in feed-forward layers.<br>
 * (b) Reshapes 2d epsilons (weights*deltas from feed forward layer, with shape
 * [miniBatchSize*timeSeriesLength,layerSize]) into 3d epsilons (with shape
 * [miniBatchSize,layerSize,timeSeriesLength]) for use in RNN layer
 * @author Alex Black
 * @see FeedForwardToRnnPreProcessor for opposite case (i.e., DenseLayer -> GravesLSTM etc)
 */
@Data
public class RnnToFeedForwardPreProcessor implements InputPreProcessor {
	private static final long serialVersionUID = 1410433625085923838L;

	@Override
	public INDArray preProcess(INDArray input, Layer layer) {
		//Need to reshape RNN activations (3d) activations to 2d (for input into feed forward layer)
		if( input.rank() != 3 ) throw new IllegalArgumentException("Invalid input: expect NDArray with rank 3 (i.e., activations for RNN layer)");
		
		int[] shape = input.shape();
		INDArray permuted = input.permute(0,2,1);	//Permute, so we get correct order after reshaping
		return permuted.reshape(shape[0]*shape[2],shape[1]);
	}

	@Override
	public INDArray backprop(INDArray output, Layer layer) {
		//Need to reshape FeedForward layer epsilons (2d) to 3d (for use in RNN layer backprop calculations)
		if( output.rank() != 2 ) throw new IllegalArgumentException("Invalid input: expect NDArray with rank 2 (i.e., epsilons from feed forward layer)");
		
		int[] shape = output.shape();
<<<<<<< HEAD
		int miniBatchSize = layer.getInputMiniBatchSize();
		INDArray reshaped = output.reshape(miniBatchSize,shape[0]/miniBatchSize,shape[1]);
		return reshaped.permute(0,2,1);
=======
		INDArray reshaped = output.reshape(shape[0] / timeSeriesLength, timeSeriesLength, shape[1]);
		return reshaped.permute(0, 2, 1);
	}

	@Override
	public RnnToFeedForwardPreProcessor clone() {
		try {
			RnnToFeedForwardPreProcessor clone = (RnnToFeedForwardPreProcessor) super.clone();
			return clone;
		} catch (CloneNotSupportedException e) {
			throw new RuntimeException(e);
		}
>>>>>>> e1a8ef14
	}
}<|MERGE_RESOLUTION|>--- conflicted
+++ resolved
@@ -38,13 +38,9 @@
 		if( output.rank() != 2 ) throw new IllegalArgumentException("Invalid input: expect NDArray with rank 2 (i.e., epsilons from feed forward layer)");
 		
 		int[] shape = output.shape();
-<<<<<<< HEAD
 		int miniBatchSize = layer.getInputMiniBatchSize();
 		INDArray reshaped = output.reshape(miniBatchSize,shape[0]/miniBatchSize,shape[1]);
 		return reshaped.permute(0,2,1);
-=======
-		INDArray reshaped = output.reshape(shape[0] / timeSeriesLength, timeSeriesLength, shape[1]);
-		return reshaped.permute(0, 2, 1);
 	}
 
 	@Override
@@ -55,6 +51,5 @@
 		} catch (CloneNotSupportedException e) {
 			throw new RuntimeException(e);
 		}
->>>>>>> e1a8ef14
 	}
 }