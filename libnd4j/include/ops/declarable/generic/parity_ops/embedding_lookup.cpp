/*******************************************************************************
 * Copyright (c) 2015-2018 Skymind, Inc.
 *
 * This program and the accompanying materials are made available under the
 * terms of the Apache License, Version 2.0 which is available at
 * https://www.apache.org/licenses/LICENSE-2.0.
 *
 * Unless required by applicable law or agreed to in writing, software
 * distributed under the License is distributed on an "AS IS" BASIS, WITHOUT
 * WARRANTIES OR CONDITIONS OF ANY KIND, either express or implied. See the
 * License for the specific language governing permissions and limitations
 * under the License.
 *
 * SPDX-License-Identifier: Apache-2.0
 ******************************************************************************/

//
// Created by GS <sgazeos@gmail.com>
//

#include <op_boilerplate.h>
#if NOT_EXCLUDED(OP_embedding_lookup)

#include <ops/declarable/CustomOperations.h>
#include <helpers/ShapeUtils.h>
#include <vector>
#include <numeric>


namespace nd4j {
namespace ops {


//////////////////////////////////////////////////////////////////////////
CUSTOM_OP_IMPL(embedding_lookup, 2, 1, false, 0, 1) {
<<<<<<< HEAD
    auto input   = INPUT_VARIABLE(0); // lookup param
    auto indeces = INPUT_VARIABLE(1); // indeces, as is
    auto output  = OUTPUT_VARIABLE(0); //
    int indexRank = indeces->rankOf();
   
    REQUIRE_TRUE(indexRank > 0, 0, "embeded_lookup: input array of indexes can't be single scalar, the requirement is: rank > 0 !");

    int inputRank = input->rankOf();
    int lastIndDim = indeces->lengthOf();
    int partition_mode = INT_ARG(0); // partition_mode == 0 - i.e. 'mod' , 1 - 'div'
    
    nd4j::ops::gather op;

    std::unique_ptr<ResultSet> result(op.execute({input, indeces}, {}, {0}));
    REQUIRE_TRUE(result->status() == Status::OK(), 0, "embedding_lookup: cannot retrieve results from gather op.");
    REQUIRE_TRUE(result->at(0)->isSameShape(output), 0, "embedding_lookup: wrong shape of return from gather op.");
    output->assign(result->at(0));
    return Status::OK();
}

DECLARE_TYPES(embedding_lookup) {
    getOpDescriptor()
            ->setAllowedInputTypes(0, nd4j::DataType::ANY)
            ->setAllowedInputTypes(1, {ALL_INTS})
            ->setAllowedOutputTypes(nd4j::DataType::ANY);
=======

    NDArray<T>* input   = INPUT_VARIABLE(0); // lookup param
    NDArray<T>* indeces = INPUT_VARIABLE(1); // indeces, as is
    NDArray<T>* output  = OUTPUT_VARIABLE(0); //

    if (block.width() > 2) { // multiple input
        indeces = INPUT_VARIABLE(block.width() - 1);
        std::vector<int> dims(input->rankOf());
        int i = output->rankOf() - input->rankOf();
        for (auto& v: dims){
            v = i++;
        }

        std::unique_ptr<ResultSet<T>> outputView(output->allTensorsAlongDimension(dims));
        REQUIRE_TRUE(block.width() > output->sizeAt(0), 0, "embedding_lookup: input list should be greater then %i, but %i given.",
                    output->sizeAt(0), block.width()
                );
        for (Nd4jLong e = 0; e < indeces->lengthOf(); ++e) {
            Nd4jLong thisIndex = static_cast<Nd4jLong>((*indeces)(e));
            input   = INPUT_VARIABLE(thisIndex); // lookup param

            outputView->at(e)->assign(input);
        }
    }
    else {
        int indexRank = indeces->rankOf();
        REQUIRE_TRUE(indexRank > 0, 0, "embeded_lookup: input array of indexes can't be single scalar, the requirement is: rank > 0 !");

        int inputRank = input->rankOf();
        int lastIndDim = indeces->lengthOf();
        int partition_mode = INT_ARG(0); // partition_mode == 0 - i.e. 'mod' , 1 - 'div'

        nd4j::ops::gather<T> op;

        std::unique_ptr<ResultSet<T>> result(op.execute({input, indeces}, {}, {0}));
        REQUIRE_TRUE(result->status() == ND4J_STATUS_OK, 0, "embedding_lookup: cannot retrieve results from gather op.");
        REQUIRE_TRUE(result->at(0)->isSameShape(output), 0, "embedding_lookup: wrong shape of return from gather op.");
        output->assign(result->at(0));
    }
    return ND4J_STATUS_OK;
>>>>>>> 39049a37
}

DECLARE_SHAPE_FN(embedding_lookup) {

    auto inShapeInfo = inputShape->at(0);
    auto indecesShapeInfo = inputShape->at(1);
    int inRank = shape::rank(inShapeInfo);
    if (inputShape->size() == 2u) {
        int outRank = inRank;

        Nd4jLong *outShapeInfo = nullptr;

        ALLOCATE(outShapeInfo, block.getWorkspace(), shape::shapeInfoLength(outRank), Nd4jLong);
        std::vector<Nd4jLong> shapeInfo(outRank);

        shapeInfo[0] = indecesShapeInfo[1]; // vector - how many elements
        for (int e = 1; e < outRank; e++)
            shapeInfo[e] = shape::sizeAt(inShapeInfo, e);
        if (shape::order(inShapeInfo) == 'c')
            shape::shapeBuffer(outRank, shapeInfo.data(), outShapeInfo);
        else
            shape::shapeBufferFortran(outRank, shapeInfo.data(), outShapeInfo);

        return SHAPELIST(outShapeInfo);
    }

    Nd4jLong *outShapeInfo = nullptr;
    int outRank = inRank + 1;
    ALLOCATE(outShapeInfo, block.getWorkspace(), shape::shapeInfoLength(outRank), Nd4jLong);
    std::vector<Nd4jLong> shapeInfo(outRank);
    NDArray<T>* indeces = INPUT_VARIABLE(block.width() - 1);
    shapeInfo[0] = indeces->lengthOf(); // vector - how many elements
    for (int e = 1; e < outRank; e++)
        shapeInfo[e] = shape::sizeAt(inShapeInfo, e);
    if (shape::order(inShapeInfo) == 'c')
<<<<<<< HEAD
        shape::shapeBuffer(outRank, block.dataType(), shapeInfo.data(),  outShapeInfo);
    else
        shape::shapeBufferFortran(outRank, block.dataType(), shapeInfo.data(),  outShapeInfo);
    ArrayOptions::setDataType(outShapeInfo, ArrayOptions::dataType(inShapeInfo));
    return SHAPELIST(outShapeInfo);    
=======
        shape::shapeBuffer(outRank, shapeInfo.data(), outShapeInfo);
    else
        shape::shapeBufferFortran(outRank, shapeInfo.data(), outShapeInfo);

    return SHAPELIST(outShapeInfo);

>>>>>>> 39049a37
}




}
}

#endif<|MERGE_RESOLUTION|>--- conflicted
+++ resolved
@@ -33,37 +33,9 @@
 
 //////////////////////////////////////////////////////////////////////////
 CUSTOM_OP_IMPL(embedding_lookup, 2, 1, false, 0, 1) {
-<<<<<<< HEAD
     auto input   = INPUT_VARIABLE(0); // lookup param
     auto indeces = INPUT_VARIABLE(1); // indeces, as is
     auto output  = OUTPUT_VARIABLE(0); //
-    int indexRank = indeces->rankOf();
-   
-    REQUIRE_TRUE(indexRank > 0, 0, "embeded_lookup: input array of indexes can't be single scalar, the requirement is: rank > 0 !");
-
-    int inputRank = input->rankOf();
-    int lastIndDim = indeces->lengthOf();
-    int partition_mode = INT_ARG(0); // partition_mode == 0 - i.e. 'mod' , 1 - 'div'
-    
-    nd4j::ops::gather op;
-
-    std::unique_ptr<ResultSet> result(op.execute({input, indeces}, {}, {0}));
-    REQUIRE_TRUE(result->status() == Status::OK(), 0, "embedding_lookup: cannot retrieve results from gather op.");
-    REQUIRE_TRUE(result->at(0)->isSameShape(output), 0, "embedding_lookup: wrong shape of return from gather op.");
-    output->assign(result->at(0));
-    return Status::OK();
-}
-
-DECLARE_TYPES(embedding_lookup) {
-    getOpDescriptor()
-            ->setAllowedInputTypes(0, nd4j::DataType::ANY)
-            ->setAllowedInputTypes(1, {ALL_INTS})
-            ->setAllowedOutputTypes(nd4j::DataType::ANY);
-=======
-
-    NDArray<T>* input   = INPUT_VARIABLE(0); // lookup param
-    NDArray<T>* indeces = INPUT_VARIABLE(1); // indeces, as is
-    NDArray<T>* output  = OUTPUT_VARIABLE(0); //
 
     if (block.width() > 2) { // multiple input
         indeces = INPUT_VARIABLE(block.width() - 1);
@@ -92,15 +64,21 @@
         int lastIndDim = indeces->lengthOf();
         int partition_mode = INT_ARG(0); // partition_mode == 0 - i.e. 'mod' , 1 - 'div'
 
-        nd4j::ops::gather<T> op;
+        nd4j::ops::gather op;
 
-        std::unique_ptr<ResultSet<T>> result(op.execute({input, indeces}, {}, {0}));
-        REQUIRE_TRUE(result->status() == ND4J_STATUS_OK, 0, "embedding_lookup: cannot retrieve results from gather op.");
+        std::unique_ptr<ResultSet> result(op.execute({input, indeces}, {}, {0}));
+        REQUIRE_TRUE(result->status() == Status::OK(), 0, "embedding_lookup: cannot retrieve results from gather op.");
         REQUIRE_TRUE(result->at(0)->isSameShape(output), 0, "embedding_lookup: wrong shape of return from gather op.");
         output->assign(result->at(0));
     }
-    return ND4J_STATUS_OK;
->>>>>>> 39049a37
+    return Status::OK();
+}
+
+DECLARE_TYPES(embedding_lookup) {
+    getOpDescriptor()
+            ->setAllowedInputTypes(0, nd4j::DataType::ANY)
+            ->setAllowedInputTypes(1, {ALL_INTS})
+            ->setAllowedOutputTypes(nd4j::DataType::ANY);
 }
 
 DECLARE_SHAPE_FN(embedding_lookup) {
@@ -136,20 +114,11 @@
     for (int e = 1; e < outRank; e++)
         shapeInfo[e] = shape::sizeAt(inShapeInfo, e);
     if (shape::order(inShapeInfo) == 'c')
-<<<<<<< HEAD
-        shape::shapeBuffer(outRank, block.dataType(), shapeInfo.data(),  outShapeInfo);
+        shape::shapeBuffer(outRank, block.dataType(), shapeInfo.data(), outShapeInfo);
     else
-        shape::shapeBufferFortran(outRank, block.dataType(), shapeInfo.data(),  outShapeInfo);
+        shape::shapeBufferFortran(outRank, block.dataType(), shapeInfo.data(), outShapeInfo);
     ArrayOptions::setDataType(outShapeInfo, ArrayOptions::dataType(inShapeInfo));
-    return SHAPELIST(outShapeInfo);    
-=======
-        shape::shapeBuffer(outRank, shapeInfo.data(), outShapeInfo);
-    else
-        shape::shapeBufferFortran(outRank, shapeInfo.data(), outShapeInfo);
-
     return SHAPELIST(outShapeInfo);
-
->>>>>>> 39049a37
 }
 
 
