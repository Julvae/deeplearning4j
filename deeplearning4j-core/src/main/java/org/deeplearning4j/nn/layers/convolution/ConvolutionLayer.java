/*
 *
 *  * Copyright 2015 Skymind,Inc.
 *  *
 *  *    Licensed under the Apache License, Version 2.0 (the "License");
 *  *    you may not use this file except in compliance with the License.
 *  *    You may obtain a copy of the License at
 *  *
 *  *        http://www.apache.org/licenses/LICENSE-2.0
 *  *
 *  *    Unless required by applicable law or agreed to in writing, software
 *  *    distributed under the License is distributed on an "AS IS" BASIS,
 *  *    WITHOUT WARRANTIES OR CONDITIONS OF ANY KIND, either express or implied.
 *  *    See the License for the specific language governing permissions and
 *  *    limitations under the License.
 *
 */

package org.deeplearning4j.nn.layers.convolution;

import com.google.common.primitives.Ints;
import org.deeplearning4j.berkeley.Pair;
import org.deeplearning4j.nn.api.Layer;
import org.deeplearning4j.nn.api.ParamInitializer;
import org.deeplearning4j.nn.conf.NeuralNetConfiguration;
import org.deeplearning4j.nn.gradient.DefaultGradient;
import org.deeplearning4j.nn.gradient.Gradient;
import org.deeplearning4j.nn.params.ConvolutionParamInitializer;
import org.deeplearning4j.nn.params.DefaultParamInitializer;
import org.deeplearning4j.optimize.api.ConvexOptimizer;
import org.deeplearning4j.optimize.api.IterationListener;
import org.deeplearning4j.util.ConvolutionUtils;
import org.deeplearning4j.util.Dropout;
import org.nd4j.linalg.api.ndarray.INDArray;
import org.nd4j.linalg.convolution.Convolution;
import org.nd4j.linalg.factory.Nd4j;
import org.nd4j.linalg.indexing.NDArrayIndex;
import org.nd4j.linalg.ops.transforms.Transforms;

import java.util.ArrayList;
import java.util.Collection;
import java.util.List;
import java.util.Map;

/**
 * Convolution layer
 *
 * @author Adam Gibson
 */
public class ConvolutionLayer implements Layer {

    protected INDArray input;
    private NeuralNetConfiguration conf;
    private Map<String,INDArray> params;
    protected ParamInitializer paramInitializer;
    private List<IterationListener> listeners = new ArrayList<>();
    protected int index = 0;
    private INDArray dropoutMask;

    public ConvolutionLayer(NeuralNetConfiguration conf) {
        this.conf = conf;
    }


    @Override
    public int getIndex() {
        return index;
    }

    @Override
    public void setIndex(int index) {
        this.index = index;
    }

    @Override
    public double l2Magnitude() {
        return Transforms.pow(getParam(ConvolutionParamInitializer.CONVOLUTION_WEIGHTS), 2).sum(Integer.MAX_VALUE).getDouble(0);
    }

    @Override
    public double l1Magnitude() {
        return Transforms.abs(getParam(ConvolutionParamInitializer.CONVOLUTION_WEIGHTS)).sum(Integer.MAX_VALUE).getDouble(0);
    }

    @Override
    public Type type() {
        return Type.CONVOLUTIONAL;
    }

    @Override
    public Gradient error(INDArray input) {
        throw new UnsupportedOperationException();
    }

    @Override
    public INDArray derivativeActivation(INDArray input) {
        INDArray deriv = Nd4j.getExecutioner().execAndReturn(Nd4j.getOpFactory().createTransform(conf().getActivationFunction(), activate(input)).derivative());
        return deriv;
    }

    @Override
    public Gradient calcGradient(Gradient layerError, INDArray indArray) {
        throw new UnsupportedOperationException();
    }

    @Override
    public Gradient errorSignal(Gradient error, INDArray input) {
        throw new UnsupportedOperationException();
    }

    @Override
<<<<<<< HEAD
    public Gradient backpropGradient(Gradient gradient, Layer layer) {
        INDArray z = preOutput(input);
        INDArray activationDerivative = Nd4j.getExecutioner().execAndReturn(Nd4j.getOpFactory().createTransform(conf().getActivationFunction(), z).derivative());

        // TODO - check transpose and if that makes sense with the tensors...
        INDArray weights = getParam(ConvolutionParamInitializer.CONVOLUTION_WEIGHTS);
        INDArray epsilon = Nd4j.tensorMmul(weights, gradient.getGradientFor(ConvolutionParamInitializer.CONVOLUTION_BIAS).transpose(), new int[][]{{0, 1}}).transpose();
        INDArray delta = epsilon.muli(activationDerivative);
        delta = Nd4j.rollAxis(delta,3);

        Gradient ret = new DefaultGradient();
        ret.setGradientFor(ConvolutionParamInitializer.CONVOLUTION_WEIGHTS, Convolution.conv2d(delta.transpose(), input, Convolution.Type.VALID).transpose());
        ret.setGradientFor(ConvolutionParamInitializer.CONVOLUTION_BIAS, delta.sum(0, 2, 3));

        return ret;

=======
    public Gradient backwardGradient(INDArray z, Layer nextLayer, Gradient nextGradient, INDArray activation) {
        INDArray gy = nextGradient.getGradientFor(ConvolutionParamInitializer.CONVOLUTION_WEIGHTS);
        INDArray biasGradient = nextGradient.getGradientFor(ConvolutionParamInitializer.CONVOLUTION_BIAS);
        getParam(ConvolutionParamInitializer.CONVOLUTION_BIAS).addi(gy.sum(0,2,3));
        INDArray gcol = Nd4j.tensorMmul(getParam(ConvolutionParamInitializer.CONVOLUTION_WEIGHTS), gy.slice(0), new int[][]{{0, 1}});
        gcol = Nd4j.rollAxis(gcol,3);
        INDArray weightGradient =  Convolution.conv2d(gcol,z, Convolution.Type.VALID);// TODO: Use user specified type of convolution
        Gradient retGradient = new DefaultGradient();
        retGradient.setGradientFor(ConvolutionParamInitializer.CONVOLUTION_WEIGHTS, weightGradient);
        retGradient.setGradientFor(ConvolutionParamInitializer.CONVOLUTION_BIAS,biasGradient);
        return retGradient;
>>>>>>> e0b6717d
    }

    @Override
    public void merge(Layer layer, int batchSize) {
        throw new UnsupportedOperationException();

    }

    @Override
    public INDArray activationMean() {
        throw new UnsupportedOperationException();
    }

    @Override
    public void update(Gradient gradient) {

    }

    @Override
    public void update(INDArray gradient, String paramType) {
        throw new UnsupportedOperationException();
    }

    @Override
    public INDArray preOutput(INDArray x) {
        throw new UnsupportedOperationException();
    }

    @Override
    public INDArray preOutput(INDArray x, boolean training) {
        return null;
    }

    @Override
    public INDArray activate(boolean training) {
        return null;
    }

    @Override
    public INDArray activate(INDArray input, boolean training) {
        if(conf.getDropOut() > 0.0 && !conf.isUseDropConnect() && training) {
            input = Dropout.applyDropout(input,conf.getDropOut(),dropoutMask);
        }
        //number of feature maps for the weights
        int currentFeatureMaps = ConvolutionUtils.numFeatureMap(conf); // This returns the filterSize as an int
        //number of channels of the input
        int inputChannels = ConvolutionUtils.numChannels(input.shape());
        INDArray ret = Nd4j.create(Ints.concat(new int[]{input.slices(),currentFeatureMaps},conf.getFeatureMapSize()));
        INDArray bias = getParam(ConvolutionParamInitializer.CONVOLUTION_BIAS);
        INDArray filters = getParam(ConvolutionParamInitializer.CONVOLUTION_WEIGHTS);
        if(conf.getDropOut() > 0 && conf.isUseDropConnect()) {
            filters = filters.mul(Nd4j.getDistributions().createBinomial(1,conf.getDropOut()).sample(filters.shape()));
        }

        for(int i = 0; i < currentFeatureMaps; i++) {
            INDArray featureMap = Nd4j.create(Ints.concat(new int[]{input.slices(), conf.getChannels()}, conf.getFeatureMapSize()));
            for(int j = 0; j <  inputChannels; j++) {
                INDArray convolved = Nd4j.getConvolution().convn(input, filters.slice(i).slice(j), Convolution.Type.VALID);
                featureMap.addi(convolved.broadcast(featureMap.shape()));
            }

            featureMap.addi(bias.getDouble(i));
            INDArray activationForSlice = Nd4j.getExecutioner().execAndReturn(Nd4j.getOpFactory().createTransform(conf.getActivationFunction(), featureMap));
            ret.put(new NDArrayIndex[]{NDArrayIndex.all(),NDArrayIndex.all(),new NDArrayIndex(new int[]{i}),NDArrayIndex.all()},activationForSlice);
        }
        return ret;
    }

    @Override
    public INDArray activate() {
        throw new UnsupportedOperationException();
    }

    @Override
    public INDArray activate(INDArray input) {
        return activate(input,true);
    }


    @Override
    public Layer transpose() {
        throw new UnsupportedOperationException();
    }

    @Override
    public Layer clone() {
        throw new UnsupportedOperationException();
    }

    @Override
    public Pair<Gradient, Gradient> backWard(Gradient errors, Gradient deltas, INDArray activation, String previousActivation) {
        throw new UnsupportedOperationException();
    }

    @Override
    public Collection<IterationListener> getListeners() {
        return listeners;
    }

    @Override
    public void setListeners(IterationListener... listeners) {
        for(IterationListener l : listeners)
            this.listeners.add(l);
    }

    @Override
    public void setListeners(Collection<IterationListener> listeners) {
        this.listeners = new ArrayList<>(listeners);
    }

    @Override
    public void fit() {
        throw new UnsupportedOperationException();

    }

    @Override
    public double score() {
        return 0;
    }

    @Override
    public void computeGradientAndScore() {

    }

    @Override
    public void accumulateScore(double accum) {

    }

    @Override
    public INDArray transform(INDArray data) {
        return activate(data);
    }

    /**
     * Returns the parameters of the neural network
     *
     * @return the parameters of the neural network
     */
    @Override
    public INDArray params() {
        List<INDArray> ret = new ArrayList<>();
        for(String s : params.keySet())
            ret.add(params.get(s));
        return Nd4j.toFlattened(ret);
    }

    @Override
    public int numParams() {
        int ret = 0;
        for(INDArray val : params.values())
            ret += val.length();
        return ret;
    }

    @Override
    public void setParams(INDArray params) {

    }




    @Override
    public void fit(INDArray data) {

    }

    @Override
    public void iterate(INDArray input) {

    }

    @Override
    public Gradient gradient() {
        throw new UnsupportedOperationException();
    }

    @Override
    public Pair<Gradient, Double> gradientAndScore() {
        throw new UnsupportedOperationException();
    }

    @Override
    public int batchSize() {
        return 0;
    }

    @Override
    public NeuralNetConfiguration conf() {
        return conf;
    }

    @Override
    public void setConf(NeuralNetConfiguration conf) {
        this.conf = conf;
    }

    @Override
    public INDArray input() {
        throw new UnsupportedOperationException();
    }

    @Override
    public void validateInput() {

    }

    @Override
    public ConvexOptimizer getOptimizer() {
        throw new UnsupportedOperationException();
    }

    @Override
    public INDArray getParam(String param) {
        return params.get(param);
    }

    @Override
    public void initParams() {
        paramInitializer.init(paramTable(),conf());
    }

    @Override
    public Map<String, INDArray> paramTable() {
        return params;
    }

    @Override
    public void setParamTable(Map<String, INDArray> paramTable) {
        this.params = paramTable;
    }

    @Override
    public void setParam(String key, INDArray val) {
        this.params.put(key,val);
    }

    @Override
    public void clear() {

    }
}<|MERGE_RESOLUTION|>--- conflicted
+++ resolved
@@ -49,7 +49,6 @@
  */
 public class ConvolutionLayer implements Layer {
 
-    protected INDArray input;
     private NeuralNetConfiguration conf;
     private Map<String,INDArray> params;
     protected ParamInitializer paramInitializer;
@@ -109,37 +108,21 @@
     }
 
     @Override
-<<<<<<< HEAD
-    public Gradient backpropGradient(Gradient gradient, Layer layer) {
-        INDArray z = preOutput(input);
-        INDArray activationDerivative = Nd4j.getExecutioner().execAndReturn(Nd4j.getOpFactory().createTransform(conf().getActivationFunction(), z).derivative());
-
-        // TODO - check transpose and if that makes sense with the tensors...
-        INDArray weights = getParam(ConvolutionParamInitializer.CONVOLUTION_WEIGHTS);
-        INDArray epsilon = Nd4j.tensorMmul(weights, gradient.getGradientFor(ConvolutionParamInitializer.CONVOLUTION_BIAS).transpose(), new int[][]{{0, 1}}).transpose();
-        INDArray delta = epsilon.muli(activationDerivative);
-        delta = Nd4j.rollAxis(delta,3);
-
-        Gradient ret = new DefaultGradient();
-        ret.setGradientFor(ConvolutionParamInitializer.CONVOLUTION_WEIGHTS, Convolution.conv2d(delta.transpose(), input, Convolution.Type.VALID).transpose());
-        ret.setGradientFor(ConvolutionParamInitializer.CONVOLUTION_BIAS, delta.sum(0, 2, 3));
-
-        return ret;
-
-=======
-    public Gradient backwardGradient(INDArray z, Layer nextLayer, Gradient nextGradient, INDArray activation) {
-        INDArray gy = nextGradient.getGradientFor(ConvolutionParamInitializer.CONVOLUTION_WEIGHTS);
-        INDArray biasGradient = nextGradient.getGradientFor(ConvolutionParamInitializer.CONVOLUTION_BIAS);
+    public Pair<Gradient, INDArray> backpropGradient(INDArray epsilon, Gradient gradient, Layer layer) {
+        INDArray gy = gradient.getGradientFor(ConvolutionParamInitializer.CONVOLUTION_WEIGHTS);
+        INDArray biasGradient = gradient.getGradientFor(ConvolutionParamInitializer.CONVOLUTION_BIAS);
         getParam(ConvolutionParamInitializer.CONVOLUTION_BIAS).addi(gy.sum(0,2,3));
         INDArray gcol = Nd4j.tensorMmul(getParam(ConvolutionParamInitializer.CONVOLUTION_WEIGHTS), gy.slice(0), new int[][]{{0, 1}});
         gcol = Nd4j.rollAxis(gcol,3);
-        INDArray weightGradient =  Convolution.conv2d(gcol,z, Convolution.Type.VALID);// TODO: Use user specified type of convolution
+        INDArray z = preOutput(input());
+        INDArray weightGradient =  Convolution.conv2d(gcol,z, conf.getConvolutionType());// TODO: Use user specified type of convolution
         Gradient retGradient = new DefaultGradient();
         retGradient.setGradientFor(ConvolutionParamInitializer.CONVOLUTION_WEIGHTS, weightGradient);
         retGradient.setGradientFor(ConvolutionParamInitializer.CONVOLUTION_BIAS,biasGradient);
-        return retGradient;
->>>>>>> e0b6717d
-    }
+        return new Pair<>(retGradient,weightGradient);
+    }
+
+
 
     @Override
     public void merge(Layer layer, int batchSize) {
@@ -235,8 +218,9 @@
 
     @Override
     public Collection<IterationListener> getListeners() {
-        return listeners;
-    }
+        return null;
+    }
+
 
     @Override
     public void setListeners(IterationListener... listeners) {
