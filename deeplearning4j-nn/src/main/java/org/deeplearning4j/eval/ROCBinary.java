package org.deeplearning4j.eval;

import lombok.AllArgsConstructor;
import lombok.Data;
import lombok.EqualsAndHashCode;
import lombok.NoArgsConstructor;
import org.apache.commons.lang3.ArrayUtils;
import org.nd4j.linalg.api.ndarray.INDArray;
import org.nd4j.linalg.api.ops.Op;
import org.nd4j.linalg.api.ops.impl.transforms.Not;
import org.nd4j.linalg.api.ops.impl.transforms.comparison.CompareAndSet;
import org.nd4j.linalg.factory.Nd4j;
import org.nd4j.linalg.indexing.conditions.Condition;
import org.nd4j.linalg.indexing.conditions.Conditions;
import org.nd4j.shade.jackson.annotation.JsonIgnore;

import java.io.Serializable;
import java.util.*;

/**
 * ROC (Receiver Operating Characteristic) for multi-task binary classifiers, using the specified number of threshold steps.
 * <p>
 * Some ROC implementations will automatically calculate the threshold points based on the data set to give a 'smoother'
 * ROC curve (or optimal cut points for diagnostic purposes). This implementation currently uses fixed steps of size
 * 1.0 / thresholdSteps, as this allows easy implementation for batched and distributed evaluation scenarios (where the
 * full data set is not available in memory on any one machine at once).
 * <p>
 * Unlike {@link ROC} (which supports a single binary label (as a single column probability, or 2 column 'softmax' probability
 * distribution), ROCBinary assumes that all outputs are independent binary variables. This also differs from
 * {@link ROCMultiClass}, which should be used for multi-class (single non-binary) cases.
 * <p>
 * ROCBinary supports per-example and per-output masking: for per-output masking, any particular output may be absent
 * (mask value 0) and hence won't be included in the calculated ROC.
 */
@EqualsAndHashCode(callSuper = true)
<<<<<<< HEAD
=======
@Data
@NoArgsConstructor
>>>>>>> 98c18be7
public class ROCBinary extends BaseEvaluation<ROCBinary> {
    public static final int DEFAULT_PRECISION = 4;

    private  int thresholdSteps;
    private long[] countActualPositive;
    private long[] countActualNegative;
    private Map<Double, CountsForThreshold> countsForThresholdMap;
    private List<String> labels;

    public ROCBinary(int thresholdSteps) {
        this.thresholdSteps = thresholdSteps;
<<<<<<< HEAD
        countActualNegative = new long[0];
        countActualPositive = new long[0];
=======
        countActualNegative = null;
        countActualPositive = null;
>>>>>>> 98c18be7
    }

    public ROCBinary() {
        this.countsForThresholdMap = new HashMap<>();
        countActualNegative = new long[0];
        countActualPositive = new long[0];
    }

    @Override
    public void reset() {
        countActualPositive = null;
        countActualNegative = null;
        countsForThresholdMap = null;
    }

    @Override
    public void eval(INDArray labels, INDArray networkPredictions) {
        eval(labels, networkPredictions, (INDArray) null);
    }

    @Override
    public void eval(INDArray labels, INDArray networkPredictions, INDArray maskArray) {
        if (countActualPositive != null && countActualPositive.length != labels.size(1)) {
            throw new IllegalStateException("Labels array does not match stored state size. Expected labels array with "
                            + "size " + countActualPositive.length + ", got labels array with size " + labels.size(1));
        }

        if (labels.rank() == 3) {
            evalTimeSeries(labels, networkPredictions, maskArray);
            return;
        }

        if (countActualPositive == null) {
            //Initialize
            countActualPositive = new long[labels.size(1)];
            countActualNegative = new long[labels.size(1)];

            countsForThresholdMap = new LinkedHashMap<>();
            double step = 1.0 / thresholdSteps;
            for (int i = 0; i <= thresholdSteps; i++) {
                double currThreshold = i * step;
                countsForThresholdMap.put(currThreshold, new CountsForThreshold(currThreshold, labels.size(1)));
            }
        }

        //First: need to increment actual positive/negative (label counts) for each output
        INDArray actual1 = labels;
        INDArray actual0 = Nd4j.getExecutioner().execAndReturn(new Not(labels.dup()));
        if (maskArray != null) {
            actual1 = actual1.mul(maskArray);
            actual0.muli(maskArray);
        }

        int[] countActualPosThisBatch = actual1.sum(0).data().asInt();
        int[] countActualNegThisBatch = actual0.sum(0).data().asInt();
        addInPlace(countActualPositive, countActualPosThisBatch);
        addInPlace(countActualNegative, countActualNegThisBatch);

        //Here: calculate true positive rate (TPR) vs. false positive rate (FPR) at different threshold
        double step = 1.0 / thresholdSteps;
        for (int i = 0; i <= thresholdSteps; i++) {
            double currThreshold = i * step;

            //Work out true/false positives - do this by replacing probabilities (predictions) with 1 or 0 based on threshold
            Condition condGeq = Conditions.greaterThanOrEqual(currThreshold);
            Condition condLeq = Conditions.lessThanOrEqual(currThreshold);

            Op op = new CompareAndSet(networkPredictions.dup(), 1.0, condGeq);
            INDArray predictedClass1 = Nd4j.getExecutioner().execAndReturn(op);
            op = new CompareAndSet(predictedClass1, 0.0, condLeq);
            predictedClass1 = Nd4j.getExecutioner().execAndReturn(op);

            //True positives: occur whet the predicted and actual are both 1s
            //False positives: occur when predicted 1, actual is 0
            INDArray isTruePositive = predictedClass1.mul(actual1);
            INDArray isFalsePositive = predictedClass1.mul(actual0);

            //Apply mask array:
            if (maskArray != null) {
                if (Arrays.equals(labels.shape(), maskArray.shape())) {
                    //Per output masking
                    isTruePositive.muli(maskArray);
                    isFalsePositive.muli(maskArray);
                } else {
                    //Per-example masking
                    isTruePositive.muliColumnVector(maskArray);
                    isFalsePositive.muliColumnVector(maskArray);
                }
            }

            //TP/FP counts for this threshold
            int[] truePositiveCount = isTruePositive.sum(0).data().asInt();
            int[] falsePositiveCount = isFalsePositive.sum(0).data().asInt();

            CountsForThreshold cft = countsForThresholdMap.get(currThreshold);
            cft.incrementTruePositive(truePositiveCount);
            cft.incrementFalsePositive(falsePositiveCount);
        }

    }

    private static void addInPlace(long[] addTo, int[] toAdd) {
        for (int i = 0; i < addTo.length; i++) {
            addTo[i] += toAdd[i];
        }
    }

    private static void addInPlace(long[] addTo, long[] toAdd) {
        for (int i = 0; i < addTo.length; i++) {
            addTo[i] += toAdd[i];
        }
    }

    @Override
    public void merge(ROCBinary other) {
        if (this.countActualPositive == null) {
            this.countActualPositive = other.countActualPositive;
            this.countActualNegative = other.countActualNegative;
            this.countsForThresholdMap = other.countsForThresholdMap;
            return;
        } else if (other.countActualPositive == null) {
            return;
        }

        if (this.countActualPositive.length != other.countActualPositive.length) {
            throw new IllegalStateException("Cannot merge ROCBinary instances with different number of coulmns. "
                            + "numColumns = " + this.countActualPositive.length + "; other numColumns = "
                            + other.countActualPositive.length);
        }

        //Both have data
        addInPlace(this.countActualPositive, other.countActualPositive);
        addInPlace(this.countActualNegative, other.countActualNegative);
        for (Map.Entry<Double, CountsForThreshold> e : countsForThresholdMap.entrySet()) {
            CountsForThreshold o = other.countsForThresholdMap.get(e.getKey());

            e.getValue().incrementTruePositive(o.getCountTruePositive());
            e.getValue().incrementFalsePositive(o.getCountFalsePositive());
        }
    }

    private void assertIndex(int outputNum) {
        if (countActualPositive == null) {
            throw new UnsupportedOperationException("ROCBinary does not have any stats: eval must be called first");
        }
        if (outputNum < 0 || outputNum >= countActualPositive.length) {
            throw new IllegalArgumentException("Invalid input: output number must be between 0 and " + (outputNum - 1));
        }
    }

    /**
     * Returns the number of labels - (i.e., size of the prediction/labels arrays) - if known. Returns -1 otherwise
     */
    public int numLabels() {
        if (countActualPositive == null) {
            return -1;
        }

        return countActualPositive.length;
    }

    /**
     * Get the actual positive count (accounting for any masking) for  the specified output/column
     *
     * @param outputNum Index of the output (0 to {@link #numLabels()}-1)
     */
    public long getCountActualPositive(int outputNum) {
        assertIndex(outputNum);
        return countActualPositive[outputNum];
    }

    /**
     * Get the actual negative count (accounting for any masking) for  the specified output/column
     *
     * @param outputNum Index of the output (0 to {@link #numLabels()}-1)
     */
    public long getCountActualNegative(int outputNum) {
        assertIndex(outputNum);
        return countActualNegative[outputNum];
    }

    /**
     * Get the ROC curve, as a set of points
     *
     * @param outputNum Index of the output (0 to {@link #numLabels()}-1)
     * @return ROC curve, as a list of points
     */
    public List<ROCBinary.ROCValue> getResults(int outputNum) {
        assertIndex(outputNum);
        List<ROCBinary.ROCValue> out = new ArrayList<>(countsForThresholdMap.size());

        for (Map.Entry<Double, ROCBinary.CountsForThreshold> entry : countsForThresholdMap.entrySet()) {
            double t = entry.getKey();
            ROCBinary.CountsForThreshold c = entry.getValue();
            double tpr = c.getCountTruePositive()[outputNum] / ((double) countActualPositive[outputNum]);
            double fpr = c.getCountFalsePositive()[outputNum] / ((double) countActualNegative[outputNum]);

            out.add(new ROCBinary.ROCValue(t, tpr, fpr));
        }

        return out;
    }

    /**
     * Get the precision/recall curve, for the specified output
     *
     * @param outputNum Index of the output (0 to {@link #numLabels()}-1)
     * @return the precision/recall curve
     */
    public List<ROCBinary.PrecisionRecallPoint> getPrecisionRecallCurve(int outputNum) {
        assertIndex(outputNum);
        //Precision: (true positive count) / (true positive count + false positive count) == true positive rate
        //Recall: (true positive count) / (true positive count + false negative count) = (TP count) / (total dataset positives)

        List<ROCBinary.PrecisionRecallPoint> out = new ArrayList<>(countsForThresholdMap.size());

        for (Map.Entry<Double, ROCBinary.CountsForThreshold> entry : countsForThresholdMap.entrySet()) {
            double t = entry.getKey();
            ROCBinary.CountsForThreshold c = entry.getValue();
            long tpCount = c.getCountTruePositive()[outputNum];
            long fpCount = c.getCountFalsePositive()[outputNum];
            //For edge cases: http://stats.stackexchange.com/questions/1773/what-are-correct-values-for-precision-and-recall-in-edge-cases
            //precision == 1 when FP = 0 -> no incorrect positive predictions
            //recall == 1 when no dataset positives are present (got all 0 of 0 positives)
            double precision;
            if (tpCount == 0 && fpCount == 0) {
                //At this threshold: no predicted positive cases
                precision = 1.0;
            } else {
                precision = tpCount / (double) (tpCount + fpCount);
            }

            double recall;
            if (countActualPositive[outputNum] == 0) {
                recall = 1.0;
            } else {
                recall = tpCount / ((double) countActualPositive[outputNum]);
            }


            out.add(new ROCBinary.PrecisionRecallPoint(c.getThreshold(), precision, recall));
        }

        return out;
    }

    /**
     * Get the ROC curve, as a set of (falsePositive, truePositive) points
     * <p>
     * Returns a 2d array of {falsePositive, truePositive values}.<br>
     * Size is [2][thresholdSteps], with out[0][.] being false positives, and out[1][.] being true positives
     *
     * @return ROC curve as double[][]
     */
    @JsonIgnore
    public double[][] getResultsAsArray(int outputNum) {
        assertIndex(outputNum);

        double[][] out = new double[2][thresholdSteps + 1];
        int i = 0;
        for (Map.Entry<Double, ROCBinary.CountsForThreshold> entry : countsForThresholdMap.entrySet()) {
            ROCBinary.CountsForThreshold c = entry.getValue();
            double tpr = c.getCountTruePositive()[outputNum] / ((double) countActualPositive[outputNum]);
            double fpr = c.getCountFalsePositive()[outputNum] / ((double) countActualNegative[outputNum]);

            out[0][i] = fpr;
            out[1][i] = tpr;
            i++;
        }
        return out;
    }

    /**
     * Calculate the AUC - Area Under Curve<br>
     * Utilizes trapezoidal integration internally
     *
     * @param outputNum
     * @return AUC
     */
    public double calculateAUC(int outputNum) {
        assertIndex(outputNum);

        //Calculate AUC using trapezoidal rule
        List<ROCBinary.ROCValue> list = getResults(outputNum);

        //Given the points
        double auc = 0.0;
        for (int i = 0; i < list.size() - 1; i++) {
            ROCBinary.ROCValue left = list.get(i);
            ROCBinary.ROCValue right = list.get(i + 1);

            //y axis: TPR
            //x axis: FPR
            double deltaX = Math.abs(right.getFalsePositiveRate() - left.getFalsePositiveRate()); //Iterating in threshold order, so FPR decreases as threshold increases
            double avg = (left.getTruePositiveRate() + right.getTruePositiveRate()) / 2.0;

            auc += deltaX * avg;
        }
        return auc;
    }

    /**
     * Set the label names, for printing via {@link #stats()}
     */
    public void setLabelNames(List<String> labels) {
        if (labels == null) {
            this.labels = null;
            return;
        }
        this.labels = new ArrayList<>(labels);
    }

    @Override
    public String stats() {
        return stats(DEFAULT_PRECISION);
    }

    public String stats(int printPrecision) {
        //Calculate AUC and also print counts, for each output

        StringBuilder sb = new StringBuilder();

        int maxLabelsLength = 15;
        if (labels != null) {
            for (String s : labels) {
                maxLabelsLength = Math.max(s.length(), maxLabelsLength);
            }
        }

        String patternHeader = "%-" + (maxLabelsLength + 5) + "s%-12s%-10s%-10s";
        String header = String.format(patternHeader, "Label", "AUC", "# Pos", "# Neg");

        String pattern = "%-" + (maxLabelsLength + 5) + "s" //Label
                        + "%-12." + printPrecision + "f" //AUC
                        + "%-10d%-10d"; //Count pos, count neg

        sb.append(header);

        for (int i = 0; i < countActualPositive.length; i++) {
            double auc = calculateAUC(i);

            String label = (labels == null ? String.valueOf(i) : labels.get(i));

            sb.append("\n").append(String.format(pattern, label, auc, countActualPositive[i], countActualNegative[i]));
        }

        return sb.toString();
    }

    @AllArgsConstructor
    @Data
    public static class ROCValue {
        private final double threshold;
        private final double truePositiveRate;
        private final double falsePositiveRate;
    }

    @AllArgsConstructor
    @Data
    public static class PrecisionRecallPoint {
        private final double classiferThreshold;
        private final double precision;
        private final double recall;
    }


    @AllArgsConstructor
    @Data
    public static class CountsForThreshold implements Serializable, Cloneable {
        private double threshold;
        private long[] countTruePositive;
        private long[] countFalsePositive;

        public CountsForThreshold(double threshold, int size) {
            this(threshold, new long[size], new long[size]);
        }

        public void incrementTruePositive(int[] counts) {
            addInPlace(countTruePositive, counts);
        }

        public void incrementFalsePositive(int[] counts) {
            addInPlace(countFalsePositive, counts);
        }

        public void incrementTruePositive(long[] counts) {
            addInPlace(countTruePositive, counts);
        }

        public void incrementFalsePositive(long[] counts) {
            addInPlace(countFalsePositive, counts);
        }

        public void incrementTruePositive(long count, int index) {
            countTruePositive[index] += count;
        }

        public void incrementFalsePositive(long count, int index) {
            countFalsePositive[index] += count;
        }

        @Override
        public ROCBinary.CountsForThreshold clone() {
            long[] ctp = ArrayUtils.clone(countTruePositive);
            long[] tfp = ArrayUtils.clone(countFalsePositive);
            return new ROCBinary.CountsForThreshold(threshold, ctp, tfp);
        }
    }
}<|MERGE_RESOLUTION|>--- conflicted
+++ resolved
@@ -33,11 +33,8 @@
  * (mask value 0) and hence won't be included in the calculated ROC.
  */
 @EqualsAndHashCode(callSuper = true)
-<<<<<<< HEAD
-=======
 @Data
 @NoArgsConstructor
->>>>>>> 98c18be7
 public class ROCBinary extends BaseEvaluation<ROCBinary> {
     public static final int DEFAULT_PRECISION = 4;
 
@@ -49,20 +46,10 @@
 
     public ROCBinary(int thresholdSteps) {
         this.thresholdSteps = thresholdSteps;
-<<<<<<< HEAD
-        countActualNegative = new long[0];
-        countActualPositive = new long[0];
-=======
         countActualNegative = null;
         countActualPositive = null;
->>>>>>> 98c18be7
-    }
-
-    public ROCBinary() {
-        this.countsForThresholdMap = new HashMap<>();
-        countActualNegative = new long[0];
-        countActualPositive = new long[0];
-    }
+    }
+
 
     @Override
     public void reset() {
