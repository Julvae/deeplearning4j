<project xmlns="http://maven.apache.org/POM/4.0.0" xmlns:xsi="http://www.w3.org/2001/XMLSchema-instance"
         xsi:schemaLocation="http://maven.apache.org/POM/4.0.0 http://maven.apache.org/xsd/maven-4.0.0.xsd">
    <parent>
        <artifactId>deeplearning4j-parent</artifactId>
        <groupId>org.deeplearning4j</groupId>
        <version>0.6.1-SNAPSHOT</version>
    </parent>
    <modelVersion>4.0.0</modelVersion>

    <artifactId>deeplearning4j-nn</artifactId>
    <packaging>jar</packaging>

    <name>deeplearning4j-nn</name>
    <url>http://maven.apache.org</url>

    <properties>
        <project.build.sourceEncoding>UTF-8</project.build.sourceEncoding>
    </properties>

    <dependencies>
<<<<<<< HEAD

        <dependency>
            <groupId>org.datavec</groupId>
            <artifactId>datavec-api</artifactId>
            <version>${datavec.version}</version>
        </dependency>

=======
        <!-- ND4J Shaded Jackson Dependency -->
>>>>>>> 84edcb81
        <dependency>
            <groupId>org.nd4j</groupId>
            <artifactId>jackson</artifactId>
            <version>${nd4j.version}</version>
        </dependency>

        <dependency>
            <groupId>org.apache.commons</groupId>
            <artifactId>commons-compress</artifactId>
            <version>1.8</version>
        </dependency>

        <dependency>
            <groupId>org.nd4j</groupId>
            <artifactId>nd4j-api</artifactId>
            <version>${project.version}</version>
        </dependency>
    </dependencies>
</project><|MERGE_RESOLUTION|>--- conflicted
+++ resolved
@@ -18,17 +18,14 @@
     </properties>
 
     <dependencies>
-<<<<<<< HEAD
-
+        <!-- TODO: Do we want this here? -->
         <dependency>
             <groupId>org.datavec</groupId>
             <artifactId>datavec-api</artifactId>
             <version>${datavec.version}</version>
         </dependency>
 
-=======
         <!-- ND4J Shaded Jackson Dependency -->
->>>>>>> 84edcb81
         <dependency>
             <groupId>org.nd4j</groupId>
             <artifactId>jackson</artifactId>
