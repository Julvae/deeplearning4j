/*******************************************************************************
 * Copyright (c) 2015-2018 Skymind, Inc.
 *
 * This program and the accompanying materials are made available under the
 * terms of the Apache License, Version 2.0 which is available at
 * https://www.apache.org/licenses/LICENSE-2.0.
 *
 * Unless required by applicable law or agreed to in writing, software
 * distributed under the License is distributed on an "AS IS" BASIS, WITHOUT
 * WARRANTIES OR CONDITIONS OF ANY KIND, either express or implied. See the
 * License for the specific language governing permissions and limitations
 * under the License.
 *
 * SPDX-License-Identifier: Apache-2.0
 ******************************************************************************/

//
// @author Yurii Shyrma
//

#include <algorithm>
#include <helpers/ShapeUtils.h>
#include <climits>
#include <numeric>
#include <algorithm>
#include <set>
#include <flatbuffers/util.h>


namespace nd4j {
     
//////////////////////////////////////////////////////////////////////////
// evaluate shape for array resulting from tensorDot operation, also evaluate shapes and dimensions permutations for transposition of two input arrays 
std::vector<Nd4jLong> ShapeUtils::evalShapeForTensorDot(const Nd4jLong* aShapeInfo, const Nd4jLong* bShapeInfo, std::vector<int> axesA, std::vector<int> axesB, std::vector<int>& permutAt, std::vector<int>& permutBt, std::vector<Nd4jLong>& shapeAt, std::vector<Nd4jLong>& shapeBt) {

    int axeAsize = (int) axesA.size();
    int axeBsize = (int) axesB.size();                 
    int aRank = aShapeInfo[0];
    int bRank = bShapeInfo[0];

    if(axeAsize != axeBsize)
        throw std::runtime_error("ShapeUtils::evalShapeForTensorDot method: the numbers of a axes and b axes to make dot product along must have identical values !");
    if(axeAsize > aRank || axeBsize > bRank)
        throw std::runtime_error("ShapeUtils::evalShapeForTensorDot method: the length of vector of a or b axes is larger than array rank !");
    
    // axes validation
    for (int i = 0; i < axeBsize; i++) {        
        if (axesA[i] < 0)
            axesA[i] += aRank;
        if (axesB[i] < 0)
            axesB[i] += bRank;
        if (aShapeInfo[axesA[i] + 1] != bShapeInfo[axesB[i] + 1])
            throw std::runtime_error("ShapeUtils::evalShapeForTensorDot method: the dimensions at given axes for both input arrays must be the same !");
    }
    
    // check whether axesA and axesB contain only unique numbers
    std::set<Nd4jLong> uniqueElems(axesA.begin(), axesA.end());
    if((int)uniqueElems.size() != axeAsize)
        throw std::runtime_error("ShapeUtils::evalShapeForTensorDot method: the vector of a axes contains duplicates !");
    uniqueElems.clear();
    uniqueElems = std::set<Nd4jLong>(axesB.begin(), axesB.end());
    if((int)uniqueElems.size() != axeBsize)
        throw std::runtime_error("ShapeUtils::evalShapeForTensorDot method: the vector of b axes contains duplicates !");

    std::vector<int> list_A, list_B;
    for (int i = 0; i < aRank; i++)
        if (std::find(axesA.begin(), axesA.end(), i) == axesA.end())
            list_A.emplace_back(i);
    for (int i = 0; i < bRank; i++)
        if (std::find(axesB.begin(), axesB.end(), i) == axesB.end())
            list_B.emplace_back(i);
    
    permutAt = list_A;
    permutAt.insert(permutAt.end(), axesA.begin(), axesA.end());
    permutBt = axesB;
    permutBt.insert(permutBt.end(), list_B.begin(), list_B.end());
    
    int n2 = 1;   
    for (int i = 0; i < axeAsize; i++)
        n2 *= aShapeInfo[axesA[i] + 1];
    shapeAt = {-1, n2};

    std::vector<Nd4jLong> oldShapeA;
    if (list_A.empty()) {
        oldShapeA.emplace_back(1);
    } else {
        oldShapeA.resize(list_A.size());
        for (int i = 0; i < (int) oldShapeA.size(); i++)
            oldShapeA[i] = aShapeInfo[list_A[i] + 1];
    }
    
    int n3 = 1;
    for (int i = 0; i < axeBsize; i++)
        n3 *= bShapeInfo[axesB[i] + 1];
    shapeBt = {n3, -1};
    
    std::vector<Nd4jLong> oldShapeB;
    if (list_B.empty()) {
        oldShapeB.emplace_back(1);
    } else {
        oldShapeB.resize(list_B.size()); 
        for (int i = 0; i < (int) oldShapeB.size(); i++)
            oldShapeB[i] = bShapeInfo[list_B[i] + 1];
    }
    
    std::vector<Nd4jLong> aPlusB(oldShapeA);
    aPlusB.insert(aPlusB.end(), oldShapeB.begin(), oldShapeB.end());            
    
    return aPlusB;
}

//////////////////////////////////////////////////////////////////////////
std::vector<Nd4jLong> ShapeUtils::evalShapeForTensorDot(const NDArray* a,   const NDArray* b,  const std::vector<int>& axesA, const std::vector<int>& axesB, std::vector<int>& permutAt, std::vector<int>& permutBt, std::vector<Nd4jLong>& shapeAt, std::vector<Nd4jLong>& shapeBt) {

    return evalShapeForTensorDot(a->getShapeInfo(), b->getShapeInfo(), axesA, axesB, permutAt, permutBt, shapeAt, shapeBt);
}

//////////////////////////////////////////////////////////////////////////
Nd4jLong* ShapeUtils::evalReduceShapeInfo(const char order, std::vector<int>& dimensions, const NDArray& arr, const bool keepDims, const bool supportOldShapes, nd4j::memory::Workspace* workspace) {
    return evalReduceShapeInfo(order, dimensions, arr.getShapeInfo(), keepDims, supportOldShapes, workspace);
}

//////////////////////////////////////////////////////////////////////////
// evaluate shape resulting from reduce operation
Nd4jLong* ShapeUtils::evalReduceShapeInfo(const char order, std::vector<int>& dimensions, const Nd4jLong *shapeInfo, const bool keepDims, const bool supportOldShapes, nd4j::memory::Workspace* workspace) {
    Nd4jLong* newShapeInfo = nullptr;

    int rank = shape::rank(const_cast<Nd4jLong*>(shapeInfo));
    
    if (dimensions.size() == 0) {                                               // return scalar or array with len=1 in this case 
        
        if(keepDims && rank > 1) {
            ALLOCATE(newShapeInfo, workspace, shape::shapeInfoLength(rank), Nd4jLong);
            newShapeInfo[0] = rank;
            for(int i = 0; i < rank; ++i)
                newShapeInfo[i+1] = 1;
            ShapeUtils::updateStridesAndType(newShapeInfo, shapeInfo, order);
            return newShapeInfo;
        }
        else if(supportOldShapes) {
            ALLOCATE(newShapeInfo, workspace, shape::shapeInfoLength(2), Nd4jLong);
            shape::shapeOldScalar(ArrayOptions::dataType(shapeInfo), newShapeInfo, 'c');
        }
        else {
            newShapeInfo = ShapeBuilders::createScalarShapeInfo(ArrayOptions::dataType(shapeInfo), workspace);
        }
        return newShapeInfo;
    }

    shape::checkDimensions(rank, dimensions);
       
    int dimSize = dimensions.size();

    if(keepDims) {
        
        ALLOCATE(newShapeInfo, workspace, shape::shapeInfoLength(rank), Nd4jLong);
        newShapeInfo[0] = rank;
        for(int i = 0; i < rank; ++i)
            if (std::binary_search(dimensions.begin(), dimensions.end(), i))                       // dimensions is already sorted after shape::checkDimensions() has been applied
                newShapeInfo[i+1] = 1;
            else
                newShapeInfo[i+1] = shapeInfo[i+1];

        ShapeUtils::updateStridesAndType(newShapeInfo, shapeInfo, order);

        return newShapeInfo;
    }
    
	int newRank = rank - dimSize;
	if (newRank==0 || (dimSize==1 && dimensions[0]==INT_MAX)) { 			// check whether given dimension is meant for the whole dimension
            
        if(supportOldShapes) {
            ALLOCATE(newShapeInfo, workspace, shape::shapeInfoLength(2), Nd4jLong);
            shape::shapeOldScalar(ArrayOptions::dataType(shapeInfo), newShapeInfo, 'c');
        }
        else {
            newShapeInfo = ShapeBuilders::createScalarShapeInfo(ArrayOptions::dataType(shapeInfo), workspace);
        }
            return newShapeInfo;
	}
       
    ALLOCATE(newShapeInfo, workspace, shape::shapeInfoLength(newRank), Nd4jLong);
    newShapeInfo[0] = newRank;                      // set rank
    int j=1;
    for(int i = 0; i < rank; ++i)
        if (!std::binary_search(dimensions.begin(), dimensions.end(), i))                       // dimensions is already sorted after shape::checkDimensions() has been applied
            newShapeInfo[j++] = shapeInfo[i+1];            
	   	
	//ensure whether vector has proper shape for old shape type
	if (newRank == 1 && supportOldShapes) {
        int oldValue = newShapeInfo[1];
        RELEASE(newShapeInfo, workspace);
        ALLOCATE(newShapeInfo, workspace, shape::shapeInfoLength(2), Nd4jLong);		// set newRank = 2
        newShapeInfo[0] = 2;
        if (dimensions[0] == 0) {
            newShapeInfo[1] = 1; 
            newShapeInfo[2] = oldValue;
        }
        else {
            newShapeInfo[1] = oldValue;
            newShapeInfo[2] = 1; 				
        }
    } 
    
	ShapeUtils::updateStridesAndType(newShapeInfo, shapeInfo, order);
       
    return newShapeInfo;
}

//////////////////////////////////////////////////////////////////////////
// evaluate shape for array which is result of repeat operation applied to arr
    std::vector<Nd4jLong> ShapeUtils::evalRepeatShape(int dimension, const std::vector<Nd4jLong>& repeats, const NDArray& arr) {

    int rank = arr.rankOf();

    if (dimension < 0)
        dimension += rank;

    std::vector<Nd4jLong> reps;

    if ((int) reps.size() < rank) {
        if (dimension > 0) {
            for (int e = 0; e < rank - (int) repeats.size(); e++)
                reps.push_back(1);

            for (auto r: repeats)
                reps.push_back(r);
        } else {
            for (auto r: repeats)
                reps.push_back(r);

            for (int e = 0; e < rank - (int) repeats.size(); e++)
                reps.push_back(1);
        }
    }/* else {
        for (auto r: repeats)
            reps.push_back(r);
    }*/
    
    std::vector<Nd4jLong> outShape(rank);
    for (int i = 0; i < rank; i++)         
        outShape[i] = arr.sizeAt(i) * reps.at(i);        

    return outShape;
}


//////////////////////////////////////////////////////////////////////////
// evaluate shapeInfo of permuted array
    Nd4jLong* ShapeUtils::evalPermShapeInfo(const int* dimensions, const int rank, const NDArray& arr, nd4j::memory::Workspace* workspace) {

        if (!arr.nonNull())
            throw std::runtime_error("ShapeUtils::evalPermShapeInfo static method: wrong arguments in pn/termute method: either array is nullptr!");

        if (rank != arr.rankOf())
            throw std::runtime_error("ShapeUtils::evalPermShapeInfo static method: wrong arguments in pn/termute method: rank is not suitable!");
    
        auto shapeInfoLength = shape::shapeInfoLength(rank);
        // allocate memory for new array - shapeInfo

        Nd4jLong *shapeInfoNew = nullptr;
        ALLOCATE(shapeInfoNew, workspace, shapeInfoLength, Nd4jLong);
        // copy arr _shapeInfo into new array
        memcpy(shapeInfoNew, arr.getShapeInfo(), shape::shapeInfoByteLength(rank));
        // perform buffer permutation
        shape::doPermuteShapeInfo(shapeInfoNew, dimensions);

        return shapeInfoNew;
    }


    //////////////////////////////////////////////////////////////////////////
// evaluate shapeInfo of permuted array
    Nd4jLong* ShapeUtils::evalPermShapeInfo(const Nd4jLong *dimensions, const int rank, const NDArray& arr, nd4j::memory::Workspace* workspace) {

        if (!arr.nonNull())
            throw std::runtime_error("ShapeUtils::evalPermShapeInfo static method: wrong arguments in pn/termute method: either array is nullptr!");

        if (rank != arr.rankOf())
            throw std::runtime_error("ShapeUtils::evalPermShapeInfo static method: wrong arguments in pn/termute method: rank is not suitable!");

        auto shapeInfoLength = shape::shapeInfoLength(rank);
        // allocate memory for new array - shapeInfo

        Nd4jLong *shapeInfoNew = nullptr;
        ALLOCATE(shapeInfoNew, workspace, shapeInfoLength, Nd4jLong);
        // copy arr _shapeInfo into new array
        memcpy(shapeInfoNew, arr.getShapeInfo(), shape::shapeInfoByteLength(rank));
        // perform buffer permutation
        shape::doPermuteShapeInfo(shapeInfoNew, dimensions);

        return shapeInfoNew;
    }

//////////////////////////////////////////////////////////////////////////
// evaluate shapeInfo of transposed array
    Nd4jLong* ShapeUtils::evalTranspShapeInfo(const NDArray& arr, nd4j::memory::Workspace* workspace) {

        int rank = arr.rankOf();
        std::vector<int> dimensions(rank);
        for (int i = 0; i < rank; ++i)
            dimensions[i] = rank - 1 - i;

        auto shapeInfoNew = evalPermShapeInfo(dimensions.data(), dimensions.size(), arr, workspace);

        return shapeInfoNew;
    }

//////////////////////////////////////////////////////////////////////////
    bool ShapeUtils::insertDimension(int rank, Nd4jLong *shape, int axis, Nd4jLong dimension) {
        if (axis >= rank || axis <= -rank)
            return false;

        if (axis < 0)
            axis = rank + axis;

        std::vector<Nd4jLong> tmp;
        for (int e = 0; e < rank; e++) {
            if (shape[e] != 1)
                tmp.emplace_back(shape[e]);
        }

        tmp.insert(tmp.begin() + (Nd4jLong) axis, dimension);
        memcpy(shape, tmp.data(), tmp.size() * sizeof(Nd4jLong));

        return true;
    }

//////////////////////////////////////////////////////////////////////////
    bool ShapeUtils::copyVectorPart(std::vector<int>& target, std::vector<int>& source, int rank, int offset) {
        if (source.size() < offset + rank)
            return false;

        for (int e = offset; e < offset + rank; e++)
            target.push_back(source[e]);

        return true;
    }


//////////////////////////////////////////////////////////////////////////
// return new (shorter) sorted dimensions array without dimensions that are present in input vector
    std::vector<int> ShapeUtils::evalDimsToExclude(const int rank, const std::vector<int>& dimensions) {

    std::vector<int> newDimensions;
    auto size = dimensions.size();
    if(size == 0) {                          // if input vector is empty then return whole shape range
        newDimensions.resize(rank);
        std::iota(newDimensions.begin(), newDimensions.end(), 0);   // fill with 0, 1, ... rank-1
    }
    else {
        bool isAbsent;
        for(int i=0; i<rank; ++i) {
            isAbsent = true;
            for(int j=0; j<size; ++j) {
                int dim = dimensions[j] >= 0 ? dimensions[j] : dimensions[j] + rank;
                if(i == dim) {
                    isAbsent = false;
                    break;
                }
            }
            if(isAbsent)
                newDimensions.emplace_back(i);
        }
    }

    return newDimensions;
}

//////////////////////////////////////////////////////////////////////////
// check whether 2 arrays have mutually broadcastable shapes
// shape comparison starts from the end
bool ShapeUtils::areShapesBroadcastable(const NDArray &arr1, const NDArray &arr2) {
    return areShapesBroadcastable(arr1.getShapeInfo(), arr2.getShapeInfo());
}

bool ShapeUtils::areShapesBroadcastable(Nd4jLong *arr1, Nd4jLong *arr2) {
    int minRank = shape::rank(arr1) < shape::rank(arr2) ? shape::rank(arr1) : shape::rank(arr2);
       
    for (int i = -1; i >= -minRank; --i) 
        if (shape::sizeAt(arr1, i) != shape::sizeAt(arr2, i) && shape::sizeAt(arr1, i) != 1 && shape::sizeAt(arr2, i) != 1) return false;
    
    return true;
}

bool ShapeUtils::areShapesBroadcastable(const std::vector<Nd4jLong>& shape1, const std::vector<Nd4jLong>& shape2) {
    
    const auto rank1 = shape1.size();
    const auto rank2 = shape2.size();
    const int minRank = rank1 < rank2 ? rank1 : rank2;
    
    for (int i = 1; i <= minRank; ++i) 
        if (shape1[rank1-i] != shape2[rank2-i] && shape1[rank1-i] != 1 && shape2[rank2-i] != 1) 
            return false;
    
    return true;
}

//////////////////////////////////////////////////////////////////////////
// check the possibility of broadcast operation, if true then return shapeInfo of resulting array
// if evalMinMax == false the array with larger rank has to be passed as first argument
bool ShapeUtils::evalBroadcastShapeInfo(const NDArray &max, const NDArray &min, const bool evalMinMax, Nd4jLong*& resultShapeInfo, nd4j::memory::Workspace* workspace) {
    return evalBroadcastShapeInfo(max.getShapeInfo(), min.getShapeInfo(), evalMinMax, resultShapeInfo, workspace);
}

<<<<<<< HEAD
bool ShapeUtils::evalBroadcastShapeInfo(Nd4jLong *max, Nd4jLong *min, const bool evalMinMax, Nd4jLong*& resultShapeInfo, nd4j::memory::Workspace* workspace) {
=======
template <typename T>
bool ShapeUtils<T>::evalBroadcastShapeInfo(Nd4jLong *max, Nd4jLong *min, const bool evalMinMax, Nd4jLong*& resultShapeInfo, nd4j::memory::Workspace* workspace) {

    // if (shape::isScalar(max) && shape::isScalar(min)) {
    //     resultShapeInfo = nullptr;
    //     if (shape::rank(max) >= shape::rank(min)) {
    //         COPY_SHAPE_EX(max, resultShapeInfo, workspace);
    //     } else {
    //         COPY_SHAPE_EX(min, resultShapeInfo, workspace);
    //     }
    //     return true;
    // } else if ((shape::rank(max) == 0 && shape::isScalar(min))) {
    //     // X is the driver here
    //     resultShapeInfo = ShapeUtils<T>::createScalarShapeInfo(workspace);
    //     return true;
    // }
>>>>>>> 39049a37

    // check whether broadcast operation is possible for input arrays
    if(!areShapesBroadcastable(max, min))
        return false;

    auto maxShapeInfo = max; //max.getShapeInfo();
    auto minShapeInfo = min; //min.getShapeInfo();

    if(evalMinMax && (shape::rank(max) < shape::rank(min))) {
        maxShapeInfo = min;
        minShapeInfo = max;
    }
       
<<<<<<< HEAD
    const auto maxRank = shape::rank(maxShapeInfo);
    const auto minRank = shape::rank(minShapeInfo);
=======
    const int  maxRank = maxShapeInfo[0];
    const int  minRank = minShapeInfo[0];  
>>>>>>> 39049a37
    
    // evaluate shapeInfo for resulting array
    if(resultShapeInfo != nullptr)
        throw std::runtime_error("std::runtime_error(ShapeUtils::evalBroadcastShapeInfo method: the input pointer on shapeInfo must be empty (=nullptr) !");
    
    ALLOCATE(resultShapeInfo, workspace, shape::shapeInfoLength(maxRank), Nd4jLong);

    // FIXME: get rid of memcpy here
    memcpy(resultShapeInfo, maxShapeInfo, shape::shapeInfoByteLength(maxRank));
    for (int i = 0; i < minRank; ++i)
        if(maxShapeInfo[maxRank-i] < minShapeInfo[minRank-i])
            resultShapeInfo[maxRank - i] = minShapeInfo[minRank-i];
        
    ShapeUtils::updateStridesAndType(resultShapeInfo, DataTypeUtils::pickPairwiseResultType(maxShapeInfo, minShapeInfo), shape::order(maxShapeInfo));

    return true;
}

//////////////////////////////////////////////////////////////////////////
// check the possibility of broadcast operation for set of arrays, if true then return resulting broadcasted shapeInfo
bool ShapeUtils::evalCommonBroadcastShapeInfo(const std::vector<const NDArray*>& arrays, Nd4jLong*& resultShapeInfo, memory::Workspace* workspace) {

    if(resultShapeInfo != nullptr)
        throw std::runtime_error("ShapeUtils::evalCommonBroadcastShapeInfo method: the input pointer on shapeInfo must be empty (=nullptr) !");

    int size = arrays.size();
    int maxRank = arrays[size - 1]->rankOf();

    for(int i = 0; i < size - 1; ++i) {
        if(arrays[i]->rankOf() > maxRank)
            maxRank = arrays[i]->rankOf();
        for(int j = i + 1; j < size; ++j)
            if(!areShapesBroadcastable(*arrays[i], *arrays[j]))
                return false;
    }

    ALLOCATE(resultShapeInfo, workspace, shape::shapeInfoLength(maxRank), Nd4jLong);
    memset(resultShapeInfo, 0, shape::shapeInfoByteLength(maxRank));
    resultShapeInfo[0] = maxRank;

    for(const auto& item : arrays ) {
        for(int i = -1; i >= -item->rankOf(); --i) 
            if(resultShapeInfo[i + 1 + maxRank] < item->sizeAt(i))
                resultShapeInfo[i + 1 + maxRank] = item->sizeAt(i);
    }

    shape::updateStrides(resultShapeInfo, arrays[0]->ordering());

    return true;
}


//////////////////////////////////////////////////////////////////////////
// return sorted vector of dimensions of array with larger dimensions number along which two input arrays have same shape
// the array with larger dimensions number has to be passed as first argument
std::vector<int> ShapeUtils::getDimsWithSameShape(const NDArray& max, const NDArray& min) {

    std::vector<int> result;
    auto maxShapeInfo = max.getShapeInfo(); 
    auto minShapeInfo = min.getShapeInfo();
    int  maxRank      = maxShapeInfo[0];
    int  minRank      = minShapeInfo[0];

    for(int i = 1; i <= minRank; ++i)
        if(minShapeInfo[i] == maxShapeInfo[maxRank - minRank + i])
            result.emplace_back(maxRank - minRank + i - 1);

    return result;
}


//////////////////////////////////////////////////////////////////////////
// return absolute index of array min, min is sub-array of max, index to be returned is min index and it corresponds maxIdx of max array 
Nd4jLong ShapeUtils::getSubArrayIndex(const Nd4jLong* maxShapeInfo, const Nd4jLong* minShapeInfo, const Nd4jLong maxIdx) {
    // check shape consistence 
    if(maxShapeInfo[0] < minShapeInfo[0])
        throw std::runtime_error("ShapeUtils::getSubArrayIndex: rank of max-array must be greater or equal to min-array rank !");
    
    for(int i = 0; i < minShapeInfo[0]; ++i)
        // if((maxShapeInfo[maxShapeInfo[0] - i] < minShapeInfo[minShapeInfo[0] - i]) || (maxShapeInfo[maxShapeInfo[0] - i] % minShapeInfo[minShapeInfo[0] - i] != 0) )        
        if(maxShapeInfo[maxShapeInfo[0] - i] < minShapeInfo[minShapeInfo[0] - i])        
            throw std::runtime_error("ShapeUtils::getSubArrayIndex: some of dimension shape of max-array is smaller than those of min-array or the max shape is not multiple of min shape !");

    return shape::subArrayIndex(maxShapeInfo, minShapeInfo, maxIdx);
}

//////////////////////////////////////////////////////////////////////////
// evaluate shapeInfo for resulting array from tile operation
Nd4jLong* ShapeUtils::evalTileShapeInfo(const NDArray& arr, const std::vector<Nd4jLong>& reps, nd4j::memory::Workspace* workspace) {
    // check whether reps contains at least one zero (then throw exception) or whether all elements in reps are unities (then simply reshape or do nothing)
    int dim = reps.size();  
    int product = 1;
    for(const auto& item : reps)
        product *= item;
    if(product == 0)
        throw std::runtime_error("NDArray::tile method: one of the elements in reps array is zero !");

    int rankOld = arr.rankOf();
    int diff = rankOld - dim;
    
    // evaluate new shapeInfo
    Nd4jLong* newShapeInfo = nullptr;    
    if(diff < 0) {      
        ALLOCATE(newShapeInfo, workspace, shape::shapeInfoLength(dim), Nd4jLong);
        newShapeInfo[0] = dim;                  // set new rank
        for(int i=1; i <= -diff; ++i)
            newShapeInfo[i] = 1;                // set unities to be new dimensions at left-hand side of newShapeInfo shape place
        memcpy(newShapeInfo + 1 - diff, arr.getShapeInfo() + 1, rankOld*sizeof(Nd4jLong));       // copy old dimensions to the right-hand side of newShapeInfo shape place
        for(int i=1; i <= dim; ++i)
            newShapeInfo[i] *= reps[i - 1];     // set new shape by multiplying old dimensions by corresponding numbers from reps 
    }
    else {      
        ALLOCATE(newShapeInfo, workspace, shape::shapeInfoLength(rankOld), Nd4jLong);
        memcpy(newShapeInfo, arr.getShapeInfo(), shape::shapeInfoByteLength(rankOld));      // copy all elements of _shapeInfo to newShapeInfo
        for(int i=1; i <= dim; ++i)
            newShapeInfo[rankOld + 1 - i] *= reps[dim - i];     // set new shape by multiplying old dimensions by corresponding numbers from reps 
    }
    shape::updateStrides(newShapeInfo, arr.ordering());
    ArrayOptions::setDataType(newShapeInfo, arr.dataType());
    
    return newShapeInfo;
}

//////////////////////////////////////////////////////////////////////////
    std::vector<int> ShapeUtils::convertAxisToTadTarget(int rank, std::initializer_list<int> axis) {
        std::vector<int> newAxis(axis);
        return convertAxisToTadTarget(rank, newAxis);
    }

//////////////////////////////////////////////////////////////////////////
    std::vector<int> ShapeUtils::convertAxisToTadTarget(int rank, std::vector<int>& axis) {
        std::vector<int> newAxis;
        for (int e = 0; e < rank; e++) {
            if (std::find(axis.begin(), axis.end(), e) == axis.end())
                newAxis.emplace_back(e);
        }

        return newAxis;
    }

    std::vector<Nd4jLong> ShapeUtils::pullShapeFromShapeInfo(Nd4jLong *shapeInfo) {
        std::vector<Nd4jLong> shape(shape::rank(shapeInfo));

        for (int e = 0; e < shape.size(); e++)
            shape[e] = shape::shapeOf(shapeInfo)[e];

        return shape;
    }

    std::string ShapeUtils::shapeAsString(const NDArray* array) {
        std::string result;

        result.append("[");
        for (int e = 0; e < array->rankOf(); e++) {
            result += flatbuffers::NumToString(array->sizeAt(e));
            if (e < array->rankOf() - 1)
                result.append(", ");
        }
        result.append("]");

        return result;
    }

    std::string ShapeUtils::shapeAsString(const std::vector<Nd4jLong>& shape) {
        std::string result;

        result.append("[");
        for (int e = 0; e < shape.size(); e++) {
            result += flatbuffers::NumToString(shape.at(e));
            if (e < shape.size() - 1)
                result.append(", ");
        }
        result.append("]");

        return result;
    }

    std::string ShapeUtils::shapeAsString(const Nd4jLong* shapeInfo) {
        
        if(!shapeInfo)
            throw std::runtime_error("ShapeUtils::shapeAsString method: input shapeInfo must not be nullptr !");
        
        std::string result;

        result.append("[");
        for (int e = 0; e < shapeInfo[0]; e++) {
            result += flatbuffers::NumToString(shapeInfo[e+1]);
            if (e < shapeInfo[0] - 1)
                result.append(", ");
        }
        result.append("]");

        return result;
    }


    std::string ShapeUtils::shapeAsString(const int rank, const Nd4jLong* shapeInfo) {
        if(!shapeInfo)
            throw std::runtime_error("ShapeUtils::shapeAsString method: input shapeInfo must not be nullptr !");

        std::string result;

        result.append("[");
        for (int e = 0; e < rank; e++) {
            result += flatbuffers::NumToString(shapeInfo[e]);
            if (e < rank - 1)
                result.append(", ");
        }
        result.append("]");

        return result;
    }

//////////////////////////////////////////////////////////////////////////
// evaluate shapeInfo for diagonal array which is made using input arr elements as diagonal
Nd4jLong* ShapeUtils::evalDiagShapeInfo(const Nd4jLong* shapeInfoConst, nd4j::memory::Workspace* workspace){
    auto shapeInfo = const_cast<Nd4jLong*>(shapeInfoConst);
    
    const auto rank = shape::rank(shapeInfo);

    Nd4jLong* outputShapeInfo = nullptr;

    if(shape::isVector(shapeInfo) || shape::isScalar(shapeInfo)) {
        ALLOCATE(outputShapeInfo, workspace, shape::shapeInfoLength(2), Nd4jLong);
        outputShapeInfo[0] = 2;
        outputShapeInfo[1] = outputShapeInfo[2] = shape::length(shapeInfo);
    }
    else {
        ALLOCATE(outputShapeInfo, workspace, shape::shapeInfoLength(2*rank), Nd4jLong);
        outputShapeInfo[0] = 2*rank;
        for(int i = 1; i <= rank; ++i)
            outputShapeInfo[i] = outputShapeInfo[i + rank] = shapeInfo[i];
    }
        
    ShapeUtils::updateStridesAndType(outputShapeInfo, shapeInfo, shape::order(shapeInfo));

    return outputShapeInfo;
}

std::vector<int> ShapeUtils::evalBroadcastBackwardAxis(const Nd4jLong *operandShapeInfo, const Nd4jLong *resultShapeInfo) {
    // rRank >= oRank always  !!
    const auto oRank = shape::rank(operandShapeInfo);
    const auto rRank = shape::rank(resultShapeInfo);
    const auto diff  = rRank - oRank;
    std::vector<int> axis;

    for(int i = 0; i < rRank; ++i)
        if(i < diff || shape::sizeAt(operandShapeInfo, i - diff) != shape::sizeAt(resultShapeInfo, i))
            axis.push_back(i);        

    return axis;
}

////////////////////////////////////////////////////////////////////////////////
Nd4jLong* ShapeUtils::matrixProductShape(Nd4jLong* theFirstShape, Nd4jLong* theSecondShape, bool shouldTranspondFirst, bool shouldTranspondSecond, nd4j::DataType  dtype, nd4j::memory::Workspace* workspace) {

    auto inA = theFirstShape;
    auto inB = theSecondShape;
    Nd4jLong *shape;
    ALLOCATE(shape, workspace, shape::shapeInfoLength(2), Nd4jLong);

    Nd4jLong* tmpA = ShapeBuilders::copyShapeInfo(inA, true, workspace);
    Nd4jLong* tmpB = ShapeBuilders::copyShapeInfo(inB, true, workspace);

    if (shouldTranspondFirst)
        shape::transposeInplace(tmpA);

    if (shouldTranspondSecond)
        shape::transposeInplace(tmpB);


    if (shape::rank(tmpA) == 1 && shape::isMatrix(tmpB)) {
        // special case here
        Nd4jLong *newShape;
        shape[0] = 1;
        shape[1] = tmpB[2];
        ALLOCATE(newShape, workspace, shape::shapeInfoLength(2), Nd4jLong);
        shape::shapeBufferFortran(2, dtype, shape, newShape);

        RELEASE(shape, workspace);
        RELEASE(tmpA, workspace);
        RELEASE(tmpB, workspace);

        return newShape;
    } else if (shape::isScalar(tmpA) && shape::isScalar(tmpB)) {
        // just scalar vs scalar
        shape[0] = 1;
        shape[1] = 1;
    }  else if (shape::isMatrix(tmpA) && shape::isVector(tmpB)) {
        // gemv case
        if (shape::rank(tmpB) == 2) {
            shape[0] = tmpA[1];
            shape[1] = tmpB[2];
        } else {
            // we have new 1D shape here
            auto newShape = ShapeBuilders::createVectorShapeInfo(dtype, tmpA[1], workspace);

            RELEASE(shape, workspace);
            RELEASE(tmpA, workspace);
            RELEASE(tmpB, workspace);

            return newShape;
        }
    } else if ((shape::isMatrix(tmpA) && shape::isMatrix(tmpB)) || 
               (shape::isVector(tmpA) && shape::isMatrix(tmpB)) || 
               (shape::isColumnVector(tmpA) && shape::isVector(tmpB))) {
        // gemm case
        shape[0] = tmpA[1];
        shape[1] = tmpB[2];
    } else if ((shape::isVector(tmpA) && shape::isScalar(tmpB)) || 
        (shape::isScalar(tmpA) && shape::isVector(tmpB))) {
        // element-wise
        shape[0] = 1;
        shape[1] = (int) nd4j::math::nd4j_max<Nd4jLong>(shape::length(tmpA), shape::length(tmpB));
    } else if (shape::isRowVector(tmpA) && shape::isRowVector(tmpB)) {
        // dot case
        shape[0] = 1;
        shape[1] = 1;
    } else if (shape::isRowVector(tmpA) && shape::isColumnVector(tmpB)) {
        // dot case
        shape[0] = 1;
        shape[1] = 1;
    }

    Nd4jLong *newShape;
    ALLOCATE(newShape, workspace, shape::shapeInfoLength(2), Nd4jLong);
    shape::shapeBufferFortran(2, dtype, shape, newShape);

    RELEASE(shape, workspace);

    RELEASE(tmpA, workspace);
    RELEASE(tmpB, workspace);
    return newShape;
}

////////////////////////////////////////////////////////////////////////////////
std::vector<int> ShapeUtils::evalPermutFromTo(const std::vector<Nd4jLong>& shapeFrom, const std::vector<Nd4jLong>& shapeTo) {
    auto rank = shapeFrom.size();
    if(rank != shapeTo.size())
        throw std::runtime_error("ShapeUtils::evalPermutFromTo static method: the input shapes are not suitable for mutual permutation !");

    if (std::equal(begin(shapeFrom), end(shapeFrom), begin(shapeTo)))       // if shapes are identical (permutation is unnecessary) then return empty vector
        return std::vector<int>();

    std::vector<int> permutation(rank, -2);                                 // vector to be returned
    std::vector<Nd4jLong> shapeTo2(shapeTo);                                     // make copy of const vector since we will change the content of shapeTo

    for(int i=0; i<rank; ++i)
        for(int j=0; j<rank; ++j)
            if(shapeFrom[i] == shapeTo2[j]) {
                permutation[j] = i;        
                shapeTo2[j] = -2;                                           // mark coincidence as -2 in order to not account index of shapeTo twice
                break;
            }   

    if(std::find(begin(permutation), end(permutation), -2) != end(permutation))      // if -2 is still present in vector then permutation is impossible
        throw std::runtime_error("ShapeUtils::evalPermutFromTo static method: the input shapes are not suitable for mutual permutation !");

    return permutation;        
}


////////////////////////////////////////////////////////////////////////////////
std::vector<Nd4jLong> ShapeUtils::composeShapeUsingDimsAndIdx(const std::vector<int>& dimsAndIdx) {
    auto size = dimsAndIdx.size();
    if(size % 2 != 0)
        throw std::runtime_error("ShapeUtils::composeShapeUsingDimsAndIdx static method: the size of input vector must be even !");

    size /= 2;

    std::vector<Nd4jLong> shape(size);
    int index;

    for(int i = 0; i < size; ++i) {
        index = dimsAndIdx[i + size];
        if(index > size-1)
            throw std::runtime_error("ShapeUtils::composeShapeUsingDimsAndIdx static method: input index is too large !");
        shape[index] = dimsAndIdx[i];
    }

    return shape;
}


////////////////////////////////////////////////////////////////////////////////
std::vector<Nd4jLong> ShapeUtils::evalShapeForMatmul(const Nd4jLong* xShapeInfo, const Nd4jLong* yShapeInfo, const bool transX, const bool transY) {

    const auto xRank = xShapeInfo[0];
    const auto yRank = yShapeInfo[0];

    const Nd4jLong x0Dim = transX ? xShapeInfo[xRank]   : xShapeInfo[xRank-1];
    const Nd4jLong y0Dim = transY ? yShapeInfo[yRank]   : yShapeInfo[yRank-1];
    const Nd4jLong x1Dim = transX ? xShapeInfo[xRank-1] : xShapeInfo[xRank];
    const Nd4jLong y1Dim = transY ? yShapeInfo[yRank-1] : yShapeInfo[yRank];
    

    if(xRank == 1 && yRank == 1) {   // dot case, output is scalar
        if(xShapeInfo[1] != yShapeInfo[1]) {
            nd4j_printf("ShapeUtils::evalShapeForMatmul method: since input arrays are vectors they must have the same length, but got x length = %i, y length = %i !", xShapeInfo[1], yShapeInfo[1]); 
            throw std::invalid_argument("");
        }
        return std::vector<Nd4jLong>({0});
    }


    if(xRank == 1 && yRank == 2) {  // vector x matrix, i.e. [4] x [4,5] = [5], output is vector
        if(xShapeInfo[1] != y0Dim) {
            nd4j_printf("ShapeUtils::evalShapeForMatmul method: input arrays have inconsistent shapes for vector-matrix product: x %s, y %s !", ShapeUtils::shapeAsString(xShapeInfo).c_str(), ShapeUtils::shapeAsString(yShapeInfo).c_str());
            throw std::invalid_argument("");
        }
        return std::vector<Nd4jLong>({y1Dim});
    }


    if(xRank == 2 && yRank == 1) {  // matrix x vector , i.e. [4,5] x [5] = [4], output is vector
        if(x1Dim != yShapeInfo[1]) {
            nd4j_printf("ShapeUtils::evalShapeForMatmul method: input arrays have inconsistent shapes for vector-matrix product: x %s, y %s !", ShapeUtils::shapeAsString(xShapeInfo).c_str(), ShapeUtils::shapeAsString(yShapeInfo).c_str());
            throw std::invalid_argument("");
        }        
        return std::vector<Nd4jLong>({x0Dim});
    }

    
    // rest cases - usual 2Dx2D or batched mmul    
    if(xRank != yRank) {
        nd4j_printf("ShapeUtils::evalShapeForMatmul static method: the ranks of arrays must be the same, but got xRank = %i and yRank = %i ! \n", xRank, yRank);
        throw std::invalid_argument("");
    }   

    if(x1Dim != y0Dim) {
        nd4j_printf("ShapeUtils::evalShapeForMatmul static method: input shapes are inconsistent: xDim %i != yDim %i \n", x1Dim, y0Dim);
        throw std::invalid_argument("");       
    }

    for(int i = 0; i < xRank - 2; ++i)
        if(xShapeInfo[i+1] != yShapeInfo[i+1]) {
            nd4j_printf("ShapeUtils::evalShapeForMatmul static method: input shapes are inconsistent: xShape = %s, yShape = %s ! \n", ShapeUtils::shapeAsString(xShapeInfo).c_str(), ShapeUtils::shapeAsString(yShapeInfo).c_str());
            throw std::invalid_argument("");       
        }    

    std::vector<Nd4jLong> cShape(xRank);

    // copy batch part of shape (if present)
    for(int i = 0; i < xRank - 2; ++i)
        cShape[i] = xShapeInfo[i+1];
    // copy rest part of shape (two dims: multiplication part)
    cShape[xRank-2] = x0Dim;
    cShape[xRank-1] = y1Dim;

    return cShape;
}

////////////////////////////////////////////////////////////////////////////////
Nd4jLong ShapeUtils::getNumOfSubArrs(const Nd4jLong* shapeInfo, const std::vector<int>& dimsToExclude) {

    Nd4jLong numOfSubArrs = 1;

    for(const auto& dim : dimsToExclude)
        numOfSubArrs *= shapeInfo[dim + 1];

    return numOfSubArrs;
}

////////////////////////////////////////////////////////////////////////////////
void ShapeUtils::evalIdxRangesForSubArr(const Nd4jLong subArrIdx,  const Nd4jLong* shapeInfo, const std::vector<int>& dimsToExclude, Nd4jLong* idxRanges) {

    const auto rank = shape::rank(shapeInfo);
    const auto subArrRank = static_cast<int>(dimsToExclude.size());

    if(subArrRank > rank)
        throw std::invalid_argument("ShapeUtils::evalIdxRangesForSubArr static method: dimsToExclude is empty or has size > rank of array !");

    if(subArrRank == 0) { // means whole array
        memset(idxRanges, 0, 2 * rank * sizeof(Nd4jLong));
        return;
    }

    std::vector<Nd4jLong> shapeOfSubArr(subArrRank), indexes(subArrRank);    
    for(int i = 0; i < subArrRank; ++i)
        shapeOfSubArr[i] = shapeInfo[dimsToExclude[i] + 1];

    shape::ind2subC(subArrRank, shapeOfSubArr.data(), subArrIdx, indexes.data());

    memset(idxRanges, 0, 2 * rank * sizeof(Nd4jLong));

    for(int i = 0; i < subArrRank; ++i) {
        int currIdx = 2 * dimsToExclude[i];
        idxRanges[currIdx]    = indexes[i];
        idxRanges[currIdx +1] = indexes[i] + 1;
    }
}

////////////////////////////////////////////////////////////////////////////////
std::vector<Nd4jLong> ShapeUtils::evalDimsWithoutUnities(const Nd4jLong* shapeInfo) {

    std::vector<Nd4jLong> result;
    for(int i = 1; i <= shapeInfo[0]; ++i)
        if(shapeInfo[i] != 1)
            result.push_back(shapeInfo[i]);

    if(result.size() == 0)  // shape consists of unities only 
        return std::vector<Nd4jLong>(1,1);  // return [1]

    return result;
}

////////////////////////////////////////////////////////////////////////////////
void ShapeUtils::updateStridesAndType(Nd4jLong* dest, const Nd4jLong* source, const char order) {
    
    shape::updateStrides(dest, order);
    ArrayOptions::copyDataType(dest, source);
}

////////////////////////////////////////////////////////////////////////////////
void ShapeUtils::updateStridesAndType(Nd4jLong* dest, const DataType dtype, const char order) {
    
    shape::updateStrides(dest, order);
    ArrayOptions::setDataType(dest, dtype);
}

}

<|MERGE_RESOLUTION|>--- conflicted
+++ resolved
@@ -403,26 +403,7 @@
     return evalBroadcastShapeInfo(max.getShapeInfo(), min.getShapeInfo(), evalMinMax, resultShapeInfo, workspace);
 }
 
-<<<<<<< HEAD
 bool ShapeUtils::evalBroadcastShapeInfo(Nd4jLong *max, Nd4jLong *min, const bool evalMinMax, Nd4jLong*& resultShapeInfo, nd4j::memory::Workspace* workspace) {
-=======
-template <typename T>
-bool ShapeUtils<T>::evalBroadcastShapeInfo(Nd4jLong *max, Nd4jLong *min, const bool evalMinMax, Nd4jLong*& resultShapeInfo, nd4j::memory::Workspace* workspace) {
-
-    // if (shape::isScalar(max) && shape::isScalar(min)) {
-    //     resultShapeInfo = nullptr;
-    //     if (shape::rank(max) >= shape::rank(min)) {
-    //         COPY_SHAPE_EX(max, resultShapeInfo, workspace);
-    //     } else {
-    //         COPY_SHAPE_EX(min, resultShapeInfo, workspace);
-    //     }
-    //     return true;
-    // } else if ((shape::rank(max) == 0 && shape::isScalar(min))) {
-    //     // X is the driver here
-    //     resultShapeInfo = ShapeUtils<T>::createScalarShapeInfo(workspace);
-    //     return true;
-    // }
->>>>>>> 39049a37
 
     // check whether broadcast operation is possible for input arrays
     if(!areShapesBroadcastable(max, min))
@@ -436,13 +417,8 @@
         minShapeInfo = max;
     }
        
-<<<<<<< HEAD
     const auto maxRank = shape::rank(maxShapeInfo);
     const auto minRank = shape::rank(minShapeInfo);
-=======
-    const int  maxRank = maxShapeInfo[0];
-    const int  minRank = minShapeInfo[0];  
->>>>>>> 39049a37
     
     // evaluate shapeInfo for resulting array
     if(resultShapeInfo != nullptr)
@@ -455,7 +431,7 @@
     for (int i = 0; i < minRank; ++i)
         if(maxShapeInfo[maxRank-i] < minShapeInfo[minRank-i])
             resultShapeInfo[maxRank - i] = minShapeInfo[minRank-i];
-        
+
     ShapeUtils::updateStridesAndType(resultShapeInfo, DataTypeUtils::pickPairwiseResultType(maxShapeInfo, minShapeInfo), shape::order(maxShapeInfo));
 
     return true;
@@ -562,7 +538,7 @@
     }
     shape::updateStrides(newShapeInfo, arr.ordering());
     ArrayOptions::setDataType(newShapeInfo, arr.dataType());
-    
+
     return newShapeInfo;
 }
 
@@ -951,14 +927,14 @@
 
 ////////////////////////////////////////////////////////////////////////////////
 void ShapeUtils::updateStridesAndType(Nd4jLong* dest, const Nd4jLong* source, const char order) {
-    
+
     shape::updateStrides(dest, order);
     ArrayOptions::copyDataType(dest, source);
 }
 
 ////////////////////////////////////////////////////////////////////////////////
 void ShapeUtils::updateStridesAndType(Nd4jLong* dest, const DataType dtype, const char order) {
-    
+
     shape::updateStrides(dest, order);
     ArrayOptions::setDataType(dest, dtype);
 }
