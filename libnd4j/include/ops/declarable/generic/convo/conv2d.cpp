--- conflicted
+++ resolved
@@ -36,15 +36,9 @@
 
 CUSTOM_OP_IMPL(conv2d, 2, 1, false, 0, 9) {
     
-<<<<<<< HEAD
     auto input   = INPUT_VARIABLE(0);                                    // [bS, iH, iW, iC] (NHWC) or [bS, iC, iH, iW] (NCHW)
     auto weights = INPUT_VARIABLE(1);                                    // [kH, kW, iC, oC] always
     auto bias    = block.width() > 2 ? INPUT_VARIABLE(2) : nullptr;      // [oC]
-=======
-    NDArray<T> *input   = INPUT_VARIABLE(0);                                    // [bS, iH, iW, iC] (NHWC) or [bS, iC, iH, iW] (NCHW)
-    NDArray<T> *weights = INPUT_VARIABLE(1);                                    // [kH, kW, iC, oC] always
-    NDArray<T> *bias    = block.width() > 2 ? INPUT_VARIABLE(2) : nullptr;      // [oC]
->>>>>>> 39049a37
 
     auto output  = OUTPUT_VARIABLE(0);                                   // [bS, oH, oW, oC] (NHWC) or [bS, oC, oH, oW] (NCHW)
     
@@ -64,7 +58,6 @@
     int indIOioC, indIiH, indWoC, indWiC, indWkH, indOoH;       // corresponding indexes
     ConvolutionUtils::getSizesAndIndexesConv2d(isNCHW, *input, *output, bS, iC, iH, iW, oC, oH, oW, indIOioC, indIiH, indWiC, indWoC, indWkH, indOoH);
 
-<<<<<<< HEAD
     std::string expectedWeightsShape = ShapeUtils::shapeAsString({kH, kW, iC, oC});
     REQUIRE_TRUE(expectedWeightsShape == ShapeUtils::shapeAsString(weights), 0, "CUSTOM CONV2D OP: wrong shape of weights array, expected is %s, but got %s instead !", expectedWeightsShape.c_str(), ShapeUtils::shapeAsString(weights).c_str());
     if (bias) 
@@ -83,26 +76,6 @@
 // #ifdef HAVE_MKLDNN
 //     }
 // #endif
-=======
-    std::string expectedWeightsShape = ShapeUtils<T>::shapeAsString({kH, kW, iC, oC});
-    REQUIRE_TRUE(expectedWeightsShape == ShapeUtils<T>::shapeAsString(weights), 0, "CUSTOM CONV2D OP: wrong shape of weights array, expected is %s, but got %s instead !", expectedWeightsShape.c_str(), ShapeUtils<T>::shapeAsString(weights).c_str());
-    if (bias) 
-        REQUIRE_TRUE(bias->rankOf() <= 2 && oC == bias->lengthOf(), 0, "CUSTOM CONV2D OP: wrong shape of array with biases, expected rank, length: <=2, %i, but got %i, %i instead !", oC, bias->rankOf(), bias->lengthOf());                
-
-#ifdef HAVE_MKLDNN
-    if (block.isUseMKLDNN() && MKLDNNStream<T>::isSupported()) {
-        if (block.getMKLDNNStream() == nullptr) {
-            block.setMKLDNNStream(new MKLDNNStream<T>("conv2d"));
-        }
-        ConvolutionUtils<T>::mkldnn_conv2d(*block.getMKLDNNStream(), {input, weights, bias}, output, {kH,kW,sH,sW,pH,pW,dH,dW,isSameMode,isNCHW});
-    } else {
-#endif
-        nd4j_debug("MKLDNN is not used !\n", 0);
-        ConvolutionUtils<T>::conv2d({input, weights, bias}, output, {kH,kW,sH,sW,pH,pW,dH,dW,isSameMode,isNCHW});
-#ifdef HAVE_MKLDNN
-    }
-#endif
->>>>>>> 39049a37
 
     return Status::OK();
 }
@@ -148,13 +121,8 @@
     const int iC = inputShapeInfo[indIOioC+1];                   // input channels        
     const int oC = weightsShapeInfo[indWoC+1];                   // output channels
 
-<<<<<<< HEAD
-    std::string expectedWeightsShape = ShapeUtils::shapeAsString({kH, kW, iC, oC});
-    REQUIRE_TRUE(expectedWeightsShape == ShapeUtils::shapeAsString(weightsShapeInfo), 0, "CUSTOM CONV2D OP: wrong shape of weights array, expected is %s, but got %s instead !", expectedWeightsShape.c_str(), ShapeUtils::shapeAsString(weightsShapeInfo).c_str());    
-=======
-    std::string expectedWeightsShape = ShapeUtils<T>::shapeAsString({kH, kW, iC, oC});
-    REQUIRE_TRUE(expectedWeightsShape == ShapeUtils<T>::shapeAsString(weightsShapeInfo), 0, "CUSTOM CONV2D OP: wrong shape of weights array, expected is %s, but got %s instead !", expectedWeightsShape.c_str(), ShapeUtils<T>::shapeAsString(weightsShapeInfo).c_str());    
->>>>>>> 39049a37
+    std::string expectedWeightsShape = ShapeUtils::shapeAsString({kH, kW, iC, oC});
+    REQUIRE_TRUE(expectedWeightsShape == ShapeUtils::shapeAsString(weightsShapeInfo), 0, "CUSTOM CONV2D OP: wrong shape of weights array, expected is %s, but got %s instead !", expectedWeightsShape.c_str(), ShapeUtils::shapeAsString(weightsShapeInfo).c_str());
     if (biasShapeInfo) 
         REQUIRE_TRUE(biasShapeInfo[0] <= 2 && oC == shape::length(biasShapeInfo), 0, "CUSTOM CONV2D OP: wrong shape of array with biases, expected rank, length: <=2, %i, but got %i, %i instead !", oC, biasShapeInfo[0], shape::length(biasShapeInfo));
     
@@ -200,7 +168,6 @@
 ////////////////////////////////////////////////////////////////////////// 
 CUSTOM_OP_IMPL(conv2d_bp, 3, 2, false, 0, 9) {
     
-<<<<<<< HEAD
     auto input   = INPUT_VARIABLE(0);                                                // [bS, iH, iW, iC] (NHWC) or [bS, iC, iH, iW] (NCHW)
     auto weights = INPUT_VARIABLE(1);                                                // [kH, kW, iC, oC] always
     auto bias    = block.width() > 3 ? INPUT_VARIABLE(2) : nullptr;                  // [oC]
@@ -209,16 +176,6 @@
     auto gradI = OUTPUT_VARIABLE(0);                                                 // [bS, iH, iW, iC] (NHWC) or [bS, iC, iH, iW] (NCHW), epsilon
     auto gradW = OUTPUT_VARIABLE(1);                                                 // [kH, kW, iC, oC] always
     auto gradB = block.width() > 3 ? OUTPUT_VARIABLE(2) : nullptr;                   // [oC]
-=======
-    NDArray<T> *input   = INPUT_VARIABLE(0);                                                // [bS, iH, iW, iC] (NHWC) or [bS, iC, iH, iW] (NCHW)
-    NDArray<T> *weights = INPUT_VARIABLE(1);                                                // [kH, kW, iC, oC] always
-    NDArray<T> *bias    = block.width() > 3 ? INPUT_VARIABLE(2) : nullptr;                  // [oC]
-    NDArray<T> *gradO   = block.width() > 3 ? INPUT_VARIABLE(3) : INPUT_VARIABLE(2);        // [bS, oH, oW, oC] (NHWC) or [bS, oC, oH, oW] (NCHW), epsilon_next
-    
-    NDArray<T> *gradI = OUTPUT_VARIABLE(0);                                                 // [bS, iH, iW, iC] (NHWC) or [bS, iC, iH, iW] (NCHW), epsilon
-    NDArray<T> *gradW = OUTPUT_VARIABLE(1);                                                 // [kH, kW, iC, oC] always
-    NDArray<T> *gradB = block.width() > 3 ? OUTPUT_VARIABLE(2) : nullptr;                   // [oC]
->>>>>>> 39049a37
                                      
     int kH = INT_ARG(0);                                                        // filter(kernel) height
     int kW = INT_ARG(1);                                                        // filter(kernel) width
@@ -242,17 +199,10 @@
     int trueoH, trueoW;          // true output height, width
     ConvolutionUtils::calcOutSizePool2D(trueoH, trueoW, kH, kW, sH, sW, pH, pW, dH, dW, iH, iW, isSameMode);
 
-<<<<<<< HEAD
-    std::string expectedGradOShape   = ShapeUtils::shapeAsString(ShapeUtils::composeShapeUsingDimsAndIdx({bS,oC,trueoH,trueoW,  0,indIOioC,indOoH,indOoH+1}));            
+    std::string expectedGradOShape   = ShapeUtils::shapeAsString(ShapeUtils::composeShapeUsingDimsAndIdx({bS,oC,trueoH,trueoW,  0,indIOioC,indOoH,indOoH+1}));
     std::string expectedWeightsShape = ShapeUtils::shapeAsString({kH, kW, iC, oC});
     REQUIRE_TRUE(expectedGradOShape == ShapeUtils::shapeAsString(gradO), 0,  "CUSTOM CONV2D_BP OP: wrong shape of output gradients (next epsilon) array, expected is %s, but got %s instead !", expectedGradOShape.c_str(), ShapeUtils::shapeAsString(gradO).c_str());
-    REQUIRE_TRUE(expectedWeightsShape == ShapeUtils::shapeAsString(weights), 0, "CUSTOM CONV2D_BP OP: wrong shape of weights array, expected is %s, but got %s instead !", expectedWeightsShape.c_str(), ShapeUtils::shapeAsString(weights).c_str());    
-=======
-    std::string expectedGradOShape   = ShapeUtils<T>::shapeAsString(ShapeUtils<T>::composeShapeUsingDimsAndIdx({bS,oC,trueoH,trueoW,  0,indIOioC,indOoH,indOoH+1}));            
-    std::string expectedWeightsShape = ShapeUtils<T>::shapeAsString({kH, kW, iC, oC});
-    REQUIRE_TRUE(expectedGradOShape == ShapeUtils<T>::shapeAsString(gradO), 0,  "CUSTOM CONV2D_BP OP: wrong shape of output gradients (next epsilon) array, expected is %s, but got %s instead !", expectedGradOShape.c_str(), ShapeUtils<T>::shapeAsString(gradO).c_str());
-    REQUIRE_TRUE(expectedWeightsShape == ShapeUtils<T>::shapeAsString(weights), 0, "CUSTOM CONV2D_BP OP: wrong shape of weights array, expected is %s, but got %s instead !", expectedWeightsShape.c_str(), ShapeUtils<T>::shapeAsString(weights).c_str());    
->>>>>>> 39049a37
+    REQUIRE_TRUE(expectedWeightsShape == ShapeUtils::shapeAsString(weights), 0, "CUSTOM CONV2D_BP OP: wrong shape of weights array, expected is %s, but got %s instead !", expectedWeightsShape.c_str(), ShapeUtils::shapeAsString(weights).c_str());
     if(bias)
         REQUIRE_TRUE(bias->rankOf() <= 2 && oC == bias->lengthOf(), 0, "CUSTOM CONV2D_BP OP: wrong shape of array with biases, expected rank, length: <=2, %i, but got %i, %i instead !", oC, bias->rankOf(), bias->lengthOf());
 
@@ -292,7 +242,7 @@
         indIOioC = 3; indIiH = 1; indOoH = 1;
     }
     else {        
-        indIOioC = 1; indIiH = 2; indOoH = 2;              
+        indIOioC = 1; indIiH = 2; indOoH = 2;
     }    
 
     const int bS = inputShapeInfo[1];                            // batch size
@@ -304,17 +254,10 @@
     int trueoH, trueoW;          // true output height, width
     ConvolutionUtils::calcOutSizePool2D(trueoH, trueoW, kH, kW, sH, sW, pH, pW, dH, dW, iH, iW, isSameMode);
 
-<<<<<<< HEAD
-    std::string expectedGradOShape   = ShapeUtils::shapeAsString(ShapeUtils::composeShapeUsingDimsAndIdx({bS,oC,trueoH,trueoW,  0,indIOioC,indOoH,indOoH+1}));            
+    std::string expectedGradOShape   = ShapeUtils::shapeAsString(ShapeUtils::composeShapeUsingDimsAndIdx({bS,oC,trueoH,trueoW,  0,indIOioC,indOoH,indOoH+1}));
     std::string expectedWeightsShape = ShapeUtils::shapeAsString({kH, kW, iC, oC});
     REQUIRE_TRUE(expectedGradOShape == ShapeUtils::shapeAsString(gradOShapeInfo), 0,  "CUSTOM CONV2D_BP OP: wrong shape of output gradients (next epsilon) array, expected is %s, but got %s instead !", expectedGradOShape.c_str(), ShapeUtils::shapeAsString(gradOShapeInfo).c_str());
     REQUIRE_TRUE(expectedWeightsShape == ShapeUtils::shapeAsString(weightsShapeInfo), 0, "CUSTOM CONV2D_BP OP: wrong shape of weights array, expected is %s, but got %s instead !", expectedWeightsShape.c_str(), ShapeUtils::shapeAsString(weightsShapeInfo).c_str());
-=======
-    std::string expectedGradOShape   = ShapeUtils<T>::shapeAsString(ShapeUtils<T>::composeShapeUsingDimsAndIdx({bS,oC,trueoH,trueoW,  0,indIOioC,indOoH,indOoH+1}));            
-    std::string expectedWeightsShape = ShapeUtils<T>::shapeAsString({kH, kW, iC, oC});
-    REQUIRE_TRUE(expectedGradOShape == ShapeUtils<T>::shapeAsString(gradOShapeInfo), 0,  "CUSTOM CONV2D_BP OP: wrong shape of output gradients (next epsilon) array, expected is %s, but got %s instead !", expectedGradOShape.c_str(), ShapeUtils<T>::shapeAsString(gradOShapeInfo).c_str());
-    REQUIRE_TRUE(expectedWeightsShape == ShapeUtils<T>::shapeAsString(weightsShapeInfo), 0, "CUSTOM CONV2D_BP OP: wrong shape of weights array, expected is %s, but got %s instead !", expectedWeightsShape.c_str(), ShapeUtils<T>::shapeAsString(weightsShapeInfo).c_str());
->>>>>>> 39049a37
     if(biasShapeInfo)
         REQUIRE_TRUE(biasShapeInfo[0] <= 2 && oC == shape::length(biasShapeInfo), 0, "CUSTOM CONV2D_BP OP: wrong shape of array with biases, expected rank, length: <=2, %i, but got %i, %i instead !", oC, biasShapeInfo[0], shape::length(biasShapeInfo));
     
@@ -332,15 +275,9 @@
 ////////////////////////////////////////////////////////////////////////// 
 CUSTOM_OP_IMPL(conv2d_input_bp, 3, 1, false, 0, 9) {
     
-<<<<<<< HEAD
     auto gradIShape = INPUT_VARIABLE(0);                                                // [4]
     auto weights    = INPUT_VARIABLE(1);                                                // [kH, kW, iC, oC] always
     auto gradO      = INPUT_VARIABLE(2);                                                // [bS, oH, oW, oC] (NHWC) or [bS, oC, oH, oW] (NCHW), epsilon_next
-=======
-    NDArray<T> *gradIShape = INPUT_VARIABLE(0);                                                // [4]
-    NDArray<T> *weights    = INPUT_VARIABLE(1);                                                // [kH, kW, iC, oC] always
-    NDArray<T> *gradO      = INPUT_VARIABLE(2);                                                // [bS, oH, oW, oC] (NHWC) or [bS, oC, oH, oW] (NCHW), epsilon_next
->>>>>>> 39049a37
     
     auto gradI = OUTPUT_VARIABLE(0);                                                 // [bS, iH, iW, iC] (NHWC) or [bS, iC, iH, iW] (NCHW), epsilon
                                      
@@ -363,7 +300,7 @@
 
     // create empty conv2d input array    
     std::vector<Nd4jLong> gradIShapeAsVector(rank);
-    for(int i = 0; i < rank; ++i)        
+    for(int i = 0; i < rank; ++i)
         gradIShapeAsVector[i] = gradIShape->e<Nd4jLong>(i);
     NDArray input(gradO->ordering(), gradIShapeAsVector, gradO->dataType(), block.getWorkspace());
 
@@ -375,17 +312,10 @@
     int trueoH, trueoW;          // true output height, width
     ConvolutionUtils::calcOutSizePool2D(trueoH, trueoW, kH, kW, sH, sW, pH, pW, dH, dW, iH, iW, isSameMode);
 
-<<<<<<< HEAD
-    std::string expectedGradOShape   = ShapeUtils::shapeAsString(ShapeUtils::composeShapeUsingDimsAndIdx({bS,oC,trueoH,trueoW,  0,indIOioC,indOoH,indOoH+1}));            
+    std::string expectedGradOShape   = ShapeUtils::shapeAsString(ShapeUtils::composeShapeUsingDimsAndIdx({bS,oC,trueoH,trueoW,  0,indIOioC,indOoH,indOoH+1}));
     std::string expectedWeightsShape = ShapeUtils::shapeAsString({kH, kW, iC, oC});
     REQUIRE_TRUE(expectedGradOShape == ShapeUtils::shapeAsString(gradO), 0,  "CUSTOM CONV2D_INPUT_BP OP: wrong shape of output gradients (next epsilon) array, expected is %s, but got %s instead !", expectedGradOShape.c_str(), ShapeUtils::shapeAsString(gradO).c_str());
-    REQUIRE_TRUE(expectedWeightsShape == ShapeUtils::shapeAsString(weights), 0, "CUSTOM CONV2D_INPUT_BP OP: wrong shape of weights array, expected is %s, but got %s instead !", expectedWeightsShape.c_str(), ShapeUtils::shapeAsString(weights).c_str());        
-=======
-    std::string expectedGradOShape   = ShapeUtils<T>::shapeAsString(ShapeUtils<T>::composeShapeUsingDimsAndIdx({bS,oC,trueoH,trueoW,  0,indIOioC,indOoH,indOoH+1}));            
-    std::string expectedWeightsShape = ShapeUtils<T>::shapeAsString({kH, kW, iC, oC});
-    REQUIRE_TRUE(expectedGradOShape == ShapeUtils<T>::shapeAsString(gradO), 0,  "CUSTOM CONV2D_INPUT_BP OP: wrong shape of output gradients (next epsilon) array, expected is %s, but got %s instead !", expectedGradOShape.c_str(), ShapeUtils<T>::shapeAsString(gradO).c_str());
-    REQUIRE_TRUE(expectedWeightsShape == ShapeUtils<T>::shapeAsString(weights), 0, "CUSTOM CONV2D_INPUT_BP OP: wrong shape of weights array, expected is %s, but got %s instead !", expectedWeightsShape.c_str(), ShapeUtils<T>::shapeAsString(weights).c_str());        
->>>>>>> 39049a37
+    REQUIRE_TRUE(expectedWeightsShape == ShapeUtils::shapeAsString(weights), 0, "CUSTOM CONV2D_INPUT_BP OP: wrong shape of weights array, expected is %s, but got %s instead !", expectedWeightsShape.c_str(), ShapeUtils::shapeAsString(weights).c_str());
 
     ConvolutionUtils::conv2dBP(&input, weights, nullptr, gradO, gradI, nullptr, nullptr, kH,kW,sH,sW,pH,pW,dH,dW,isSameMode,isNCHW);
     
@@ -428,7 +358,7 @@
         indIOioC = 3; indIiH = 1; indOoH = 1;
     }
     else {        
-        indIOioC = 1; indIiH = 2; indOoH = 2;              
+        indIOioC = 1; indIiH = 2; indOoH = 2;
     }    
 
     std::vector<Nd4jLong> gradIShape = INPUT_VARIABLE(0)->template asVectorT<Nd4jLong>();
@@ -442,17 +372,10 @@
     int trueoH, trueoW;          // true output height, width
     ConvolutionUtils::calcOutSizePool2D(trueoH, trueoW, kH, kW, sH, sW, pH, pW, dH, dW, iH, iW, isSameMode);
 
-<<<<<<< HEAD
-    std::string expectedGradOShape   = ShapeUtils::shapeAsString(ShapeUtils::composeShapeUsingDimsAndIdx({bS,oC,trueoH,trueoW,  0,indIOioC,indOoH,indOoH+1}));            
+    std::string expectedGradOShape   = ShapeUtils::shapeAsString(ShapeUtils::composeShapeUsingDimsAndIdx({bS,oC,trueoH,trueoW,  0,indIOioC,indOoH,indOoH+1}));
     std::string expectedWeightsShape = ShapeUtils::shapeAsString({kH, kW, iC, oC});
     REQUIRE_TRUE(expectedGradOShape == ShapeUtils::shapeAsString(gradOShapeInfo), 0,  "CUSTOM CONV2D_INPUT_BP OP: wrong shape of output gradients (next epsilon) array, expected is %s, but got %s instead !", expectedGradOShape.c_str(), ShapeUtils::shapeAsString(gradOShapeInfo).c_str());
     REQUIRE_TRUE(expectedWeightsShape == ShapeUtils::shapeAsString(weightsShapeInfo), 0, "CUSTOM CONV2D_INPUT_BP OP: wrong shape of weights array, expected is %s, but got %s instead !", expectedWeightsShape.c_str(), ShapeUtils::shapeAsString(weightsShapeInfo).c_str());
-=======
-    std::string expectedGradOShape   = ShapeUtils<T>::shapeAsString(ShapeUtils<T>::composeShapeUsingDimsAndIdx({bS,oC,trueoH,trueoW,  0,indIOioC,indOoH,indOoH+1}));            
-    std::string expectedWeightsShape = ShapeUtils<T>::shapeAsString({kH, kW, iC, oC});
-    REQUIRE_TRUE(expectedGradOShape == ShapeUtils<T>::shapeAsString(gradOShapeInfo), 0,  "CUSTOM CONV2D_INPUT_BP OP: wrong shape of output gradients (next epsilon) array, expected is %s, but got %s instead !", expectedGradOShape.c_str(), ShapeUtils<T>::shapeAsString(gradOShapeInfo).c_str());
-    REQUIRE_TRUE(expectedWeightsShape == ShapeUtils<T>::shapeAsString(weightsShapeInfo), 0, "CUSTOM CONV2D_INPUT_BP OP: wrong shape of weights array, expected is %s, but got %s instead !", expectedWeightsShape.c_str(), ShapeUtils<T>::shapeAsString(weightsShapeInfo).c_str());
->>>>>>> 39049a37
     
     Nd4jLong* gradIshapeInfo(nullptr);        
     ALLOCATE(gradIshapeInfo, block.getWorkspace(), shape::shapeInfoLength(rank), Nd4jLong);
