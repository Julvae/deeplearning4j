/*******************************************************************************
 * Copyright (c) 2015-2018 Skymind, Inc.
 *
 * This program and the accompanying materials are made available under the
 * terms of the Apache License, Version 2.0 which is available at
 * https://www.apache.org/licenses/LICENSE-2.0.
 *
 * Unless required by applicable law or agreed to in writing, software
 * distributed under the License is distributed on an "AS IS" BASIS, WITHOUT
 * WARRANTIES OR CONDITIONS OF ANY KIND, either express or implied. See the
 * License for the specific language governing permissions and limitations
 * under the License.
 *
 * SPDX-License-Identifier: Apache-2.0
 ******************************************************************************/

//
// @author raver119@gmail.com
//

#include <NativeOps.h>
#include <NDArray.h>
#include <ops/declarable/CustomOperations.h>
#include <ops/declarable/OpRegistrator.h>
#include <graph/GraphHolder.h>
#include <graph/FlatUtils.h>
#include "testlayers.h"
#include <array>

using namespace nd4j;
using namespace nd4j::ops;

class JavaInteropTests : public testing::Test {
public:

};


TEST_F(JavaInteropTests, TestShapeExposure1) {
<<<<<<< HEAD
    auto input = NDArrayFactory::create<float>('c', {1, 2, 5, 4});
    auto weights = NDArrayFactory::create<float>('c', {2, 2, 2, 3});
    auto exp = NDArrayFactory::create<float>('c', {1, 3, 5, 4});    
=======
    NDArray<float> input('c', {1, 2, 5, 4});
    NDArray<float> weights('c', {2, 2, 2, 3});
    NDArray<float> exp('c', {1, 3, 5, 4});

>>>>>>> 39049a37

    NativeOps nativeOps;

    nd4j::ops::conv2d op;

    std::vector<double> tArgs({});
    std::vector<Nd4jLong> iArgs({2, 2, 1, 1, 0, 0, 1, 1, 1});

    Nd4jPointer ptrs[] = {(Nd4jPointer) input.getShapeInfo(), (Nd4jPointer) weights.getShapeInfo()};

    auto shapeList = nativeOps.calculateOutputShapes(nullptr, op.getOpHash(), ptrs, 2, tArgs.data(), tArgs.size(), iArgs.data(), iArgs.size());

    ASSERT_EQ(1, shapeList->size());

    ASSERT_EQ(exp.rankOf(), shape::rank((Nd4jLong *)shapeList->at(0)));
    ASSERT_EQ(exp.sizeAt(0), shape::shapeOf((Nd4jLong *)shapeList->at(0))[0]);
    ASSERT_EQ(exp.sizeAt(1), shape::shapeOf((Nd4jLong *)shapeList->at(0))[1]);
    ASSERT_EQ(exp.sizeAt(2), shape::shapeOf((Nd4jLong *)shapeList->at(0))[2]);
    ASSERT_EQ(exp.sizeAt(3), shape::shapeOf((Nd4jLong *)shapeList->at(0))[3]);

    //int *ptr = (int *) shapeList[0];
    //delete[] ptr;
    //delete shapeList;

    nativeOps.deleteShapeList((Nd4jPointer) shapeList);
}


TEST_F(JavaInteropTests, TestShapeExposure2) {
    auto input = NDArrayFactory::create<float>('c', {1, 2, 5, 4});
    auto exp = NDArrayFactory::create<float>('c', {4}, {1, 2, 5, 4});


    NativeOps nativeOps;

    nd4j::ops::shape_of op;

    std::vector<double> tArgs({});
    std::vector<Nd4jLong> iArgs({});


    Nd4jPointer ptrs[] = {(Nd4jPointer) input.getShapeInfo()};

    auto shapeList = nativeOps.calculateOutputShapes(nullptr, op.getOpHash(), ptrs, 1, tArgs.data(), tArgs.size(), iArgs.data(), iArgs.size());

    ASSERT_EQ(1, shapeList->size());

    ASSERT_EQ(exp.rankOf(), shape::rank((Nd4jLong *)shapeList->at(0)));
    ASSERT_EQ(exp.sizeAt(0), shape::shapeOf((Nd4jLong *)shapeList->at(0))[0]);

    nativeOps.deleteShapeList((Nd4jPointer) shapeList);
}

TEST_F(JavaInteropTests, TestShapeExposure3) {
    auto x = NDArrayFactory::create<float>('c', {5, 30});
    auto sizes = NDArrayFactory::create<float>('c', {3}, {4, 15, 11});

    IndicesList list0({NDIndex::all(), NDIndex::interval(0, 4)});
    IndicesList list1({NDIndex::all(), NDIndex::interval(4, 19)});
    IndicesList list2({NDIndex::all(), NDIndex::interval(19, 30)});

    auto sub0 = x.subarray(list0);
    auto sub1 = x.subarray(list1);
    auto sub2 = x.subarray(list2);

    sub0->assign(0.0f);
    sub1->assign(1.0f);
    sub2->assign(2.0f);

    Nd4jPointer inputBuffers[] = {x.buffer(), sizes.buffer()};
    Nd4jPointer inputShapes[] = {x.shapeInfo(), sizes.shapeInfo()};

    NativeOps nativeOps;
    nd4j::ops::split_v op;
    
    Nd4jLong iArgs[] = {1};
    auto hash = op.getOpHash();

    auto shapeList = nativeOps.calculateOutputShapes(nullptr, hash, inputBuffers, inputShapes, 2, nullptr, 0, iArgs, 1);

    ASSERT_EQ(3, shapeList->size());

    ASSERT_TRUE(shape::equalsSoft(sub0->shapeInfo(), shapeList->at(0)));
    ASSERT_TRUE(shape::equalsSoft(sub1->shapeInfo(), shapeList->at(1)));
    ASSERT_TRUE(shape::equalsSoft(sub2->shapeInfo(), shapeList->at(2)));

    delete sub0;
    delete sub1;
    delete sub2;

    nativeOps.deleteShapeList((Nd4jPointer) shapeList);
}

TEST_F(JavaInteropTests, Test_Squeeze_1) {
    auto x = NDArrayFactory::create<float>('c', {1, 6}, {1, 2, 3, 4, 5, 6});
    auto z = NDArrayFactory::create<float>('c', {6});
    auto e = NDArrayFactory::create<float>('c', {6}, {1, 2, 3, 4, 5, 6});

    nd4j::ops::squeeze op;

    Nd4jPointer ptrsInBuffer[] = {(Nd4jPointer) x.getBuffer()};
    Nd4jPointer ptrsInShapes[] = {(Nd4jPointer) x.getShapeInfo()};


    Nd4jPointer ptrsOutBuffers[] = {(Nd4jPointer) z.getBuffer()};
    Nd4jPointer ptrsOutShapes[] = {(Nd4jPointer) z.getShapeInfo()};


    NativeOps nativeOps;

    auto status = nativeOps.execCustomOp(nullptr, op.getOpHash(), ptrsInBuffer, ptrsInShapes, 1, ptrsOutBuffers, ptrsOutShapes, 1, nullptr, 0, nullptr, 0, false);
    ASSERT_EQ(Status::OK(), status);

    ASSERT_EQ(e, z);
}

TEST_F(JavaInteropTests, Test_RDiv_1) {
    auto x = NDArrayFactory::create<double>('c', {3}, {2, 2, 2});
    auto y = NDArrayFactory::create<double>('c', {3}, {4, 6, 8});
    auto z = NDArrayFactory::create<double>('c', {3});
    auto e = NDArrayFactory::create<double>('c', {3}, {2, 3, 4});

    nd4j::ops::reversedivide op;

    Nd4jPointer ptrsInBuffer[] = {(Nd4jPointer) x.getBuffer(), (Nd4jPointer) y.getBuffer()};
    Nd4jPointer ptrsInShapes[] = {(Nd4jPointer) x.getShapeInfo(), (Nd4jPointer) y.getShapeInfo()};


    Nd4jPointer ptrsOutBuffers[] = {(Nd4jPointer) z.getBuffer()};
    Nd4jPointer ptrsOutShapes[] = {(Nd4jPointer) z.getShapeInfo()};


    NativeOps nativeOps;

    auto status = nativeOps.execCustomOp(nullptr, op.getOpHash(), ptrsInBuffer, ptrsInShapes, 2, ptrsOutBuffers, ptrsOutShapes, 1, nullptr, 0, nullptr, 0, false);
    ASSERT_EQ(Status::OK(), status);

    ASSERT_EQ(e, z);
}

TEST_F(JavaInteropTests, TestSconv2d_1) {
    auto input = NDArrayFactory::create<float>('c', {3, 3, 8, 8});
    auto weightsD = NDArrayFactory::create<float>('c', {1, 3, 1, 1});
    auto weightsP = NDArrayFactory::create<float>('c', {2, 3, 1, 1});
    auto bias = NDArrayFactory::create<float>('c', {1, 2});
    auto output = NDArrayFactory::create<float>('c', {3, 2, 8, 8});
    output.assign(0.0);

    input.linspace(1);
    weightsD.linspace(1);
    weightsP.linspace(1);
    bias.linspace(1);
    weightsD.permutei({2,3,1,0});
    weightsP.permutei({2,3,1,0});

    auto expOutput = NDArrayFactory::create<float>('c', {3, 2, 8, 8});

    nd4j::ops::sconv2d op;


    Nd4jPointer ptrsInBuffer[] = {(Nd4jPointer) input.getBuffer(), (Nd4jPointer) weightsD.getBuffer(), (Nd4jPointer) weightsP.getBuffer(), (Nd4jPointer) bias.getBuffer()};
    Nd4jPointer ptrsInShapes[] = {(Nd4jPointer) input.getShapeInfo(), (Nd4jPointer) weightsD.getShapeInfo(), (Nd4jPointer) weightsP.getShapeInfo(), (Nd4jPointer) bias.getShapeInfo()};


    Nd4jPointer ptrsOutBuffers[] = {(Nd4jPointer) output.getBuffer()};
    Nd4jPointer ptrsOutShapes[] = {(Nd4jPointer) output.getShapeInfo()};

    NativeOps nativeOps;

    Nd4jLong exp[] = {1, 1, 1, 1, 0, 0, 1, 1, 0, 0};

    nativeOps.execCustomOp(nullptr, op.getOpHash(), ptrsInBuffer, ptrsInShapes, 4, ptrsOutBuffers, ptrsOutShapes, 1,
                                nullptr, 0, exp, 9, false);

    //output.printBuffer("output");

    ASSERT_NEAR(1423, output.e<float>(0), 1e-5);
        //nd4j_printf("Iter %i passed...\n", e);
}

TEST_F(JavaInteropTests, TestSconv2d_2) {
    auto input = NDArrayFactory::create<float>('c', {3, 3, 8, 8});
    auto weightsD = NDArrayFactory::create<float>('c', {1, 3, 1, 1});
    auto output = NDArrayFactory::create<float>('c', {3, 3, 8, 8});
    output.assign(0.0);

    input.linspace(1);
    weightsD.linspace(1);
<<<<<<< HEAD
    weightsD.permutei({2,3,1,0});
=======
    weightsD.permutei({2,3,1,0});    
>>>>>>> 39049a37

    auto expOutput = NDArrayFactory::create<float>('c', {3, 3, 8, 8});

    nd4j::ops::sconv2d op;


    Nd4jPointer ptrsInBuffer[] = {(Nd4jPointer) input.getBuffer(), (Nd4jPointer) weightsD.getBuffer()};
    Nd4jPointer ptrsInShapes[] = {(Nd4jPointer) input.getShapeInfo(), (Nd4jPointer) weightsD.getShapeInfo()};


    Nd4jPointer ptrsOutBuffers[] = {(Nd4jPointer) output.getBuffer()};
    Nd4jPointer ptrsOutShapes[] = {(Nd4jPointer) output.getShapeInfo()};

    NativeOps nativeOps;

    Nd4jLong exp[] = {1, 1, 1, 1, 0, 0, 1, 1, 0};

    nativeOps.execCustomOp(nullptr, op.getOpHash(), ptrsInBuffer, ptrsInShapes, 2, ptrsOutBuffers, ptrsOutShapes, 1, nullptr, 0, exp, 9, false);

    //output.printBuffer("output");

    ASSERT_NEAR(1, output.e<float>(0), 1e-5);
}


TEST_F(JavaInteropTests, TestMaxPooling2d_1) {
    auto input = NDArrayFactory::create<float>('c', {1, 2, 4, 5});
    auto output = NDArrayFactory::create<float>('c', {1, 2, 4, 5});
    input.linspace(1);


    Nd4jPointer ptrsInBuffer[] = {(Nd4jPointer) input.getBuffer()};
    Nd4jPointer ptrsInShapes[] = {(Nd4jPointer) input.getShapeInfo()};

    Nd4jPointer ptrsOutBuffers[] = {(Nd4jPointer) output.getBuffer()};
    Nd4jPointer ptrsOutShapes[] = {(Nd4jPointer) output.getShapeInfo()};

    std::vector<Nd4jLong> iArgs({2, 2, 1, 1, 0, 0, 1, 1, 1});

    nd4j::ops::maxpool2d op;

    NativeOps nativeOps;

    Nd4jStatus status = nativeOps.execCustomOp(nullptr, op.getOpHash(), ptrsInBuffer, ptrsInShapes, 1, ptrsOutBuffers, ptrsOutShapes, 1, nullptr, 0, iArgs.data(), 9, false);
    ASSERT_EQ(ND4J_STATUS_OK, status);

}
TEST_F(JavaInteropTests, TestCol2Im_1) {
    /*
        o.d.n.l.c.ConvolutionLayer - eps shape: [6, 1, 2, 2, 2, 4, 5, 160, 4, 2, 1, 40, 8, 0, -1, 99]
        o.d.n.l.c.ConvolutionLayer - epsNext shape: [4, 1, 2, 4, 5, 20, 20, 5, 1, 0, 1, 99]
        o.d.n.l.c.ConvolutionLayer - Strides: [1, 1]
        o.d.n.l.c.ConvolutionLayer - Padding: [0, 0]
        o.d.n.l.c.ConvolutionLayer - Input: [4,5]
        o.d.n.l.c.ConvolutionLayer - Dilation: [1, 1]
     */
    auto input = NDArrayFactory::create<float>('c', {1, 2, 2, 2, 4, 5});
    auto output = NDArrayFactory::create<float>('c', {1, 2, 4, 5});
    input.linspace(1);

    Nd4jPointer ptrsInBuffer[] = {(Nd4jPointer) input.getBuffer()};
    Nd4jPointer ptrsInShapes[] = {(Nd4jPointer) input.getShapeInfo()};


    Nd4jPointer ptrsOutBuffers[] = {(Nd4jPointer) output.getBuffer()};
    Nd4jPointer ptrsOutShapes[] = {(Nd4jPointer) output.getShapeInfo()};

    nd4j::ops::col2im op;

    NativeOps nativeOps;

    Nd4jLong exp[] = {1, 1, 1, 1, 4, 5, 1, 1, 1};

    auto hash = op.getOpHash();

    nativeOps.execCustomOp(nullptr, hash, ptrsInBuffer, ptrsInShapes, 1, ptrsOutBuffers, ptrsOutShapes, 1, nullptr, 0, exp, 9, false);

    ASSERT_TRUE(output.meanNumber().e<float>(0) > 0.0f);
}

TEST_F(JavaInteropTests, TestPNorm_1) {
    /*
        o.d.n.l.c.s.SubsamplingLayer - input: [4, 1, 3, 4, 4, 16, 16, 4, 1, 0, 1, 99]
        o.d.n.l.c.s.SubsamplingLayer - output: [4, 1, 3, 3, 3, 27, 9, 3, 1, 0, 1, 99]
        o.d.n.l.c.s.SubsamplingLayer - Kernel: [2, 2]
        o.d.n.l.c.s.SubsamplingLayer - Strides: [1, 1]
        o.d.n.l.c.s.SubsamplingLayer - Pad: [0, 0]
        o.d.n.l.c.s.SubsamplingLayer - Dilation: [1, 1]
        o.d.n.l.c.s.SubsamplingLayer - Same: false
        o.d.n.l.c.s.SubsamplingLayer - pnorm: 2
     */
    auto input = NDArrayFactory::create<float>('c', {1, 3, 4, 4});
    auto output = NDArrayFactory::create<float>('c', {1, 3, 3, 3});
    input.linspace(1);

    NativeOps nativeOps;

    nd4j::ops::pnormpool2d op;

    Nd4jLong exp[] = {2, 2, 1, 1, 0, 0, 1, 1, 0, 2, 0, 0};

    Nd4jPointer ptrsInBuffer[] = {(Nd4jPointer) input.getBuffer()};
    Nd4jPointer ptrsInShapes[] = {(Nd4jPointer) input.getShapeInfo()};

    Nd4jPointer ptrsOutBuffers[] = {(Nd4jPointer) output.getBuffer()};
    Nd4jPointer ptrsOutShapes[] = {(Nd4jPointer) output.getShapeInfo()};

    nativeOps.execCustomOp(nullptr, op.getOpHash(), ptrsInBuffer, ptrsInShapes, 1, ptrsOutBuffers, ptrsOutShapes, 1, nullptr, 0, exp, 11, false);

    ASSERT_TRUE(output.meanNumber().e<double>(0) > 0.0);
}


TEST_F(JavaInteropTests, TestInplace_1) {
    auto input = NDArrayFactory::create<float>('c', {10, 10});
    //auto exp('c', {10, 10});
    input.linspace(1);

    NativeOps nativeOps;

    nd4j::ops::clipbyvalue op;

    double extras[] = {-1.0f, 1.0f};

    Nd4jPointer ptrsInBuffer[] = {(Nd4jPointer) input.getBuffer()};
    Nd4jPointer ptrsInShapes[] = {(Nd4jPointer) input.getShapeInfo()};


    Nd4jStatus result = nativeOps.execCustomOp(nullptr, op.getOpHash(), ptrsInBuffer, ptrsInShapes, 1, nullptr, nullptr, 0, extras, 2, nullptr, 0, true);

    ASSERT_EQ(ND4J_STATUS_OK, result);

    ASSERT_NEAR(1.0, input.meanNumber().e<float>(0), 1e-5);
}

TEST_F(JavaInteropTests, Test_Synonyms_1) {
    auto op = OpRegistrator::getInstance()->getOperation("RDiv");
    auto opRef = OpRegistrator::getInstance()->getOperation("reversedivide");
    std::string nameExp("reversedivide");

    ASSERT_TRUE(op != nullptr);
    ASSERT_TRUE(opRef != nullptr);

    std::string name = *(op->getOpName());
    std::string nameRef = *(opRef->getOpName());

    ASSERT_EQ(nameExp, nameRef);
    ASSERT_EQ(nameRef, name);
}

TEST_F(JavaInteropTests, Test_Synonyms_2) {
    auto op = OpRegistrator::getInstance()->getOperation("RDiv");
    auto opRef = OpRegistrator::getInstance()->getOperation("reversedivide");
    std::string nameExp("reversedivide");

    ASSERT_TRUE(op != nullptr);
    ASSERT_TRUE(opRef != nullptr);

    std::string name = *(op->getOpName());
    std::string nameRef = *(opRef->getOpName());

    ASSERT_EQ(nameExp, nameRef);
    ASSERT_EQ(nameRef, name);
}

TEST_F(JavaInteropTests, Test_Synonyms_3) {
    auto op = OpRegistrator::getInstance()->getOperation("RDiv");
    auto opRef = OpRegistrator::getInstance()->getOperation("reversedivide");
    std::string nameExp("reversedivide");

    ASSERT_TRUE(op != nullptr);
    ASSERT_TRUE(opRef != nullptr);

    std::string name = *(op->getOpName());
    std::string nameRef = *(opRef->getOpName());

    ASSERT_EQ(nameExp, nameRef);
    ASSERT_EQ(nameRef, name);
}
/*
TEST_F(JavaInteropTests, Test_GraphReuse_1) {
    NativeOps nativeOps;

    uint8_t* data = nd4j::graph::readFlatBuffers("./resources/reduce_dim_false.fb");

    nativeOps.registerGraph(nullptr, 119, (Nd4jPointer) data);

    ASSERT_TRUE(GraphHolder::getInstance()->hasGraph(119));

    nativeOps.unregisterGraph(nullptr, 119);

    ASSERT_FALSE(GraphHolder::getInstance()->hasGraph(119));


    delete[] data;
}

TEST_F(JavaInteropTests, Test_GraphReuse_2) {
    //Environment::getInstance()->setDebug(true);
    //Environment::getInstance()->setVerbose(true);

    auto exp0 = NDArrayFactory::create<float>('c', {3}, {3, 3, 3});
    auto exp1 = NDArrayFactory::create<float>('c', {3}, {6, 6, 6});
    auto exp2 = NDArrayFactory::create<float>('c', {3}, {9, 9, 9});

    NativeOps nativeOps;

    // we load graph from file, because we're not in java here, and dont have buffer ready
    uint8_t* data = nd4j::graph::readFlatBuffers("./resources/reduce_dim_false.fb");

    // we ensure that there's no such a graph stored earlier
    ASSERT_FALSE(GraphHolder::getInstance()->hasGraph(119));

    // register the graph, to call for it later
    nativeOps.registerGraph(nullptr, 119, (Nd4jPointer) data);

    // and ensure we're ok
    ASSERT_TRUE(GraphHolder::getInstance()->hasGraph(119));



    // run stuff

    auto input_0 = NDArrayFactory::create<float>('c', {3, 3});
    input_0.assign(1.0f);

    int idx[] = {1};

    Nd4jPointer inputs_0[] = {(Nd4jPointer) input_0.buffer()};
    Nd4jPointer shapes_0[] = {(Nd4jPointer) input_0.shapeInfo()};

    // now we're executing stored graph and providing replacement for input variable
    auto res_0 = nativeOps.executeStoredGraph(nullptr, 119, inputs_0, shapes_0, idx, 1);
    ASSERT_EQ(ND4J_STATUS_OK, res_0->status());
    ASSERT_EQ(1, res_0->size());

    auto z0 = res_0->at(0)->getNDArray();
    ASSERT_TRUE(exp0.isSameShape(z0));


    auto input_1 = NDArrayFactory::create<float>('c', {3, 3});
    input_1.assign(2.0f);

    Nd4jPointer inputs_1[] = {(Nd4jPointer) input_1.buffer()};
    Nd4jPointer shapes_1[] = {(Nd4jPointer) input_1.shapeInfo()};

    // doing it again
    auto res_1 = nativeOps.executeStoredGraph(nullptr, 119, inputs_1, shapes_1, idx, 1);
    ASSERT_EQ(ND4J_STATUS_OK, res_1->status());
    ASSERT_EQ(1, res_1->size());

    auto z1 = res_1->at(0)->getNDArray();
    ASSERT_TRUE(exp1.isSameShape(z1));


    auto input_2 = NDArrayFactory::create<float>('c', {3, 3});
    input_2.assign(3.0f);

    Nd4jPointer inputs_2[] = {(Nd4jPointer) input_2.buffer()};
    Nd4jPointer shapes_2[] = {(Nd4jPointer) input_2.shapeInfo()};

    // and again
    auto res_2 = nativeOps.executeStoredGraph(nullptr, 119, inputs_2, shapes_2, idx, 1);
    ASSERT_EQ(ND4J_STATUS_OK, res_1->status());
    ASSERT_EQ(1, res_2->size());

    auto z2 = res_2->at(0)->getNDArray();
    ASSERT_TRUE(exp2.isSameShape(z2));


    //////// clean out
    nativeOps.unregisterGraph(nullptr, 119);

    ASSERT_FALSE(GraphHolder::getInstance()->hasGraph(119));


    delete[] data;
    delete res_0;
    delete res_1;
    delete res_2;
}
*/

TEST_F(JavaInteropTests, Test_Greater_1) {
    auto x = NDArrayFactory::create<float>('c', {2, 2}, {1, 2, 1, 2});
    auto y = NDArrayFactory::create<float>('c', {2, 2}, {1, 2, 0, 0});
//    auto o = NDArrayFactory::create<float>('c', {2, 2}, {3, 3, 3, 3});
    auto o = NDArrayFactory::create<bool>('c', {2, 2}, {1, 1, 1, 1});

    auto exp = NDArrayFactory::create<bool>('c', {2, 2}, {0, 0, 1, 1});

    nd4j::ops::greater op;


    Nd4jPointer ptrsInBuffer[] = {(Nd4jPointer) x.getBuffer(), (Nd4jPointer) y.getBuffer()};
    Nd4jPointer ptrsInShapes[] = {(Nd4jPointer) x.getShapeInfo(), (Nd4jPointer) y.getShapeInfo()};


    Nd4jPointer ptrsOutBuffers[] = {(Nd4jPointer) o.getBuffer()};
    Nd4jPointer ptrsOutShapes[] = {(Nd4jPointer) o.getShapeInfo()};

    NativeOps nativeOps;

    nativeOps.execCustomOp(nullptr, op.getOpHash(), ptrsInBuffer, ptrsInShapes, 2, ptrsOutBuffers, ptrsOutShapes, 1, nullptr, 0, nullptr, 0, false);
    o.printIndexedBuffer("Greater JIT");
    ASSERT_TRUE(exp.equalsTo(&o));
}


TEST_F(JavaInteropTests, Test_Greater_2) {
    auto x = NDArrayFactory::create<float>('c', {2, 2}, {1, 2, 1, 2});
    auto y = NDArrayFactory::create<float>('c', {2, 2}, {1, 2, 0, 0});
    auto o = NDArrayFactory::create<bool>('c', {2, 2}, {1, 1, 1, 1});

    auto exp = NDArrayFactory::create<bool>('c', {2, 2}, {0, 0, 1, 1});

    nd4j::ops::greater op;


    Nd4jPointer ptrsInBuffer[] = {(Nd4jPointer) x.getBuffer(), (Nd4jPointer) y.getBuffer()};
    Nd4jPointer ptrsInShapes[] = {(Nd4jPointer) x.getShapeInfo(), (Nd4jPointer) y.getShapeInfo()};


    Nd4jPointer ptrsOutBuffers[] = {(Nd4jPointer) o.getBuffer()};
    Nd4jPointer ptrsOutShapes[] = {(Nd4jPointer) o.getShapeInfo()};

    NativeOps nativeOps;

    nativeOps.execCustomOp(nullptr, op.getOpHash(), ptrsInBuffer, ptrsInShapes, 2, ptrsOutBuffers, ptrsOutShapes, 1, nullptr, 0, nullptr, 0, false);

    ASSERT_TRUE(exp.equalsTo(&o));
}

TEST_F(JavaInteropTests, Test_Boolean_Op_1) {
    nd4j::ops::is_non_decreasing op;

    auto x = NDArrayFactory::create<float>('c', {5}, {1, 2, 3, 4, 5});
    auto o = NDArrayFactory::create<bool>(false);
    auto exp = NDArrayFactory::create<bool>(1);

    Nd4jPointer ptrsInBuffer[] = {(Nd4jPointer) x.getBuffer()};
    Nd4jPointer ptrsInShapes[] = {(Nd4jPointer) x.getShapeInfo()};


    Nd4jPointer ptrsOutBuffers[] = {(Nd4jPointer) o.getBuffer()};
    Nd4jPointer ptrsOutShapes[] = {(Nd4jPointer) o.getShapeInfo()};

    NativeOps nativeOps;
    auto hash = op.getOpHash();
    auto status = nativeOps.execCustomOp(nullptr, hash, ptrsInBuffer, ptrsInShapes, 1, ptrsOutBuffers, ptrsOutShapes, 1, nullptr, 0, nullptr, 0, false);
    ASSERT_EQ(Status::OK(), status);

    ASSERT_TRUE(exp.equalsTo(&o));
}


TEST_F(JavaInteropTests, Test_Inplace_Outputs_1) {
    auto x = NDArrayFactory::create<float>('c', {2, 3}, {1.f, 2.f, 3.f, 4.f, 5.f, 6.f});
    auto exp = NDArrayFactory::create<float>('c', {2, 3}, {1.f, 2.f, 3.f, 4.f, 5.f, 6.f});
    auto z = NDArrayFactory::create<float>('c', {2, 3});

    nd4j::ops::test_output_reshape op;
    
    Nd4jPointer ptrsInBuffer[] = {(Nd4jPointer) x.getBuffer()};
    Nd4jPointer ptrsInShapes[] = {(Nd4jPointer) x.getShapeInfo()};


    Nd4jPointer ptrsOutBuffers[] = {(Nd4jPointer) z.getBuffer()};
    Nd4jPointer ptrsOutShapes[] = {(Nd4jPointer) z.getShapeInfo()};

    NativeOps nativeOps;
    auto hash = op.getOpHash();
    auto status = nativeOps.execCustomOp(nullptr, hash, ptrsInBuffer, ptrsInShapes, 1, ptrsOutBuffers, ptrsOutShapes, 1, nullptr, 0, nullptr, 0, false);
    ASSERT_EQ(Status::OK(), status);

    ASSERT_TRUE(exp.isSameShape(z));
    ASSERT_TRUE(exp.equalsTo(z));
}


TEST_F(JavaInteropTests, Test_Inplace_Outputs_2) {
    auto x = NDArrayFactory::create<float>('c', {2, 3}, {1.f, 2.f, 3.f, 4.f, 5.f, 6.f});
    auto y = NDArrayFactory::create<float>(2.0f);
    auto z = NDArrayFactory::create<float>('f', {2, 3});
    auto e = NDArrayFactory::create<float>('c', {2, 3}, {3.f, 4.f, 5.f, 6.f, 7.f, 8.f});


    nd4j::ops::add op;

    Nd4jPointer ptrsInBuffer[] = {(Nd4jPointer) x.getBuffer(), (Nd4jPointer) y.getBuffer()};
    Nd4jPointer ptrsInShapes[] = {(Nd4jPointer) x.getShapeInfo(), (Nd4jPointer) y.getShapeInfo()};

    Nd4jPointer ptrsOutBuffers[] = {(Nd4jPointer) z.getBuffer()};
    Nd4jPointer ptrsOutShapes[] = {(Nd4jPointer) z.getShapeInfo()};

    NativeOps nativeOps;
    auto hash = op.getOpHash();
    auto status = nativeOps.execCustomOp(nullptr, hash, ptrsInBuffer, ptrsInShapes, 2, ptrsOutBuffers, ptrsOutShapes, 1, nullptr, 0, nullptr, 0, false);
    ASSERT_EQ(Status::OK(), status);

    ASSERT_TRUE(e.isSameShape(z));
    ASSERT_TRUE(e.equalsTo(z));
    ASSERT_FALSE(e.ordering() == z.ordering());
}

TEST_F(JavaInteropTests, Test_Inplace_Outputs_3) {
    auto input = NDArrayFactory::create<float>('c', {2, 3, 4}, {1,2,3,4,5,6,7,8,9,10,11,12,13,14,15,16,17,18,19,20,21,22,23,24});
    auto indices = NDArrayFactory::create<Nd4jLong>('c', {1, 6},   {0,1, 2,2, 1,2});
    auto output = NDArrayFactory::create<float>('f', {2, 6, 4});
    auto e = NDArrayFactory::create<float>('c', {2, 6, 4}, {1, 2, 3, 4, 5, 6, 7, 8, 9,10,11,12, 9,10,11,12, 5, 6, 7, 8, 9,10,11,12, 13,14,15,16, 17,18,19,20, 21,22,23,24, 21,22,23,24, 17,18,19,20, 21,22,23,24});

    nd4j::ops::gather op;

     Nd4jPointer ptrsInBuffer[] = {(Nd4jPointer) input.getBuffer(), (Nd4jPointer) indices.getBuffer()};
    Nd4jPointer ptrsInShapes[] = {(Nd4jPointer) input.getShapeInfo(), (Nd4jPointer) indices.getShapeInfo()};

    Nd4jPointer ptrsOutBuffers[] = {(Nd4jPointer) output.getBuffer()};
    Nd4jPointer ptrsOutShapes[] = {(Nd4jPointer) output.getShapeInfo()};

    Nd4jLong iArgs[] = {1};

    NativeOps nativeOps;
    auto hash = op.getOpHash();
    auto status = nativeOps.execCustomOp(nullptr, hash, ptrsInBuffer, ptrsInShapes, 2, ptrsOutBuffers, ptrsOutShapes, 1, nullptr, 0, iArgs, 1, false);
    ASSERT_EQ(Status::OK(), status);

    ASSERT_TRUE(e.isSameShape(output));
    ASSERT_TRUE(e.equalsTo(output));
    ASSERT_FALSE(e.ordering() == output.ordering());
}

TEST_F(JavaInteropTests, Test_Reduce3_EdgeCase) {
    auto x = NDArrayFactory::create<float>('c', {3, 4, 5});
    auto y = NDArrayFactory::create<float>('c', {3, 4, 5});
    auto z = NDArrayFactory::create<float>('c', {5});

    std::vector<int> dims = {0, 1};

    NativeOps nativeOps;
    nativeOps.execReduce3(nullptr, 2, x.buffer(), x.shapeInfo(), nullptr, y.buffer(), y.shapeInfo(), z.buffer(), z.shapeInfo(), dims.data(), (int) dims.size());
}
/*
TEST_F(JavaInteropTests, Test_SimpleIf_Output) {
    Environment::getInstance()->setDebug(true);
    Environment::getInstance()->setVerbose(false);

    NativeOps ops;

    auto pl = nd4j::graph::readFlatBuffers("./resources/simpleif_0_1.fb");
    auto ptr = ops.executeFlatGraph(nullptr, pl);

    Environment::getInstance()->setDebug(false);
    Environment::getInstance()->setVerbose(false);

    delete[] pl;
    delete ptr;
}
*/

TEST_F(JavaInteropTests, Test_AveragePooling_FF_TF_double) {

    auto input = NDArrayFactory::create<float>('c', {4, 10, 10, 3}, {9.37125111, 2.20166993,             2.91434479,             5.43639755,             -2.10573769,             4.08528662,             5.86908436,             -4.46203756,             2.21057916,             5.35849190,             0.01394637,             4.40566349,             7.07982206,             -0.09633455,             2.42429352,             3.97301817,             -1.89553940,             1.99690318,             6.33141708,             0.55401880,             1.70707977,             5.55204201,             -0.03513752,             1.60011971,             2.62700319,             -2.74582434,             3.06697464,             1.06277943,             -1.16075921,             -0.78095782,             9.72352791,             -1.22686064,             1.99644792,             7.35571337,             1.40607321,             0.11390255,             9.53334427,             2.28303599,             -1.66728830,             6.16678810,             -0.04532295,             -1.97708666,             9.74906158,             1.46223176,             -1.46734393,             4.30761862,             -1.23790228,             1.24823606,             6.13938427,             -3.83689475,             -1.19625473,             7.91535568,             6.05868721,             -3.22946382,             8.81633949,             -0.19967777,             0.66053957,             2.30919123,             0.74543846,             -0.39347672,             11.11058044,             0.53720862,             1.52645731,             5.70012379,             -1.15213466,             1.16451406,             7.00526333,             1.57362783,             -2.44384766,             5.54213285,             -1.98828590,             -0.70483637,             7.88281822,             -3.59875536,             0.80745387,             13.41578484,             -1.55507684,             -0.65855008,             9.32583523,             -0.14544789,             0.73436141,             3.61176538,             -1.71268058,             -2.58490300,             9.09280205,             -3.27405524,             -2.04569697,             4.44761324,             -0.62955856,             -2.61917663,             8.04890442,             0.54579324,             0.85929775,             9.82259560,             -1.93825579,             0.77703512,             4.67090321,             -4.79267597,             -2.38906908,             9.31265545,             0.96026313,             -1.14109385,             11.54231834,             -0.01417295,             -0.39500344,             8.49191666,             0.55300158,             2.79490185,             6.92466164,             1.72254205,             2.82222271,             8.83112717,             2.95033407,             2.18054962,             6.73509789,             -2.22272944,             0.51127720,             -1.04563558,             2.15747333,             -2.30959272,             9.55441570,             1.50396204,             1.77370787,             7.38146257,             -1.79076433,             3.20961165,             7.18864202,             2.91217351,             0.43018937,             7.11078024,             -1.17386127,             -0.16817921,             6.12327290,             -2.82205725,             3.30696845,             13.51291752,             -1.30856836,             -2.38332748,             11.09487438,             -1.47190213,             -0.53050828,             4.38285351,             -5.07309771,             1.50714362,             5.72274446,             -2.85825086,             -0.89673209,             3.73791552,             -0.67708802,             -4.13149452,             -0.00671843,             -0.26566532,             0.32961160,             7.14501762,             -1.41608179,             -4.96590328,             12.26205540,             -0.65158135,             -0.88641000,             6.95777559,             -0.79058206,             -0.10260171,             7.87169170,             1.35921454,             1.11759663,             5.46187401,             -2.57214499,             2.48484039,             4.04043484,             -2.07137156,             -1.42709637,             9.25487137,             -0.12605135,             -2.66949964,             2.89412403,             0.74451172,             -2.96250391,             3.99258423,             0.27084303,             0.32213116,             5.42332172,             -0.44414216,             1.70881832,             6.69346905,             0.53058422,             -4.73146200,             4.22051668,             2.24834967,             0.66996074,             4.30173683,             0.11849818,             -4.07520294,             8.27318478,             -2.54398274,             -2.86705542,             10.11775303,             -0.99382895,             0.65881538,             7.93556786,             -1.27934420,             -1.69343162,             9.68042564,             -1.02609646,             -1.18189347,             5.75370646,             -1.67888868,             -4.48871994,             4.79537392,             -0.79212248,             -0.19855022,             6.15060997,             -0.01081491,             3.64454579,             10.82562447,             1.58859253,             -2.65847278,             8.60093212,             -1.59196103,             0.07635692,             11.76175690,             -1.17453325,             0.10122013,             6.86458445,             -2.18891335,             -2.74004745,             8.07066154,             0.71818852,             -2.03035975,             6.31053686,             0.51509416,             1.39789927,             9.43515587,             2.04256630,             0.13985133,             4.65010691,             2.40911126,             -0.36255789,             -3.06867862,             -0.45225358,             -1.56778407,             6.05917358,             -1.09891272,             1.77184200,             6.46248102,             0.96042323,             -0.24346280,             4.63436460,             -4.69907761,             1.25187206,             11.46173859,             -2.21917558,             1.28007793,             6.92173195,             2.11268163,             -3.47389889,             5.08722782,             -3.03950930,             -4.17154264,             11.30568314,             0.80361372,             2.53214502,             7.18707085,             -4.49114513,             2.85449266,             10.14906883,             -0.31974933,             -0.84472644,             -0.52459574,             0.12921631,             -1.81390119,             2.76170087,             1.03982210,             2.91744232,             -0.29048753,             5.87453508,             -1.53684759,             1.85800636,             -0.91404629,             1.28954852,             5.11354685,             -2.47475505,             -1.33179152,             2.58552408,             1.37316465,             -3.32339454,             1.54122913,             3.24953628,             -0.29758382,             2.82391763,             -1.51142192,             -1.22699404,             6.75745535,             0.65452754,             -3.29385471,             2.06008053,             2.53172946,             -4.23532820,             -1.53909743,             -0.07010663,             -1.42173731,             7.29031610,             -0.18448229,             4.59496164,             6.73027277,             0.73441899,             0.14426160,             4.14915276,             -2.97010231,             6.05851364,             4.95218086,             -2.39145470,             2.40494704,             2.10288811,             0.53503096,             1.44511235,             6.66344261,             -3.05803776,             7.21418667,             3.30303526,             -0.24163735,             3.47409391,             3.64520788,             2.15189481,             -3.11243272,             3.62310791,             0.37379482,             0.40865007,             -0.83132005,             -4.78246069,             2.07030797,             6.51765442,             3.16178989,             5.06180477,             3.78434467,             -0.96689719,             0.35965276,             5.89967585,             1.40294051,             1.11952639,             10.59778214,             0.26739889,             -1.61297631,             6.24801159,             -0.93914318,             -0.57812452,             9.92604542,             -0.73025000,             -3.38530874,             2.45646000,             -2.47949195,             0.51638460,             10.65636063,             1.97816694,             -3.00407791,             2.66914415,             -0.81951088,             -0.23316640,             2.40737987,             -2.70007610,             1.51531935,             4.08860207,             -0.27552786,             -1.31721711,             7.11568260,             -3.33498216,             -4.02545023,             7.22675610,             -0.81690705,             -2.52689576,             1.04016697,             -0.79291463,             -0.34875512,             10.00498390,             -4.24167728,             1.46162593,             11.82569408,             -1.70359993,             -0.30161047,             16.44085884,             -0.82253462,             -0.09435523,             6.13080597,             -0.20259480,             0.68308711,             6.15663004,             -6.61776876,             0.33295766,             2.55449438,             -0.17819691,             -1.14892209,             5.56776142,             1.99279118,             1.33035934,             4.45823956,             3.34916544,             -2.59905386,             6.16164446,             -2.03881931,             -2.45273542,             12.46793365,             -2.22743297,             2.83738565,             8.48628139,             -1.39347959,             -1.30867767,             11.08041477,             -4.00363779,             2.09183025,             11.30395889,             -2.20504737,             1.37426853,             8.98735619,             1.04676604,             -0.72757077,             8.28050232,             -6.70741081,             -0.65798020,             5.68592072,             -0.60760021,             0.35854483,             6.26852131,             1.94100165,             1.32112014,             0.80987954,             -1.74617672,             -0.25434083,             7.16045523,             1.58884013,             -2.64847064,             13.14820385,             1.21393633,             -2.47258949,             9.41650105,             -0.79384226,             2.48954105,             10.95629311,             0.47723705,             4.02126694,             8.02593136,             -2.20726371,             -1.18794477,             1.50836647,             0.93118095,             -1.73513174,             8.85493565,             -2.99670315,             -0.79055870,             2.39473820,             2.05046916,             -2.38055134,             11.82299423,             0.15609655,             0.68744308,             5.66401434,             -0.69281673,             2.09855556,             7.74626589,             -0.34283102,             1.00542057,             9.95838642,             0.80161905,             2.33455157,             9.80057335,             -0.93561798,             2.56991577,             8.29711342,             0.94213426,             0.44209945,             11.70259857,             0.92710167,             2.60957146,             0.24971688,             -0.86529571,             3.78628922,             6.80884457,             -0.68178189,             2.21103406,             3.18895817,             0.60283208,             -2.92716241,             6.72060776,             -1.06625068,             2.56543374,             9.97404480,             3.58080721,             -0.94936347,             10.16736984,             -1.38464379,             1.18191063,             6.66179037,             -3.56115270,             0.32329530,             10.90870762,             2.20638227,             0.19653285,             7.34650040,             -3.63859272,             -1.03027737,             5.98829985,             -3.66606474,             -3.89746714,             8.63469028,             1.22569811,             1.63240814,             3.74385309,             0.58243257,             -0.56981975,             3.69260955,             1.00979900,             -1.44030499,             8.57058144,             -1.10648811,             1.20474911,             5.43133020,             -2.14822555,             -0.07928789,             11.25825310,             0.19645604,             -5.49546146,             10.41917038,             -0.68178523,             -2.99639869,             6.50054455,             0.46488351,             -5.42328453,             9.09500027,             -2.82107449,             0.05601966,             15.34610748,             -0.06820253,             3.86699796,             10.73316956,             -3.04795432,             -0.14702171,             5.64813185,             1.44028485,             -2.47596145,             0.07280898,             -3.03187990,             -1.35183525,             9.35835648,             2.72966957,             1.88199532,             10.36187744,             -0.22834805,             -3.26738238,             6.92025137,             -2.34061313,             4.77379704,             5.28559113,             -2.96323752,             -1.76186585,             5.94436455,             0.38647744,             -5.73869514,             6.76849556,             1.40892124,             -1.19068217,             5.37919092,             -6.65328646,             3.62782669,             12.34744644,             2.44762444,             -4.19242620,             6.14906216,             0.08121119,             0.61355996,             2.69666457,             -1.88962626,             -0.55314136,             1.84937525,             1.56048691,             1.17460012,             3.75674725,             1.06198275,             -5.74625874,             5.41645575,             -1.28946674,             -1.51689398,             4.32400894,             -0.05222082,             -4.83948946,             1.80747867,             1.63144708,             -2.73887825,             1.63975775,             -2.02163982,             -0.16210437,             2.93518686,             1.14427686,             -2.83246303,             4.79283667,             2.69697428,             -3.12678456,             -1.19225168,             -2.37022972,             -3.09429741,             1.94225383,             -1.13747168,             -2.55048585,             5.40242243,             1.12777328,             3.43713188,             3.62658787,             -2.16878843,             0.30164462,             2.97407579,             -0.07275413,             -1.31149673,             4.70066261,             -2.01323795,             4.85255766,             4.59128904,             1.68084168,             1.60336494,             6.58138466,             -1.04759812,             2.69906545,             3.55769277,             -0.74327278,             2.65819693,             5.39528131,             2.11248922,             -1.06446671,             5.24546766,             -2.43146014,             4.58907509,             0.06521678,             -2.24503994,             2.45722699,             6.94863081,             0.35258654,             2.83396196,             9.92525196,             -1.12225175,             -0.34365177,             7.19116688,             -4.39813757,             0.46517885,             13.22028065,             -2.57483673,             -6.37226963,             7.58046293,             -2.74600363,             0.42231262,             8.04881668,             0.17289802,             -0.53447008,             16.55157471,             -5.63614368,             0.39288223,             3.37079263,             1.26484549,             -0.12820500,             8.46440125,             -4.39304399,             2.97676420,             0.65650189,             0.83158541,             -1.11556435,             6.32885838,             -0.36087769,             2.80724382,             9.90292645,             1.15936041,             0.20947981,             6.91249275,             -2.67404819,             2.93782163,             6.65656614,             -2.30828357,             2.98214006,             6.80611229,             -4.93821478,             -7.66555262,             7.59763002,             -0.54159302,             3.87403512,             12.42607784,             2.59284401,             -0.23375344,             8.95293331,             -0.71807784,             0.61873478,             8.66713524,             1.24289191,             -2.37835455,             2.08071637,             -0.88315344,             -3.41891551,             6.85245323,             1.73007369,             1.02169311,             7.69170332,             -2.85411978,             2.69790673,             8.12906551,             -1.19351399,             -2.26442742,             12.26104450,             -0.75579089,             -1.73274946,             10.68729019,             2.20655656,             -0.90522075,             12.42165184,             -1.67929137,             2.44851565,             9.31565762,             -0.06645700,             1.52762020,             6.18427515,             -1.68882596,             3.70261097,             3.02252960,             -3.44125366,             -1.31575799,             2.84617424,             -0.96849400,             -4.52356243,             9.95027161,             0.19966406,             -0.78874779,             8.18595028,             -4.08300209,             1.75126517,             0.96418417,             -4.04913044,             -0.95200396,             12.03637886,             -0.03041124,             0.41642749,             8.88267422,             -3.24985337,             -2.24919462,             7.32566118,             0.16964148,             -2.74123430,             7.05264473,             -3.30191112,             0.17163286,             4.81851053,             -1.64463484,             -0.85933101,             7.29276276,             2.34066939,             -2.14860010,             3.46148157,             -0.01782012,             1.51504040,             4.79304934,             1.85281146,             -1.70663762,             6.93470192,             -4.15440845,             -1.25983095,             10.52491760,             0.42930329,             -1.85146868,             11.70042324,             -0.41704914,             3.83796859,             9.21148491,             -2.79719448,             0.79470479,             6.26926661,             -5.85230207,             3.95105338,             7.84790897,             -1.38680744,             -1.78099084,             11.95235348,             -2.99841452,             -1.34507811,             6.15714645,             -1.07552516,             -2.81228638,             1.66234732,             -4.55166149,             -1.92601109,             8.64634514,             -0.48158705,             3.31595659,             7.67371941,             2.56964207,             0.12107098,             4.56467867,             -0.93541539,             1.39432955,             11.99714088,             1.05353570,             -2.13099813,             3.67617917,             3.45895386,             1.37365830,             8.74344158,             -4.17585802,             1.43908918,             6.28764772,             3.97346330,             -0.69144285,             9.07983303,             -0.41635889,             -0.14965028,             8.85469818,             1.11306190,             2.59440994,             5.38982344,             -1.07948279,             1.37252975,             10.26984596,             -0.09318046,             2.73104119,             12.45902252,             -1.55446684,             -2.76124811,             12.19395065,             -0.51846564,             1.02764034,             11.42673588,             -0.95940983,             -0.04781032,             8.78379822,             -4.88957930,             0.32534006,             11.97696400,             -3.35108662,             1.95104563,             4.46915388,             -2.32061648,             3.45230985,             8.29983711,             2.81034684,             -2.35529327,             6.07801294,             -0.98105043,             -0.05359888,             2.52291036,             -0.01986909,             -2.35321999,             10.51954269,             2.11145401,             3.53506470,             7.29093266,             0.03721160,             -1.13496494,             7.43886709,             -5.84201956,             2.50796294,             12.14647675,             2.77490377,             -2.18896222,             6.05641937,             5.32617044,             1.04221284,             10.79106712,             -2.95749092,             -2.75414610,             11.30037117,             -3.40654182,             -2.24673963,             7.49126101,             0.70811015,             -6.18003702,             13.83951187,             -1.01204085,             1.36298490,             -1.04451632,             2.42435336,             -0.02346706,             -0.85528886,             1.04731262,             0.22192979,             4.15708160,             0.34933877,             0.04814529,             2.24107265,             0.49676740,             -1.47752666,             0.45040059,             -0.70471478,             -1.19759345,             0.21711677,             0.88461423,             -2.76830935,             5.52066898,             1.97664857,             -1.75381601,             3.45877838,             1.52617192,             -1.61350942,             0.85337949,             1.97610760,             -3.40310287,             3.40319014,             -3.38691044,             -0.71319139,             1.65463758,             -0.60680127,             -1.80700517,             8.02592373,             2.59627104,             2.65895891,             5.93043184,             -4.48425817,             3.92670918,             4.19496679,             -2.28286791,             6.41634607,             5.72330523,             1.16269672,             -0.28753027,             2.46342492,             0.36693189,             0.26712441,             6.37652683,             -2.50139046,             2.43923736,             5.56310415,             0.98065847,             1.04267502,             4.16403675,             -0.04966142,             4.40897894,             3.72905660,             -3.46129870,             3.59962773,             1.34830284,             -1.76661730,             0.47943926,             5.29946661,             -1.12711561,             1.26970029,             15.17655945,             -1.50971997,             5.81345224,             8.48562050,             -4.36049604,             2.48144460,             8.23780441,             -3.46030426,             -0.84656560,             5.94946814,             1.12747943,             -2.65683913,             8.69085693,             1.31309867,             -2.79958344,             8.76840591,             -1.56444156,             1.62710834,             2.41177034,             -0.72804940,             5.70619011,             4.67169666,             -0.86167198,             -1.83803177,             2.96346045,             2.82692933,             -2.81557131,             7.11113358,             -1.90071094,             2.54244423,             11.19284058,             -0.06298946,             -1.71517313,             12.98388577,             0.84510714,             3.00816894,             2.57200313,             0.03899818,             -1.49330592,             9.60099125,             -3.59513044,             -1.30045319,             7.09241819,             -0.65233821,             -2.33627677,             8.81366920,             0.84154201,             1.03312039,             9.85289097,             0.19351870,             1.78496623,             7.34631205,             -2.16530800,             -0.65016162,             2.46842360,             0.24016285,             -1.24308395,             4.78175163,             -0.97682536,             2.20942235,             6.68382788,             3.76786447,             -1.44454038,             6.26453733,             -3.23575711,             -2.30137897,             9.53092670,             -5.55222607,             3.25999236,             9.37559509,             1.86339056,             -0.23551451,             10.23400211,             3.93031883,             -0.52629089,             7.85724449,             -2.91549587,             4.46612740,             5.66530371,             -2.70820427,             4.81359577,             10.31247330,             1.92230141,             2.53931546,             0.74986327,             1.70303428,             0.48063779,             5.31099129,             -0.78976244,             3.75864220,             4.23051405,             2.34042454,             -7.98193836,             9.83987141,             -1.46722627,             3.54497814,             10.36455154,             -4.51249075,             0.77715248,             7.78694630,             -4.59989023,             -2.49585629,             9.90296268,             1.38535416,             1.17441154,             10.10452843,             -0.98628229,             0.60194463,             9.12639141,             -3.90754628,             2.88526392,             7.24123430,             -0.15283313,             -0.75728363,             -1.15116858,             -2.53791571,             0.77229571,             6.44114161,             0.02646767,             4.95463037,             7.21066380,             1.79384065,             0.73250306,             8.04447937,             0.32576546,             -0.79447043,             10.12717724,             2.33392906,             1.30716443,             12.36073112,             -0.36694977,             -1.20438910,             7.03105593,             0.59557682,             0.69267452,             10.18113136,             2.49944925,             -0.42229167,             8.83143330,             -1.18805945,             -2.87509322,             4.53596449,             4.09732771,             -3.39088297,             -1.02536607,             0.82119560,             -3.47302604,             9.29991817,             0.21001509,             4.97036457,             9.50018406,             1.04420102,             1.96560478,             10.74769592,             -6.22709799,             3.11690164,             5.06759691,             -1.23724771,             -3.05831861,             8.12925529,             -1.93435478,             -1.10151744,             9.32263088,             -0.04249470,             -5.98547363,             10.49398136,             0.26400441,             -0.78915191,             13.28219604,             2.99276900,             0.74853164,             2.49364305,             -3.43529654,             4.05278301,             2.13498688,             -2.35444307,             -0.79900265,             4.66968822,             -0.31095147,             3.60674143,             12.37222099,             -0.07855003,             -3.30292702,             12.15215874,             0.60886210,             2.87075138,             7.75271845,             0.38044083,             3.34402204,             6.40583277,             -0.87888050,             0.67438459,             6.91080809,             1.98332930,             -0.08303714,             8.08630371,             -0.16772588,             -2.74058914,             7.17253590,             -2.69122696,             1.48173678,             8.99470139,             -1.43302310,             -0.88651133,             2.66944790,             -0.29186964,             2.00838661,             5.09587479,             -0.76676071,             -2.88322186,             8.31110573,             -0.14550979,             -1.37726915,             10.28355122,             -1.60575438,             -0.04118848,             9.97510815,             0.14440438,             -3.24632120,             9.00034523,             4.14319563,             -1.31023729,             7.16950464,             -0.70428526,             2.01559544,             7.26155043,             2.40816474,             2.09847403,             7.31264496,             -0.75401551,             2.13392544,             7.03648758,             1.04036045,             -1.15636516,             1.09634531,             -0.06340861,             -0.58107805,             -0.65623116,             1.18972754,             -0.80717683,             1.40118241,             -0.61932516,             -3.60596156,             1.59904599,             -2.23774099,             -1.13721037,             3.89620137,             -0.09115922,             -7.51356888,             2.36975193,             -1.42520905,             -2.34173775,             3.33830214,             -2.74016523,             -3.04115510,             6.00119495,             -1.36084354,             -2.45065260,             4.56992292,             -3.02825928,-3.74182844,5.11069250,-0.91531068,-2.31385994,1.83399653,3.39370203,-3.60886002});
    auto z = NDArrayFactory::create<float>('c', {4, 4, 4, 3});
    auto exp = NDArrayFactory::create<float>('c', {4, 4, 4, 3}, {7.97172260, 0.06878620,             2.27749538,             7.29276514,             -0.14074677,             0.65480286,             5.70313978,             -0.06546132,             0.35443667,             3.70382833,             -0.84020567,             0.63826996,             8.60301399,             -0.38236514,             1.55177069,             7.37542057,             -0.99374938,             -0.29971302,             8.84352493,             -0.67121059,             0.43132120,             4.78175592,             -1.25070143,             -1.91523600,             6.03855371,             -0.00292124,             -1.11214364,             7.90158176,             -0.57949901,             -0.96735370,             7.81192017,             -0.53255427,             -0.48009714,             3.16953635,             0.08353355,             -1.54299748,             3.74821687,             1.69396687,             0.72724354,             5.42915201,             -1.13686812,             -0.71793109,             5.78376389,             -0.72239977,             -0.60055625,             2.53636408,             0.56777251,             -2.07892323,             6.08064651,             0.68620735,             2.54017019,             5.65828180,             -0.68255502,             1.47283304,             6.10842514,             -0.39655915,             0.28380761,             1.96707797,             -1.98206317,             0.94027776,             4.71811438,             0.32104525,             -0.92409706,             8.34588146,             -1.05581069,             -0.55217457,             9.58440876,             -0.96549922,             0.45820439,             5.65453672,             -2.50953507,             -0.71441835,             8.03059578,             -0.21281289,             0.92125505,             9.26900673,             -0.35963219,             -0.70039093,             8.59924412,             -1.22358346,             0.81318003,             3.85920119,             -0.01305223,             -1.09234154,             6.33158875,             1.28094780,             -1.48926139,             4.94969177,             -0.77126902,             -1.97033751,             5.64381838,             -0.16285487,             -1.31277227,             2.39893222,             -1.32902908,             -1.39609122,             6.47572327,             -0.45267010,             1.55727172,             6.70965624,             -1.68735468,             -0.05672536,             7.25092363,             -0.64613032,             0.67050058,             3.60789680,             -2.05948973,             2.22687531,             8.15202713,             -0.70148355,             1.28314006,             8.14842319,             -1.88807654,             -1.04808438,             8.45500565,             -0.76425624,             0.94542569,             4.56179953,             -0.28786001,             -2.04502511,             8.46278095,             -0.31019822,             0.07339200,             9.34214592,             -0.61948007,             0.52481830,             8.32515621,             -1.52418160,             0.49678251,             5.11082315,             -1.09908783,             -0.52969611,             5.27806664,             0.88632923,             0.66754371,             4.75839233,             0.48928693,             -0.68036932,             6.56925392,             -0.02949905,             -2.99189186,             4.46320581,             -0.64534980,             -0.29516968,             8.60809517,             -1.13120568,             3.41720533,             5.84243155,             -1.24109328,             0.89566326,             5.99578333,             -0.42496428,             2.07076764,             3.17812920,             -0.81566459,             -0.14363396,             6.55184317,             0.39633346,             -0.43852386,             8.70214558,             -2.24613595,             0.30708700,             8.73882294,             -0.53545928,             1.54409575,             4.49452257,             -0.16509305,             0.19028664,             8.24897003,             0.44750381,             2.15448594,             8.97640514,             -0.77728152,             0.57272542,             9.03467560,             0.47173575,             -1.10807717,             3.30056310,             -0.43268481,             -0.41470885,             3.53798294,             -0.08546703,             -2.16840744,             6.18733406,             -0.17871059,             -2.59837723,             5.94218683,             -1.02990067,             -0.49760687,             3.76938033,             0.86383581,             -1.91504073});

    nd4j::ops::avgpool2d op;

    Nd4jPointer ptrsInBuffer[] = {reinterpret_cast<Nd4jPointer>(input.buffer())};
    Nd4jPointer ptrsInShapes[] = {reinterpret_cast<Nd4jPointer>(input.shapeInfo())};

    Nd4jPointer ptrsOutBuffers[] = {reinterpret_cast<Nd4jPointer>(z.buffer())};
    Nd4jPointer ptrsOutShapes[] = {reinterpret_cast<Nd4jPointer>(z.shapeInfo())};
    Nd4jLong iArgs[] = {3,3,  3,3,  0,0,  1,1,1,  0,1};

    NativeOps nativeOps;
    auto hash = op.getOpHash();
    auto status = nativeOps.execCustomOp(nullptr, hash, ptrsInBuffer, ptrsInShapes, 1, ptrsOutBuffers, ptrsOutShapes, 1, nullptr, 0, iArgs, 11, false);
    ASSERT_EQ(Status::OK(), status);


    ASSERT_TRUE(exp.isSameShape(z));
    ASSERT_TRUE(exp.equalsTo(z));
}


TEST_F(JavaInteropTests, Test_AveragePooling_FF_TF_float) {

    auto input = NDArrayFactory::create<float>('c', {4, 10, 10, 3}, {9.37125111f, 2.20166993f,2.91434479f,5.43639755f,-2.10573769f, 4.08528662f,5.86908436f,-4.46203756f,2.21057916f,5.35849190f,0.01394637f,             4.40566349f,             7.07982206f,             -0.09633455f,             2.42429352f,             3.97301817f,             -1.89553940f,             1.99690318f,             6.33141708f,             0.55401880f,             1.70707977f,             5.55204201f,             -0.03513752f,             1.60011971f,             2.62700319f,             -2.74582434f,             3.06697464f,             1.06277943f,             -1.16075921f,             -0.78095782f,             9.72352791f,             -1.22686064f,             1.99644792f,             7.35571337f,             1.40607321f,             0.11390255f,             9.53334427f,             2.28303599f,             -1.66728830f,             6.16678810f,             -0.04532295f,             -1.97708666f,             9.74906158f,             1.46223176f,             -1.46734393f,             4.30761862f,             -1.23790228f,             1.24823606f,             6.13938427f,             -3.83689475f,             -1.19625473f,             7.91535568f,             6.05868721f,             -3.22946382f,             8.81633949f,             -0.19967777f,             0.66053957f,             2.30919123f,             0.74543846f,             -0.39347672f,             11.11058044f,             0.53720862f,             1.52645731f,             5.70012379f,             -1.15213466f,             1.16451406f,             7.00526333f,             1.57362783f,             -2.44384766f,             5.54213285f,             -1.98828590f,             -0.70483637f,             7.88281822f,             -3.59875536f,             0.80745387f,             13.41578484f,             -1.55507684f,             -0.65855008f,             9.32583523f,             -0.14544789f,             0.73436141f,             3.61176538f,             -1.71268058f,             -2.58490300f,             9.09280205f,             -3.27405524f,             -2.04569697f,             4.44761324f,             -0.62955856f,             -2.61917663f,             8.04890442f,             0.54579324f,             0.85929775f,             9.82259560f,             -1.93825579f,             0.77703512f,             4.67090321f,             -4.79267597f,             -2.38906908f,             9.31265545f,             0.96026313f,             -1.14109385f,             11.54231834f,             -0.01417295f,             -0.39500344f,             8.49191666f,             0.55300158f,             2.79490185f,             6.92466164f,             1.72254205f,             2.82222271f,             8.83112717f,             2.95033407f,             2.18054962f,             6.73509789f,             -2.22272944f,             0.51127720f,             -1.04563558f,             2.15747333f,             -2.30959272f,             9.55441570f,             1.50396204f,             1.77370787f,             7.38146257f,             -1.79076433f,             3.20961165f,             7.18864202f,             2.91217351f,             0.43018937f,             7.11078024f,             -1.17386127f,             -0.16817921f,             6.12327290f,             -2.82205725f,             3.30696845f,             13.51291752f,             -1.30856836f,             -2.38332748f,             11.09487438f,             -1.47190213f,             -0.53050828f,             4.38285351f,             -5.07309771f,             1.50714362f,             5.72274446f,             -2.85825086f,             -0.89673209f,             3.73791552f,             -0.67708802f,             -4.13149452f,             -0.00671843f,             -0.26566532f,             0.32961160f,             7.14501762f,             -1.41608179f,             -4.96590328f,             12.26205540f,             -0.65158135f,             -0.88641000f,             6.95777559f,             -0.79058206f,             -0.10260171f,             7.87169170f,             1.35921454f,             1.11759663f,             5.46187401f,             -2.57214499f,             2.48484039f,             4.04043484f,             -2.07137156f,             -1.42709637f,             9.25487137f,             -0.12605135f,             -2.66949964f,             2.89412403f,             0.74451172f,             -2.96250391f,             3.99258423f,             0.27084303f,             0.32213116f,             5.42332172f,             -0.44414216f,             1.70881832f,             6.69346905f,             0.53058422f,             -4.73146200f,             4.22051668f,             2.24834967f,             0.66996074f,             4.30173683f,             0.11849818f,             -4.07520294f,             8.27318478f,             -2.54398274f,             -2.86705542f,             10.11775303f,             -0.99382895f,             0.65881538f,             7.93556786f,             -1.27934420f,             -1.69343162f,             9.68042564f,             -1.02609646f,             -1.18189347f,             5.75370646f,             -1.67888868f,             -4.48871994f,             4.79537392f,             -0.79212248f,             -0.19855022f,             6.15060997f,             -0.01081491f,             3.64454579f,             10.82562447f,             1.58859253f,             -2.65847278f,             8.60093212f,             -1.59196103f,             0.07635692f,             11.76175690f,             -1.17453325f,             0.10122013f,             6.86458445f,             -2.18891335f,             -2.74004745f,             8.07066154f,             0.71818852f,             -2.03035975f,             6.31053686f,             0.51509416f,             1.39789927f,             9.43515587f,             2.04256630f,             0.13985133f,             4.65010691f,             2.40911126f,             -0.36255789f,             -3.06867862f,             -0.45225358f,             -1.56778407f,             6.05917358f,             -1.09891272f,             1.77184200f,             6.46248102f,             0.96042323f,             -0.24346280f,             4.63436460f,             -4.69907761f,             1.25187206f,             11.46173859f,             -2.21917558f,             1.28007793f,             6.92173195f,             2.11268163f,             -3.47389889f,             5.08722782f,             -3.03950930f,             -4.17154264f,             11.30568314f,             0.80361372f,             2.53214502f,             7.18707085f,             -4.49114513f,             2.85449266f,             10.14906883f,             -0.31974933f,             -0.84472644f,             -0.52459574f,             0.12921631f,             -1.81390119f,             2.76170087f,             1.03982210f,             2.91744232f,             -0.29048753f,             5.87453508f,             -1.53684759f,             1.85800636f,             -0.91404629f,             1.28954852f,             5.11354685f,             -2.47475505f,             -1.33179152f,             2.58552408f,             1.37316465f,             -3.32339454f,             1.54122913f,             3.24953628f,             -0.29758382f,             2.82391763f,             -1.51142192f,             -1.22699404f,             6.75745535f,             0.65452754f,             -3.29385471f,             2.06008053f,             2.53172946f,             -4.23532820f,             -1.53909743f,             -0.07010663f,             -1.42173731f,             7.29031610f,             -0.18448229f,             4.59496164f,             6.73027277f,             0.73441899f,             0.14426160f,             4.14915276f,             -2.97010231f,             6.05851364f,             4.95218086f,             -2.39145470f,             2.40494704f,             2.10288811f,             0.53503096f,             1.44511235f,             6.66344261f,             -3.05803776f,             7.21418667f,             3.30303526f,             -0.24163735f,             3.47409391f,             3.64520788f,             2.15189481f,             -3.11243272f,             3.62310791f,             0.37379482f,             0.40865007f,             -0.83132005f,             -4.78246069f,             2.07030797f,             6.51765442f,             3.16178989f,             5.06180477f,             3.78434467f,             -0.96689719f,             0.35965276f,             5.89967585f,             1.40294051f,             1.11952639f,             10.59778214f,             0.26739889f,             -1.61297631f,             6.24801159f,             -0.93914318f,             -0.57812452f,             9.92604542f,             -0.73025000f,             -3.38530874f,             2.45646000f,             -2.47949195f,             0.51638460f,             10.65636063f,             1.97816694f,             -3.00407791f,             2.66914415f,             -0.81951088f,             -0.23316640f,             2.40737987f,             -2.70007610f,             1.51531935f,             4.08860207f,             -0.27552786f,             -1.31721711f,             7.11568260f,             -3.33498216f,             -4.02545023f,             7.22675610f,             -0.81690705f,             -2.52689576f,             1.04016697f,             -0.79291463f,             -0.34875512f,             10.00498390f,             -4.24167728f,             1.46162593f,             11.82569408f,             -1.70359993f,             -0.30161047f,             16.44085884f,             -0.82253462f,             -0.09435523f,             6.13080597f,             -0.20259480f,             0.68308711f,             6.15663004f,             -6.61776876f,             0.33295766f,             2.55449438f,             -0.17819691f,             -1.14892209f,             5.56776142f,             1.99279118f,             1.33035934f,             4.45823956f,             3.34916544f,             -2.59905386f,             6.16164446f,             -2.03881931f,             -2.45273542f,             12.46793365f,             -2.22743297f,             2.83738565f,             8.48628139f,             -1.39347959f,             -1.30867767f,             11.08041477f,             -4.00363779f,             2.09183025f,             11.30395889f,             -2.20504737f,             1.37426853f,             8.98735619f,             1.04676604f,             -0.72757077f,             8.28050232f,             -6.70741081f,             -0.65798020f,             5.68592072f,             -0.60760021f,             0.35854483f,             6.26852131f,             1.94100165f,             1.32112014f,             0.80987954f,             -1.74617672f,             -0.25434083f,             7.16045523f,             1.58884013f,             -2.64847064f,             13.14820385f,             1.21393633f,             -2.47258949f,             9.41650105f,             -0.79384226f,             2.48954105f,             10.95629311f,             0.47723705f,             4.02126694f,             8.02593136f,             -2.20726371f,             -1.18794477f,             1.50836647f,             0.93118095f,             -1.73513174f,             8.85493565f,             -2.99670315f,             -0.79055870f,             2.39473820f,             2.05046916f,             -2.38055134f,             11.82299423f,             0.15609655f,             0.68744308f,             5.66401434f,             -0.69281673f,             2.09855556f,             7.74626589f,             -0.34283102f,             1.00542057f,             9.95838642f,             0.80161905f,             2.33455157f,             9.80057335f,             -0.93561798f,             2.56991577f,             8.29711342f,             0.94213426f,             0.44209945f,             11.70259857f,             0.92710167f,             2.60957146f,             0.24971688f,             -0.86529571f,             3.78628922f,             6.80884457f,             -0.68178189f,             2.21103406f,             3.18895817f,             0.60283208f,             -2.92716241f,             6.72060776f,             -1.06625068f,             2.56543374f,             9.97404480f,             3.58080721f,             -0.94936347f,             10.16736984f,             -1.38464379f,             1.18191063f,             6.66179037f,             -3.56115270f,             0.32329530f,             10.90870762f,             2.20638227f,             0.19653285f,             7.34650040f,             -3.63859272f,             -1.03027737f,             5.98829985f,             -3.66606474f,             -3.89746714f,             8.63469028f,             1.22569811f,             1.63240814f,             3.74385309f,             0.58243257f,             -0.56981975f,             3.69260955f,             1.00979900f,             -1.44030499f,             8.57058144f,             -1.10648811f,             1.20474911f,             5.43133020f,             -2.14822555f,             -0.07928789f,             11.25825310f,             0.19645604f,             -5.49546146f,             10.41917038f,             -0.68178523f,             -2.99639869f,             6.50054455f,             0.46488351f,             -5.42328453f,             9.09500027f,             -2.82107449f,             0.05601966f,             15.34610748f,             -0.06820253f,             3.86699796f,             10.73316956f,             -3.04795432f,             -0.14702171f,             5.64813185f,             1.44028485f,             -2.47596145f,             0.07280898f,             -3.03187990f,             -1.35183525f,             9.35835648f,             2.72966957f,             1.88199532f,             10.36187744f,             -0.22834805f,             -3.26738238f,             6.92025137f,             -2.34061313f,             4.77379704f,             5.28559113f,             -2.96323752f,             -1.76186585f,             5.94436455f,             0.38647744f,             -5.73869514f,             6.76849556f,             1.40892124f,             -1.19068217f,             5.37919092f,             -6.65328646f,             3.62782669f,             12.34744644f,             2.44762444f,             -4.19242620f,             6.14906216f,             0.08121119f,             0.61355996f,             2.69666457f,             -1.88962626f,             -0.55314136f,             1.84937525f,             1.56048691f,             1.17460012f,             3.75674725f,             1.06198275f,             -5.74625874f,             5.41645575f,             -1.28946674f,             -1.51689398f,             4.32400894f,             -0.05222082f,             -4.83948946f,             1.80747867f,             1.63144708f,             -2.73887825f,             1.63975775f,             -2.02163982f,             -0.16210437f,             2.93518686f,             1.14427686f,             -2.83246303f,             4.79283667f,             2.69697428f,             -3.12678456f,             -1.19225168f,             -2.37022972f,             -3.09429741f,             1.94225383f,             -1.13747168f,             -2.55048585f,             5.40242243f,             1.12777328f,             3.43713188f,             3.62658787f,             -2.16878843f,             0.30164462f,             2.97407579f,             -0.07275413f,             -1.31149673f,             4.70066261f,             -2.01323795f,             4.85255766f,             4.59128904f,             1.68084168f,             1.60336494f,             6.58138466f,             -1.04759812f,             2.69906545f,             3.55769277f,             -0.74327278f,             2.65819693f,             5.39528131f,             2.11248922f,             -1.06446671f,             5.24546766f,             -2.43146014f,             4.58907509f,             0.06521678f,             -2.24503994f,             2.45722699f,             6.94863081f,             0.35258654f,             2.83396196f,             9.92525196f,             -1.12225175f,             -0.34365177f,             7.19116688f,             -4.39813757f,             0.46517885f,             13.22028065f,             -2.57483673f,             -6.37226963f,             7.58046293f,             -2.74600363f,             0.42231262f,             8.04881668f,             0.17289802f,             -0.53447008f,             16.55157471f,             -5.63614368f,             0.39288223f,             3.37079263f,             1.26484549f,             -0.12820500f,             8.46440125f,             -4.39304399f,             2.97676420f,             0.65650189f,             0.83158541f,             -1.11556435f,             6.32885838f,             -0.36087769f,             2.80724382f,             9.90292645f,             1.15936041f,             0.20947981f,             6.91249275f,             -2.67404819f,             2.93782163f,             6.65656614f,             -2.30828357f,             2.98214006f,             6.80611229f,             -4.93821478f,             -7.66555262f,             7.59763002f,             -0.54159302f,             3.87403512f,             12.42607784f,             2.59284401f,             -0.23375344f,             8.95293331f,             -0.71807784f,             0.61873478f,             8.66713524f,             1.24289191f,             -2.37835455f,             2.08071637f,             -0.88315344f,             -3.41891551f,             6.85245323f,             1.73007369f,             1.02169311f,             7.69170332f,             -2.85411978f,             2.69790673f,             8.12906551f,             -1.19351399f,             -2.26442742f,             12.26104450f,             -0.75579089f,             -1.73274946f,             10.68729019f,             2.20655656f,             -0.90522075f,             12.42165184f,             -1.67929137f,             2.44851565f,             9.31565762f,             -0.06645700f,             1.52762020f,             6.18427515f,             -1.68882596f,             3.70261097f,             3.02252960f,             -3.44125366f,             -1.31575799f,             2.84617424f,             -0.96849400f,             -4.52356243f,             9.95027161f,             0.19966406f,             -0.78874779f,             8.18595028f,             -4.08300209f,             1.75126517f,             0.96418417f,             -4.04913044f,             -0.95200396f,             12.03637886f,             -0.03041124f,             0.41642749f,             8.88267422f,             -3.24985337f,             -2.24919462f,             7.32566118f,             0.16964148f,             -2.74123430f,             7.05264473f,             -3.30191112f,             0.17163286f,             4.81851053f,             -1.64463484f,             -0.85933101f,             7.29276276f,             2.34066939f,             -2.14860010f,             3.46148157f,             -0.01782012f,             1.51504040f,             4.79304934f,             1.85281146f,             -1.70663762f,             6.93470192f,             -4.15440845f,             -1.25983095f,             10.52491760f,             0.42930329f,             -1.85146868f,             11.70042324f,             -0.41704914f,             3.83796859f,             9.21148491f,             -2.79719448f,             0.79470479f,             6.26926661f,             -5.85230207f,             3.95105338f,             7.84790897f,             -1.38680744f,             -1.78099084f,             11.95235348f,             -2.99841452f,             -1.34507811f,             6.15714645f,             -1.07552516f,             -2.81228638f,             1.66234732f,             -4.55166149f,             -1.92601109f,             8.64634514f,             -0.48158705f,             3.31595659f,             7.67371941f,             2.56964207f,             0.12107098f,             4.56467867f,             -0.93541539f,             1.39432955f,             11.99714088f,             1.05353570f,             -2.13099813f,             3.67617917f,             3.45895386f,             1.37365830f,             8.74344158f,             -4.17585802f,             1.43908918f,             6.28764772f,             3.97346330f,             -0.69144285f,             9.07983303f,             -0.41635889f,             -0.14965028f,             8.85469818f,             1.11306190f,             2.59440994f,             5.38982344f,             -1.07948279f,             1.37252975f,             10.26984596f,             -0.09318046f,             2.73104119f,             12.45902252f,             -1.55446684f,             -2.76124811f,             12.19395065f,             -0.51846564f,             1.02764034f,             11.42673588f,             -0.95940983f,             -0.04781032f,             8.78379822f,             -4.88957930f,             0.32534006f,             11.97696400f,             -3.35108662f,             1.95104563f,             4.46915388f,             -2.32061648f,             3.45230985f,             8.29983711f,             2.81034684f,             -2.35529327f,             6.07801294f,             -0.98105043f,             -0.05359888f,             2.52291036f,             -0.01986909f,             -2.35321999f,             10.51954269f,             2.11145401f,             3.53506470f,             7.29093266f,             0.03721160f,             -1.13496494f,             7.43886709f,             -5.84201956f,             2.50796294f,             12.14647675f,             2.77490377f,             -2.18896222f,             6.05641937f,             5.32617044f,             1.04221284f,             10.79106712f,             -2.95749092f,             -2.75414610f,             11.30037117f,             -3.40654182f,             -2.24673963f,             7.49126101f,             0.70811015f,             -6.18003702f,             13.83951187f,             -1.01204085f,             1.36298490f,             -1.04451632f,             2.42435336f,             -0.02346706f,             -0.85528886f,             1.04731262f,             0.22192979f,             4.15708160f,             0.34933877f,             0.04814529f,             2.24107265f,             0.49676740f,             -1.47752666f,             0.45040059f,             -0.70471478f,             -1.19759345f,             0.21711677f,             0.88461423f,             -2.76830935f,             5.52066898f,             1.97664857f,             -1.75381601f,             3.45877838f,             1.52617192f,             -1.61350942f,             0.85337949f,             1.97610760f,             -3.40310287f,             3.40319014f,             -3.38691044f,             -0.71319139f,             1.65463758f,             -0.60680127f,             -1.80700517f,             8.02592373f,             2.59627104f,             2.65895891f,             5.93043184f,             -4.48425817f,             3.92670918f,             4.19496679f,             -2.28286791f,             6.41634607f,             5.72330523f,             1.16269672f,             -0.28753027f,             2.46342492f,             0.36693189f,             0.26712441f,             6.37652683f,             -2.50139046f,             2.43923736f,             5.56310415f,             0.98065847f,             1.04267502f,             4.16403675f,             -0.04966142f,             4.40897894f,             3.72905660f,             -3.46129870f,             3.59962773f,             1.34830284f,             -1.76661730f,             0.47943926f,             5.29946661f,             -1.12711561f,             1.26970029f,             15.17655945f,             -1.50971997f,             5.81345224f,             8.48562050f,             -4.36049604f,             2.48144460f,             8.23780441f,             -3.46030426f,             -0.84656560f,             5.94946814f,             1.12747943f,             -2.65683913f,             8.69085693f,             1.31309867f,             -2.79958344f,             8.76840591f,             -1.56444156f,             1.62710834f,             2.41177034f,             -0.72804940f,             5.70619011f,             4.67169666f,             -0.86167198f,             -1.83803177f,             2.96346045f,             2.82692933f,             -2.81557131f,             7.11113358f,             -1.90071094f,             2.54244423f,             11.19284058f,             -0.06298946f,             -1.71517313f,             12.98388577f,             0.84510714f,             3.00816894f,             2.57200313f,             0.03899818f,             -1.49330592f,             9.60099125f,             -3.59513044f,             -1.30045319f,             7.09241819f,             -0.65233821f,             -2.33627677f,             8.81366920f,             0.84154201f,             1.03312039f,             9.85289097f,             0.19351870f,             1.78496623f,             7.34631205f,             -2.16530800f,             -0.65016162f,             2.46842360f,             0.24016285f,             -1.24308395f,             4.78175163f,             -0.97682536f,             2.20942235f,             6.68382788f,             3.76786447f,             -1.44454038f,             6.26453733f,             -3.23575711f,             -2.30137897f,             9.53092670f,             -5.55222607f,             3.25999236f,             9.37559509f,             1.86339056f,             -0.23551451f,             10.23400211f,             3.93031883f,             -0.52629089f,             7.85724449f,             -2.91549587f,             4.46612740f,             5.66530371f,             -2.70820427f,             4.81359577f,             10.31247330f,             1.92230141f,             2.53931546f,             0.74986327f,             1.70303428f,             0.48063779f,             5.31099129f,             -0.78976244f,             3.75864220f,             4.23051405f,             2.34042454f,             -7.98193836f,             9.83987141f,             -1.46722627f,             3.54497814f,             10.36455154f,             -4.51249075f,             0.77715248f,             7.78694630f,             -4.59989023f,             -2.49585629f,             9.90296268f,             1.38535416f,             1.17441154f,             10.10452843f,             -0.98628229f,             0.60194463f,             9.12639141f,             -3.90754628f,             2.88526392f,             7.24123430f,             -0.15283313f,             -0.75728363f,             -1.15116858f,             -2.53791571f,             0.77229571f,             6.44114161f,             0.02646767f,             4.95463037f,             7.21066380f,             1.79384065f,             0.73250306f,             8.04447937f,             0.32576546f,             -0.79447043f,             10.12717724f,             2.33392906f,             1.30716443f,             12.36073112f,             -0.36694977f,             -1.20438910f,             7.03105593f,             0.59557682f,             0.69267452f,             10.18113136f,             2.49944925f,             -0.42229167f,             8.83143330f,             -1.18805945f,             -2.87509322f,             4.53596449f,             4.09732771f,             -3.39088297f,             -1.02536607f,             0.82119560f,             -3.47302604f,             9.29991817f,             0.21001509f,             4.97036457f,             9.50018406f,             1.04420102f,             1.96560478f,             10.74769592f,             -6.22709799f,             3.11690164f,             5.06759691f,             -1.23724771f,             -3.05831861f,             8.12925529f,             -1.93435478f,             -1.10151744f,             9.32263088f,             -0.04249470f,             -5.98547363f,             10.49398136f,             0.26400441f,             -0.78915191f,             13.28219604f,             2.99276900f,             0.74853164f,             2.49364305f,             -3.43529654f,             4.05278301f,             2.13498688f,             -2.35444307f,             -0.79900265f,             4.66968822f,             -0.31095147f,             3.60674143f,             12.37222099f,             -0.07855003f,             -3.30292702f,             12.15215874f,             0.60886210f,             2.87075138f,             7.75271845f,             0.38044083f,             3.34402204f,             6.40583277f,             -0.87888050f,             0.67438459f,             6.91080809f,             1.98332930f,             -0.08303714f,             8.08630371f,             -0.16772588f,             -2.74058914f,             7.17253590f,             -2.69122696f,             1.48173678f,             8.99470139f,             -1.43302310f,             -0.88651133f,             2.66944790f,             -0.29186964f,             2.00838661f,             5.09587479f,             -0.76676071f,             -2.88322186f,             8.31110573f,             -0.14550979f,             -1.37726915f,             10.28355122f,             -1.60575438f,             -0.04118848f,             9.97510815f,             0.14440438f,             -3.24632120f,             9.00034523f,             4.14319563f,             -1.31023729f,             7.16950464f,             -0.70428526f,             2.01559544f,             7.26155043f,             2.40816474f,             2.09847403f,             7.31264496f,             -0.75401551f,             2.13392544f,             7.03648758f,             1.04036045f,             -1.15636516f,             1.09634531f,             -0.06340861f,             -0.58107805f,             -0.65623116f,             1.18972754f,             -0.80717683f,             1.40118241f,             -0.61932516f,             -3.60596156f,             1.59904599f,             -2.23774099f,             -1.13721037f,             3.89620137f,             -0.09115922f,             -7.51356888f,             2.36975193f,             -1.42520905f,             -2.34173775f,             3.33830214f,             -2.74016523f,             -3.04115510f,             6.00119495f,             -1.36084354f,             -2.45065260f,             4.56992292f,             -3.02825928f,             -3.74182844f,             5.11069250f,             -0.91531068f,             -2.31385994f,             1.83399653f,             3.39370203f,             -3.60886002f});
    auto z = NDArrayFactory::create<float>('c', {4, 4, 4, 3});
    auto exp = NDArrayFactory::create<float>('c', {4, 4, 4, 3}, {7.97172260f, 0.06878620f,             2.27749538f,             7.29276514f,             -0.14074677f,             0.65480286f,             5.70313978f,             -0.06546132f,             0.35443667f,             3.70382833f,             -0.84020567f,             0.63826996f,             8.60301399f,             -0.38236514f,             1.55177069f,             7.37542057f,             -0.99374938f,             -0.29971302f,             8.84352493f,             -0.67121059f,             0.43132120f,             4.78175592f,             -1.25070143f,             -1.91523600f,             6.03855371f,             -0.00292124f,             -1.11214364f,             7.90158176f,             -0.57949901f,             -0.96735370f,             7.81192017f,             -0.53255427f,             -0.48009714f,             3.16953635f,             0.08353355f,             -1.54299748f,             3.74821687f,             1.69396687f,             0.72724354f,             5.42915201f,             -1.13686812f,             -0.71793109f,             5.78376389f,             -0.72239977f,             -0.60055625f,             2.53636408f,             0.56777251f,             -2.07892323f,             6.08064651f,             0.68620735f,             2.54017019f,             5.65828180f,             -0.68255502f,             1.47283304f,             6.10842514f,             -0.39655915f,             0.28380761f,             1.96707797f,             -1.98206317f,             0.94027776f,             4.71811438f,             0.32104525f,             -0.92409706f,             8.34588146f,             -1.05581069f,             -0.55217457f,             9.58440876f,             -0.96549922f,             0.45820439f,             5.65453672f,             -2.50953507f,             -0.71441835f,             8.03059578f,             -0.21281289f,             0.92125505f,             9.26900673f,             -0.35963219f,             -0.70039093f,             8.59924412f,             -1.22358346f,             0.81318003f,             3.85920119f,             -0.01305223f,             -1.09234154f,             6.33158875f,             1.28094780f,             -1.48926139f,             4.94969177f,             -0.77126902f,             -1.97033751f,             5.64381838f,             -0.16285487f,             -1.31277227f,             2.39893222f,             -1.32902908f,             -1.39609122f,             6.47572327f,             -0.45267010f,             1.55727172f,             6.70965624f,             -1.68735468f,             -0.05672536f,             7.25092363f,             -0.64613032f,             0.67050058f,             3.60789680f,             -2.05948973f,             2.22687531f,             8.15202713f,             -0.70148355f,             1.28314006f,             8.14842319f,             -1.88807654f,             -1.04808438f,             8.45500565f,             -0.76425624f,             0.94542569f,             4.56179953f,             -0.28786001f,             -2.04502511f,             8.46278095f,             -0.31019822f,             0.07339200f,             9.34214592f,             -0.61948007f,             0.52481830f,             8.32515621f,             -1.52418160f,             0.49678251f,             5.11082315f,             -1.09908783f,             -0.52969611f,             5.27806664f,             0.88632923f,             0.66754371f,             4.75839233f,             0.48928693f,             -0.68036932f,             6.56925392f,             -0.02949905f,             -2.99189186f,             4.46320581f,             -0.64534980f,             -0.29516968f,             8.60809517f,             -1.13120568f,             3.41720533f,             5.84243155f,             -1.24109328f,             0.89566326f,             5.99578333f,             -0.42496428f,             2.07076764f,             3.17812920f,             -0.81566459f,             -0.14363396f,             6.55184317f,             0.39633346f,             -0.43852386f,             8.70214558f,             -2.24613595f,             0.30708700f,             8.73882294f,             -0.53545928f,             1.54409575f,             4.49452257f,             -0.16509305f,             0.19028664f,             8.24897003f,             0.44750381f,             2.15448594f,             8.97640514f,             -0.77728152f,             0.57272542f,             9.03467560f,             0.47173575f,             -1.10807717f,             3.30056310f,             -0.43268481f,             -0.41470885f,             3.53798294f,             -0.08546703f,             -2.16840744f,             6.18733406f,             -0.17871059f,             -2.59837723f,             5.94218683f,             -1.02990067f,             -0.49760687f,             3.76938033f,             0.86383581f,             -1.91504073f});

    nd4j::ops::avgpool2d op;

    Nd4jPointer ptrsInBuffer[] = {reinterpret_cast<Nd4jPointer>(input.buffer())};
    Nd4jPointer ptrsInShapes[] = {reinterpret_cast<Nd4jPointer>(input.shapeInfo())};

    Nd4jPointer ptrsOutBuffers[] = {reinterpret_cast<Nd4jPointer>(z.buffer())};
    Nd4jPointer ptrsOutShapes[] = {reinterpret_cast<Nd4jPointer>(z.shapeInfo())};
    Nd4jLong iArgs[] = {3,3,  3,3,  0,0,  1,1,1,  0,1};

    NativeOps nativeOps;
    auto hash = op.getOpHash();
    auto status = nativeOps.execCustomOp(nullptr, hash, ptrsInBuffer, ptrsInShapes, 1, ptrsOutBuffers, ptrsOutShapes, 1, nullptr, 0, iArgs, 11, false);
    ASSERT_EQ(Status::OK(), status);


    ASSERT_TRUE(exp.isSameShape(z));
    ASSERT_TRUE(exp.equalsTo(z));
}

TEST_F(JavaInteropTests, Test_Mixed_Add_1) {
    auto arrayX = NDArrayFactory::create<int>({1, 2, 3, 4});
    auto arrayY = NDArrayFactory::create<double>({1, 2, 3, 4});
    auto arrayZ = NDArrayFactory::create<double>({0, 0, 0, 0});
    auto arrayE = NDArrayFactory::create<double>({2, 4, 6, 8});

    NativeOps ops;
    ops.execPairwiseTransform(nullptr, pairwise::Add, arrayX.buffer(), arrayX.shapeInfo(), arrayY.buffer(), arrayY.shapeInfo(), arrayZ.buffer(), arrayZ.shapeInfo(), nullptr);

    ASSERT_EQ(arrayE, arrayZ);
}

TEST_F(JavaInteropTests, Test_Is_Max_1) {
    auto arrayX = NDArrayFactory::create<float>({1, 2, 1, 1});
    auto arrayZ = NDArrayFactory::create<bool>({false, false, false, false});
    auto arrayE = NDArrayFactory::create<bool>({false, true, false, false});

    NativeOps ops;
    ops.execTransformBool(nullptr, transform::IsMax, arrayX.buffer(), arrayX.shapeInfo(), arrayZ.buffer(), arrayZ.shapeInfo(), nullptr);

    ASSERT_EQ(arrayE, arrayZ);
}

TEST_F(JavaInteropTests, Test_Is_Max_2) {
    auto arrayX = NDArrayFactory::create<float>('c', {3, 2, 3}, {1, 10, 2, 3, 4, 5, -10, -9, -8, -7, -6, -5, 4, 3, 2, 1, 0, -1});
    auto arrayZ = NDArrayFactory::create<bool>('c', {3, 2, 3});
    Nd4jLong tad[] = {2, 2, 3, 3, 1, 524288, -1, 99};
    Nd4jLong off[] = {0, 6, 12};
    Nd4jLong *ex[] = {tad, off};
    float ea[] = {2, 1, 2};

    NativeOps ops;
    ops.execTransformBool(reinterpret_cast<void **>(ex), transform::IsMax, arrayX.buffer(), arrayX.shapeInfo(), arrayZ.buffer(), arrayZ.shapeInfo(), ea);
}

TEST_F(JavaInteropTests, Test_IAMax_1) {
    auto arrayX = NDArrayFactory::create<float>({-0.24f, -0.26f, -0.07f, -0.01f});
    auto arrayZ = arrayX.indexReduceNumber(indexreduce::IndexAbsoluteMax, nullptr);
    auto exp = NDArrayFactory::create<Nd4jLong>(1);

    ASSERT_EQ(exp, arrayZ);
}


/*
TEST_F(JavaInteropTests, Test_Results_Conversion_1) {
    NativeOps ops;

    auto pl = nd4j::graph::readFlatBuffers("./resources/gru_dynamic_mnist.fb");
    auto ptr = ops.executeFlatGraph(nullptr, pl);

    // at this point we have FlatResults
    auto flatResult = GetFlatResult(ptr->pointer());
    auto size = flatResult->variables()->size();

    // we know exact number of outputs in this graph in given mode
    ASSERT_EQ(184, size);


    // now we're rolling through all variables and restore them one by one
    for (int e = 0; e < size; e++) {
        auto flatVar = flatResult->variables()->Get(e);
        auto flatArray = flatVar->ndarray();

        // checking var part first
        // we just want to ensure we're not experiencing overruns here
        auto name = flatVar->name()->str();

        // checking array part now
        auto shape = flatArray->shape();
        auto rank = shape->Get(0);

        ASSERT_TRUE(shape->size() > 0 && rank >= 0 &&  rank < MAX_RANK);

        // building regular NDArray out of this FlatArray
        auto ndarray = nd4j::graph::FlatUtils::fromFlatArray(flatArray);

        // rank should match FlatArray
        ASSERT_EQ(rank, ndarray->rankOf());

        // array shouldn't have any NaN/Inf values
        ASSERT_TRUE(ndarray->isFinite());

        // array should be assignable
        ndarray->assign(123.f);

        // and safely removable after
        delete ndarray;
    }


    delete[] pl;
    delete ptr;

    // and we should have 0 leaks reported after this line :)
}
*/
// TEST_F(JavaInteropTests, Test_NLP_Aggregations_1) {
//     NativeOps ops;

//     std::array<float, 60> syn0 = {-0.022756476f, 0.0126427775f, 0.011029151f, -0.013542821f, -0.012327666f, -0.0032439455f, -0.008405109f, -0.016651405f, 0.0015980572f, -0.007442479f, 0.019937921f, -0.016222188f, -0.016541665f, 0.013372547f, 0.006625724f, 0.0058958204f, -0.01281835f, -6.2343775E-4f, 0.0019826533f, 0.010253737f, -0.010291531f, 0.0019767822f, 0.018071089f, -0.0117441565f, 0.023176769f, 0.0032820583f, 0.0061427564f, -0.01696018f, 0.0054971874f, 0.0043818625f, 0.019323621f, 0.0036080598f, 0.024376748f, -0.0024499625f, 0.019496754f, 0.010563821f, -2.0503551E-4f, -0.0146056535f, 0.009949291f, 0.017604528f, -0.0050302492f, -0.022060446f, 0.016468976f, -0.0034482107f, 0.010270384f, -0.0063356445f, -0.019934833f, -0.02325993f, 0.016109904f, -0.0031106502f, -0.0020592287f, 0.024031803f, 0.005184144f, -0.024887865f, 0.02100272f, 3.395051E-4f, 0.018432347f, 5.673498E-4f, -0.020073576f, 0.010949242f};
//     std::array<float, 60> syn1;
//     std::array<float, 100000> exp;

//     for (int e = 0; e < syn1.size(); e++)
//         syn1[e] = 0.0f;

//     for (int e = 0; e < exp.size(); e++) {
//         auto f = static_cast<double>(e);
//         auto tmp = nd4j::math::nd4j_exp<double, double>((f / 100000.0 * 2.0 - 1.0) * 6.0);
//         exp[e] = static_cast<float>(tmp / (tmp + 1.0));
//     }

//     auto maxTypes = 5;
//     auto numAggregates = 1;
//     auto opNum = 3;
//     auto maxArgs = 6;
//     auto maxShapes = 0;
//     auto maxIntArrays = 2;
//     auto maxIntArraySize = 40;
//     auto maxIndexArguments = 10;
//     auto maxRealArguments = 2;

//     std::array<int, 100000> pointer;

//     auto batchLimit = 512;

//     int indexPos = maxTypes * batchLimit;
//     int intArraysPos = indexPos + (maxIndexArguments * batchLimit);
//     int realPos = (intArraysPos + (maxIntArrays * maxIntArraySize * batchLimit));
//     int argsPos = (realPos + ((maxRealArguments * batchLimit))) / 2;
//     int shapesPos = argsPos + (maxArgs * batchLimit);

//     std::vector<int> intArray0({0, 0, 0, 0, 0});
//     std::vector<int> intArray1({1, 0, 0, 0, 0});

//     std::vector<int> indexingArgs0({1, 20, 5, 0, 100000, 3, 0, 0, 0});
//     std::vector<int> indexingArgs1({0, 20, 5, 0, 100000, 3, 1, 0, 0});

//     std::vector<float> realArgs0({0.024964055335354007f, 3.0768702268737162E18f});

//     int argSize = 6;
//     int shapesSize = 0;
//     int indexingSize = 9;
//     int realArgsSize = 2;
//     int intArraysSize = 2;

//     int e = 0;

//         auto idx = e * maxTypes;

//         // numbers of arguments
//         pointer[idx] = 6; // arguments size
//         pointer[idx+1] = 0; // shapes size
//         pointer[idx+2] = 9; // indexing arguments size
//         pointer[idx+3] = 2; // real args size
//         pointer[idx+4] = 2; // intArray args size

//         // indexing args
//         auto idxArgs = e == 0 ? indexingArgs0 : indexingArgs1;
//         for (int f = 0; f < idxArgs.size(); f++) {
//             idx = indexPos + e * maxIndexArguments;
//             pointer[idx + f] = idxArgs[f];
//         }

//         // int array values
//         int bsize = maxIntArrays * maxIntArraySize;
//         for (int f = 0; f < intArraysSize; f++) {
//             int step = (e * bsize) + (f * maxIntArraySize);
//             auto intArr = f == 0 ? intArray0 : intArray1;
//             for (int x = 0; x < intArr.size(); x++) {
//                 idx = intArraysPos + step + x;
//                 pointer[idx] = intArr[x];
//             }
//         }

//         // real args
//         auto ptr = reinterpret_cast<float *>(pointer.data());
//         for (int f = 0; f < realArgsSize; f++) {
//             idx = realPos + (e * maxRealArguments);
//             ptr[idx + f] = realArgs0[f];
//         }

//         //
//         auto ptrptr = reinterpret_cast<void **>(pointer.data());
//         idx = argsPos + e * maxArgs;
//         ptrptr[idx] = reinterpret_cast<void*>(syn0.data());
//         ptrptr[idx+1] = reinterpret_cast<void*>(syn1.data());
//         ptrptr[idx+2] = reinterpret_cast<void*>(exp.data());


//     ops.execAggregateBatchFloat(nullptr, numAggregates, opNum, maxArgs, maxShapes, maxIntArrays, maxIntArraySize, maxIndexArguments, maxRealArguments, pointer.data());
// }<|MERGE_RESOLUTION|>--- conflicted
+++ resolved
@@ -37,16 +37,9 @@
 
 
 TEST_F(JavaInteropTests, TestShapeExposure1) {
-<<<<<<< HEAD
     auto input = NDArrayFactory::create<float>('c', {1, 2, 5, 4});
     auto weights = NDArrayFactory::create<float>('c', {2, 2, 2, 3});
-    auto exp = NDArrayFactory::create<float>('c', {1, 3, 5, 4});    
-=======
-    NDArray<float> input('c', {1, 2, 5, 4});
-    NDArray<float> weights('c', {2, 2, 2, 3});
-    NDArray<float> exp('c', {1, 3, 5, 4});
-
->>>>>>> 39049a37
+    auto exp = NDArrayFactory::create<float>('c', {1, 3, 5, 4});
 
     NativeOps nativeOps;
 
@@ -235,11 +228,7 @@
 
     input.linspace(1);
     weightsD.linspace(1);
-<<<<<<< HEAD
     weightsD.permutei({2,3,1,0});
-=======
-    weightsD.permutei({2,3,1,0});    
->>>>>>> 39049a37
 
     auto expOutput = NDArrayFactory::create<float>('c', {3, 3, 8, 8});
 
