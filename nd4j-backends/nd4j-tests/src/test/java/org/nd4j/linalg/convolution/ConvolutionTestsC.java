/*
 *
 *  * Copyright 2015 Skymind,Inc.
 *  *
 *  *    Licensed under the Apache License, Version 2.0 (the "License");
 *  *    you may not use this file except in compliance with the License.
 *  *    You may obtain a copy of the License at
 *  *
 *  *        http://www.apache.org/licenses/LICENSE-2.0
 *  *
 *  *    Unless required by applicable law or agreed to in writing, software
 *  *    distributed under the License is distributed on an "AS IS" BASIS,
 *  *    WITHOUT WARRANTIES OR CONDITIONS OF ANY KIND, either express or implied.
 *  *    See the License for the specific language governing permissions and
 *  *    limitations under the License.
 *
 *
 */

package org.nd4j.linalg.convolution;
import static org.junit.Assert.*;

import org.junit.Ignore;
import org.junit.Test;
import org.junit.runner.RunWith;
import org.junit.runners.Parameterized;
import org.nd4j.linalg.BaseNd4jTest;
import org.nd4j.linalg.api.buffer.DataBuffer;
import org.nd4j.linalg.api.buffer.util.AllocUtil;
import org.nd4j.linalg.api.ndarray.INDArray;
import org.nd4j.linalg.factory.Nd4j;
import org.nd4j.linalg.factory.Nd4jBackend;

import java.lang.reflect.Array;
import java.util.Arrays;

/**
 * Created by agibsonccc on 9/6/14.
 */
@RunWith(Parameterized.class)
public  class ConvolutionTestsC extends BaseNd4jTest {

    public ConvolutionTestsC(Nd4jBackend backend) {
        super(backend);
    }


    @Test
    public void testConvOutWidthAndHeight() {
        int outSize = Convolution.outSize(2,1,1,2,false);
        assertEquals(6, outSize);
    }

    @Test
    public void testIm2Col() {
        INDArray linspaced = Nd4j.linspace(1,16,16).reshape(2, 2, 2, 2);
        INDArray ret = Convolution.im2col(linspaced, 1, 1, 1, 1, 2, 2, 0, false);
        INDArray im2colAssertion = Nd4j.create(new double[]{
                0.0, 0.0, 0.0, 0.0, 0.0, 0.0, 0.0, 0.0, 0.0, 0.0, 0.0, 0.0, 0.0, 0.0, 1.0, 2.0, 0.0, 0.0, 0.0, 0.0, 3.0, 4.0, 0.0, 0.0, 0.0, 0.0, 0.0, 0.0, 0.0, 0.0, 0.0, 0.0, 0.0, 0.0, 0.0, 0.0, 0.0, 0.0, 0.0, 0.0, 0.0, 0.0, 0.0, 0.0, 0.0, 0.0, 0.0, 0.0, 0.0, 0.0, 5.0, 6.0, 0.0, 0.0, 0.0, 0.0, 7.0, 8.0, 0.0, 0.0, 0.0, 0.0, 0.0, 0.0, 0.0, 0.0, 0.0, 0.0, 0.0, 0.0, 0.0, 0.0, 0.0, 0.0, 0.0, 0.0, 0.0, 0.0, 0.0, 0.0, 0.0, 0.0, 0.0, 0.0, 0.0, 0.0, 9.0, 10.0, 0.0, 0.0, 0.0, 0.0, 11.0, 12.0, 0.0, 0.0, 0.0, 0.0, 0.0, 0.0, 0.0, 0.0, 0.0, 0.0, 0.0, 0.0, 0.0, 0.0, 0.0, 0.0, 0.0, 0.0, 0.0, 0.0, 0.0, 0.0, 0.0, 0.0, 0.0, 0.0, 0.0, 0.0, 13.0, 14.0, 0.0, 0.0, 0.0, 0.0, 15.0, 16.0, 0.0, 0.0, 0.0, 0.0, 0.0, 0.0, 0.0, 0.0, 0.0, 0.0, 0.0, 0.0, 0.0, 0.0
        }, new int[]{2, 2, 1, 1, 6, 6});
        assertEquals(im2colAssertion, ret);
        INDArray col2ImAssertion = Nd4j.create(new double[] {
                1.0,2.0,3.0,4.0,5.0,6.0,7.0,8.0,9.0,10.0,11.0,12.0,13.0,14.0,15.0,16.0

        }, new int[]{2,2,2,2});

        INDArray otherConv = Convolution.col2im(ret, 1, 1, 2, 2, 2, 2);
        assertEquals(col2ImAssertion,otherConv);

    }

    @Test
    public void testIm2Col2() {
        // n, c, h, w = new_val.shape
        int kh = 2;
        int kw = 2;
        int ph = 0;
        int pw = 0;
        int sy = 2;
        int sx = 2;
        int depth = 2;
        INDArray assertion  = Nd4j.create(new double[]{
                1, 1, 1, 1, 3, 3, 3, 3, 1, 1, 1, 1, 3, 3, 3, 3, 1, 1, 1, 1, 3, 3, 3, 3, 1, 1, 1, 1, 3, 3, 3, 3, 2, 2, 2, 2, 4, 4, 4, 4, 2, 2, 2, 2, 4, 4, 4, 4, 2, 2, 2, 2, 4, 4, 4, 4, 2, 2, 2, 2, 4, 4, 4, 4
        }, new int[]{1, 1, 2, 2, 4, 4});
        INDArray ret = Nd4j.create(new double[]{
                1, 1, 1, 1, 1, 1, 1, 1, 2, 2, 2, 2, 2, 2, 2, 2, 3, 3, 3, 3, 3, 3, 3,
                3, 4, 4, 4, 4, 4, 4, 4, 4, 1, 1, 1, 1, 1, 1, 1, 1, 2, 2, 2, 2, 2, 2,
                2, 2, 3, 3, 3, 3, 3, 3, 3, 3, 4, 4, 4, 4, 4, 4, 4, 4
        }, new int[]{1, 1, 8, 8});

        INDArray test = Convolution.im2col(ret, kh, kw, sy, sx, ph, pw, 0, false);
        System.out.println("Test data: " + Arrays.toString(test.data().asFloat()));
        System.out.println("Return shape: " + test.shapeInfoDataBuffer());
        System.out.println("Assertion shape: " + assertion.shapeInfoDataBuffer());
        System.out.println("Assertion length: " + assertion.length());
        assertArrayEquals(assertion.data().asFloat(), test.data().asFloat(), 0.01f);
        assertEquals(assertion,test);

    }

    @Test
    public void testCol2Im() {
        int kh = 1;
        int kw = 1;
        int sy = 1;
        int sx = 1;
        int ph = 2;
        int pw = 2;
        INDArray linspaced = Nd4j.linspace(1,16,16).reshape(2,2,2,2);
        INDArray ret = Convolution.im2col(linspaced, kh, kw, sy, sx, ph, pw, 0, false);
        INDArray reversed = Convolution.col2im(ret,sy,sx,ph,pw,2,2);

        System.out.println("Reversed: " + Arrays.toString(reversed.data().asFloat()));
        assertEquals(linspaced,reversed);
    }


    @Test
<<<<<<< HEAD
    @Ignore
    public void testCompareIm2Col() throws Exception {

        int[] miniBatches = {1, 3, 5};
        int[] depths = {1, 3, 5};
        int[] inHeights = {5,21};
        int[] inWidths = {5,21};
        int[] strideH = {1,2};
        int[] strideW = {1,2};
        int[] sizeW = {1,2,3};
        int[] sizeH = {1,2,3};
        int[] padH = {0,1,2};
        int[] padW = {0,1,2};



        for (int m : miniBatches) {
            for (int d : depths) {
                for (int h : inHeights) {
                    for (int w : inWidths) {
                        for (int sh : strideH) {
                            for (int sw : strideW) {
                                for (int kh : sizeH) {
                                    for (int kw : sizeW) {
                                        for (int ph : padH) {
                                            for (int pw : padW) {
                                                if ((w - kw + 2 * pw) % sw != 0 || (h - kh + 2 * ph) % sh != 0)
                                                    continue;   //(w-kp+2*pw)/sw + 1 is not an integer, i.e., number of outputs doesn't fit

                                                INDArray in = Nd4j.rand(new int[]{m, d, h, w});
                                                INDArray im2col = Convolution.im2col(in, kh, kw, sh, sw, ph, pw, false);    //Cheating, to get correct shape for input

                                                INDArray imgOutOld = OldConvolution.col2im(im2col, sh, sw, ph, pw, h, w);
                                                INDArray imgOutNew = Convolution.col2im(im2col, sh, sw, ph, pw, h, w);
                                                assertEquals(imgOutOld, imgOutNew);
                                            }
                                        }
                                    }
                                }
                            }
                        }
                    }
                }
            }
        }

    }



    @Test
    @Ignore
    public void testCompareIm2ColImpl() {

        int[] miniBatches = {1, 3, 5};
        int[] depths = {1, 3, 5};
        int[] inHeights = {5,21};
        int[] inWidths = {5,21};
        int[] strideH = {1,2};
        int[] strideW = {1,2};
        int[] sizeW = {1,2,3};
        int[] sizeH = {1,2,3};
        int[] padH = {0,1,2};
        int[] padW = {0,1,2};
        boolean[] coverall = {false,true};



        for (int m : miniBatches) {
            for (int d : depths) {
                for (int h : inHeights) {
                    for (int w : inWidths) {
                        for (int sh : strideH) {
                            for (int sw : strideW) {
                                for (int kh : sizeH) {
                                    for (int kw : sizeW) {
                                        for (int ph : padH) {
                                            for (int pw : padW) {
                                                if ((w - kw + 2 * pw) % sw != 0 || (h - kh + 2 * ph) % sh != 0)
                                                    continue;   //(w-kp+2*pw)/sw + 1 is not an integer,  i.e., number of outputs doesn't fit

                                                for(boolean cAll : coverall) {

                                                    INDArray in = Nd4j.rand(new int[]{m, d, h, w});
                                                    //System.out.println("Samples: ["+m+"], channels: ["+d+"], height: ["+h+"], width: ["+w+"], sH: ["+sh+"], sW: ["+sw+"]");


                                                    INDArray outOrig = OldConvolution.im2col(in, kh, kw, sh, sw, ph, pw, -1, cAll); //Old implementation
                                                    INDArray outNew = Convolution.im2col(in, kh, kw, sh, sw, ph, pw, cAll);         //Current implementation

                                                    assertArrayEquals(outOrig.data().asFloat(), outNew.data().asFloat(), 0.1f);
                                                    assertEquals(outOrig,outNew);
                                                }
                                            }
                                        }
                                    }
                                }
                            }
                        }
                    }

                }
            }
        }
    }


    @Test
=======
>>>>>>> f3fdde7e
    public void testMoreIm2Col2() {
        int kh = 2;
        int kw = 2;
        int ph = 0;
        int pw = 0;
        int sy = 2;
        int sx = 2;

        INDArray ret = Nd4j.create(new double[]{
                1, 1, 1, 1, 1, 1, 1, 1, 2, 2, 2, 2, 2, 2, 2, 2, 3, 3, 3, 3, 3, 3, 3,
                3, 4, 4, 4, 4, 4, 4, 4, 4, 1, 1, 1, 1, 1, 1, 1, 1, 2, 2, 2, 2, 2, 2,
                2, 2, 3, 3, 3, 3, 3, 3, 3, 3, 4, 4, 4, 4, 4, 4, 4, 4
        }, new int[]{1, 1, 8, 8});

        INDArray assertion = Nd4j.create(new double[]{1,1,1,1,3,3,3,3,1,1,1,1,3,3,3,3,1,1,1,1,3,3,3,3,1,1,1,1,3,3,3,3
                ,2,2,2,2,4,4,4,4,2,2,
                2,2,4,4,4,4,2,2,2,2,4,4,4,4,2,2,2,2,4,4,4,4},new int[] {1, 1, 2, 2, 4, 4});
        INDArray im2colTest = Convolution.im2col(ret, kh, kw, sy, sx, ph, pw, 0, false);
        assertEquals(assertion,im2colTest);
    }





    @Override
    public char ordering() {
        return 'c';
    }
}<|MERGE_RESOLUTION|>--- conflicted
+++ resolved
@@ -31,7 +31,6 @@
 import org.nd4j.linalg.factory.Nd4j;
 import org.nd4j.linalg.factory.Nd4jBackend;
 
-import java.lang.reflect.Array;
 import java.util.Arrays;
 
 /**
@@ -89,11 +88,6 @@
         }, new int[]{1, 1, 8, 8});
 
         INDArray test = Convolution.im2col(ret, kh, kw, sy, sx, ph, pw, 0, false);
-        System.out.println("Test data: " + Arrays.toString(test.data().asFloat()));
-        System.out.println("Return shape: " + test.shapeInfoDataBuffer());
-        System.out.println("Assertion shape: " + assertion.shapeInfoDataBuffer());
-        System.out.println("Assertion length: " + assertion.length());
-        assertArrayEquals(assertion.data().asFloat(), test.data().asFloat(), 0.01f);
         assertEquals(assertion,test);
 
     }
@@ -108,125 +102,12 @@
         int pw = 2;
         INDArray linspaced = Nd4j.linspace(1,16,16).reshape(2,2,2,2);
         INDArray ret = Convolution.im2col(linspaced, kh, kw, sy, sx, ph, pw, 0, false);
-        INDArray reversed = Convolution.col2im(ret,sy,sx,ph,pw,2,2);
-
-        System.out.println("Reversed: " + Arrays.toString(reversed.data().asFloat()));
+        INDArray reversed = Convolution.col2im(ret,sy,sx,ph,pw,kh,kw);
         assertEquals(linspaced,reversed);
     }
 
 
     @Test
-<<<<<<< HEAD
-    @Ignore
-    public void testCompareIm2Col() throws Exception {
-
-        int[] miniBatches = {1, 3, 5};
-        int[] depths = {1, 3, 5};
-        int[] inHeights = {5,21};
-        int[] inWidths = {5,21};
-        int[] strideH = {1,2};
-        int[] strideW = {1,2};
-        int[] sizeW = {1,2,3};
-        int[] sizeH = {1,2,3};
-        int[] padH = {0,1,2};
-        int[] padW = {0,1,2};
-
-
-
-        for (int m : miniBatches) {
-            for (int d : depths) {
-                for (int h : inHeights) {
-                    for (int w : inWidths) {
-                        for (int sh : strideH) {
-                            for (int sw : strideW) {
-                                for (int kh : sizeH) {
-                                    for (int kw : sizeW) {
-                                        for (int ph : padH) {
-                                            for (int pw : padW) {
-                                                if ((w - kw + 2 * pw) % sw != 0 || (h - kh + 2 * ph) % sh != 0)
-                                                    continue;   //(w-kp+2*pw)/sw + 1 is not an integer, i.e., number of outputs doesn't fit
-
-                                                INDArray in = Nd4j.rand(new int[]{m, d, h, w});
-                                                INDArray im2col = Convolution.im2col(in, kh, kw, sh, sw, ph, pw, false);    //Cheating, to get correct shape for input
-
-                                                INDArray imgOutOld = OldConvolution.col2im(im2col, sh, sw, ph, pw, h, w);
-                                                INDArray imgOutNew = Convolution.col2im(im2col, sh, sw, ph, pw, h, w);
-                                                assertEquals(imgOutOld, imgOutNew);
-                                            }
-                                        }
-                                    }
-                                }
-                            }
-                        }
-                    }
-                }
-            }
-        }
-
-    }
-
-
-
-    @Test
-    @Ignore
-    public void testCompareIm2ColImpl() {
-
-        int[] miniBatches = {1, 3, 5};
-        int[] depths = {1, 3, 5};
-        int[] inHeights = {5,21};
-        int[] inWidths = {5,21};
-        int[] strideH = {1,2};
-        int[] strideW = {1,2};
-        int[] sizeW = {1,2,3};
-        int[] sizeH = {1,2,3};
-        int[] padH = {0,1,2};
-        int[] padW = {0,1,2};
-        boolean[] coverall = {false,true};
-
-
-
-        for (int m : miniBatches) {
-            for (int d : depths) {
-                for (int h : inHeights) {
-                    for (int w : inWidths) {
-                        for (int sh : strideH) {
-                            for (int sw : strideW) {
-                                for (int kh : sizeH) {
-                                    for (int kw : sizeW) {
-                                        for (int ph : padH) {
-                                            for (int pw : padW) {
-                                                if ((w - kw + 2 * pw) % sw != 0 || (h - kh + 2 * ph) % sh != 0)
-                                                    continue;   //(w-kp+2*pw)/sw + 1 is not an integer,  i.e., number of outputs doesn't fit
-
-                                                for(boolean cAll : coverall) {
-
-                                                    INDArray in = Nd4j.rand(new int[]{m, d, h, w});
-                                                    //System.out.println("Samples: ["+m+"], channels: ["+d+"], height: ["+h+"], width: ["+w+"], sH: ["+sh+"], sW: ["+sw+"]");
-
-
-                                                    INDArray outOrig = OldConvolution.im2col(in, kh, kw, sh, sw, ph, pw, -1, cAll); //Old implementation
-                                                    INDArray outNew = Convolution.im2col(in, kh, kw, sh, sw, ph, pw, cAll);         //Current implementation
-
-                                                    assertArrayEquals(outOrig.data().asFloat(), outNew.data().asFloat(), 0.1f);
-                                                    assertEquals(outOrig,outNew);
-                                                }
-                                            }
-                                        }
-                                    }
-                                }
-                            }
-                        }
-                    }
-
-                }
-            }
-        }
-    }
-
-
-    @Test
-=======
->>>>>>> f3fdde7e
     public void testMoreIm2Col2() {
         int kh = 2;
         int kw = 2;
