/*-
 *
 *  * Copyright 2015 Skymind,Inc.
 *  *
 *  *    Licensed under the Apache License, Version 2.0 (the "License");
 *  *    you may not use this file except in compliance with the License.
 *  *    You may obtain a copy of the License at
 *  *
 *  *        http://www.apache.org/licenses/LICENSE-2.0
 *  *
 *  *    Unless required by applicable law or agreed to in writing, software
 *  *    distributed under the License is distributed on an "AS IS" BASIS,
 *  *    WITHOUT WARRANTIES OR CONDITIONS OF ANY KIND, either express or implied.
 *  *    See the License for the specific language governing permissions and
 *  *    limitations under the License.
 *
 */

package org.deeplearning4j.nn.multilayer;


import lombok.Setter;
import org.apache.commons.lang3.ArrayUtils;
import org.apache.commons.lang3.StringUtils;
import org.deeplearning4j.berkeley.Pair;
import org.deeplearning4j.berkeley.Triple;
import org.deeplearning4j.datasets.iterator.AsyncDataSetIterator;
import org.deeplearning4j.eval.*;
import org.deeplearning4j.nn.api.*;
import org.deeplearning4j.nn.api.layers.IOutputLayer;
import org.deeplearning4j.nn.api.layers.RecurrentLayer;
import org.deeplearning4j.nn.conf.BackpropType;
import org.deeplearning4j.nn.conf.InputPreProcessor;
import org.deeplearning4j.nn.conf.MultiLayerConfiguration;
import org.deeplearning4j.nn.conf.NeuralNetConfiguration;
import org.deeplearning4j.nn.conf.layers.FeedForwardLayer;
import org.deeplearning4j.nn.gradient.DefaultGradient;
import org.deeplearning4j.nn.gradient.Gradient;
import org.deeplearning4j.nn.layers.FrozenLayer;
import org.deeplearning4j.nn.updater.MultiLayerUpdater;
import org.deeplearning4j.nn.updater.UpdaterCreator;
import org.deeplearning4j.nn.weights.WeightInit;
import org.deeplearning4j.optimize.Solver;
import org.deeplearning4j.optimize.api.ConvexOptimizer;
import org.deeplearning4j.optimize.api.IterationListener;
import org.deeplearning4j.optimize.api.TrainingListener;
import org.deeplearning4j.util.ModelSerializer;
import org.nd4j.linalg.api.ndarray.INDArray;
import org.nd4j.linalg.dataset.DataSet;
import org.nd4j.linalg.dataset.api.iterator.DataSetIterator;
import org.nd4j.linalg.factory.Nd4j;
import org.nd4j.linalg.heartbeat.Heartbeat;
import org.nd4j.linalg.heartbeat.reports.Environment;
import org.nd4j.linalg.heartbeat.reports.Event;
import org.nd4j.linalg.heartbeat.reports.Task;
import org.nd4j.linalg.heartbeat.utils.EnvironmentUtils;
import org.nd4j.linalg.heartbeat.utils.TaskUtils;
import org.nd4j.linalg.indexing.NDArrayIndex;
import org.nd4j.linalg.util.FeatureUtil;
import org.slf4j.Logger;
import org.slf4j.LoggerFactory;

import java.io.Serializable;
import java.util.*;


/**
 * MultiLayerNetwork is a neural network with multiple layers in a stack, and usually an output layer.
 * For neural networks with a more complex connection architecture, use {@link org.deeplearning4j.nn.graph.ComputationGraph}
 * which allows for an arbitrary directed acyclic graph connection structure between layers.
 * MultiLayerNetwork is trainable via backprop, with optional pretraining, depending on the type of layers it contains.
 *
 * @author Adam Gibson
 */
public class MultiLayerNetwork implements Serializable, Classifier, Layer {
    private static final Logger log = LoggerFactory.getLogger(MultiLayerNetwork.class);

    //the hidden neural network layers (including output layer)
    protected Layer[] layers;
    protected LinkedHashMap<String, Layer> layerMap = new LinkedHashMap<>();

    //Current training data: input features and labels
    protected INDArray input, labels;

    protected boolean initCalled = false;
    private Collection<IterationListener> listeners = new ArrayList<>();
    private Collection<TrainingListener> trainingListeners = new ArrayList<>();

    protected NeuralNetConfiguration defaultConfiguration;
    protected MultiLayerConfiguration layerWiseConfigurations;
    protected Gradient gradient;
    protected INDArray epsilon;
    protected double score;
    @Setter
    protected boolean initDone = false;
    protected INDArray flattenedParams; //Params for all layers are a view/subset of this array
    protected transient INDArray flattenedGradients; //Gradients for all layers are a view/subset of this array

    /*
      Binary drop connect mask
     */
    protected INDArray mask;

    protected int layerIndex; //For Layer.get/setIndex()

    protected transient Solver solver; //Used to call optimizers during backprop


    public MultiLayerNetwork(MultiLayerConfiguration conf) {
        this.layerWiseConfigurations = conf;
        this.defaultConfiguration = conf.getConf(0).clone();
    }

    /**
     * Initialize the network based on the configuration
     *
     * @param conf   the configuration json
     * @param params the parameters
     */
    public MultiLayerNetwork(String conf, INDArray params) {
        this(MultiLayerConfiguration.fromJson(conf));
        init();
        setParameters(params);
    }


    /**
     * Initialize the network based on the configuraiton
     *
     * @param conf   the configuration
     * @param params the parameters
     */
    public MultiLayerNetwork(MultiLayerConfiguration conf, INDArray params) {
        this(conf);
        init();
        setParameters(params);
    }


    protected void intializeConfigurations() {

        if (layerWiseConfigurations == null)
            layerWiseConfigurations = new MultiLayerConfiguration.Builder().build();

        if (layers == null)
            layers = new Layer[getnLayers()];

        if (defaultConfiguration == null)
            defaultConfiguration = new NeuralNetConfiguration.Builder().build();
    }


    /**
     * Perform layerwise pretraining on all pre-trainable layers in the network (VAEs, RBMs, Autoencoders, etc)<br>
     * Note that pretraining will be performed on one layer after the other, resetting the DataSetIterator between iterations.<br>
     * For multiple epochs per layer, appropriately wrap the iterator (for example, a MultipleEpochsIterator) or train
     * each layer manually using {@link #pretrainLayer(int, DataSetIterator)}
     *
     * @param iter Training data
     */
    public void pretrain(DataSetIterator iter) {
        if (flattenedGradients == null)
            initGradientsView();
        if (!layerWiseConfigurations.isPretrain())
            return;

        for (int i = 0; i < getnLayers(); i++) {
            pretrainLayer(i, iter);
        }
    }

    /**
     * Perform layerwise unsupervised training on a single pre-trainable layer in the network (VAEs, RBMs, Autoencoders, etc)<br>
     * If the specified layer index (0 to numLayers - 1) is not a pretrainable layer, this is a no-op.
     *
     * @param layerIdx Index of the layer to train (0 to numLayers-1)
     * @param iter Training data
     */
    public void pretrainLayer(int layerIdx, DataSetIterator iter) {
        if (flattenedGradients == null)
            initGradientsView();
        if (!layerWiseConfigurations.isPretrain())
            return;
        if (layerIdx >= layers.length) {
            throw new IllegalArgumentException(
                            "Cannot pretrain layer: layerIdx (" + layerIdx + ") >= numLayers (" + layers.length + ")");
        }

        Layer layer = layers[layerIdx];
        if (!layer.isPretrainLayer())
            return;

        if (!iter.hasNext() && iter.resetSupported()) {
            iter.reset();
        }

        log.info("Starting unsupervised training on layer " + layerIdx);
        while (iter.hasNext()) {
            DataSet next = iter.next();
            input = next.getFeatureMatrix();
            pretrainLayer(layerIdx, input);
        }
    }

    /**
     * Perform layerwise unsupervised training on a single pre-trainable layer in the network (VAEs, RBMs, Autoencoders, etc)<br>
     * If the specified layer index (0 to numLayers - 1) is not a pretrainable layer, this is a no-op.
     *
     * @param layerIdx Index of the layer to train (0 to numLayers-1)
     * @param features Training data array
     */
    public void pretrainLayer(int layerIdx, INDArray features) {
        if (flattenedGradients == null)
            initGradientsView();
        if (!layerWiseConfigurations.isPretrain())
            return;
        if (layerIdx >= layers.length) {
            throw new IllegalArgumentException(
                            "Cannot pretrain layer: layerIdx (" + layerIdx + ") >= numLayers (" + layers.length + ")");
        }

        INDArray layerInput = features;
        if (layerIdx == 0 && getLayerWiseConfigurations().getInputPreProcess(0) != null) {
            layerInput = getLayerWiseConfigurations().getInputPreProcess(0).preProcess(input, input.size(0));
        }

        Layer layer = layers[layerIdx];
        if (!layer.isPretrainLayer())
            return;
        layer.conf().setPretrain(true);

        //Do forward pass to the layer to be pretrained
        for (int j = 0; j < layerIdx; j++) {
            layerInput = activationFromPrevLayer(j, layerInput, true);
        }
        layer.fit(layerInput);

        // Turn off pretrain after it is complete
        layer.conf().setPretrain(false);
    }


    /**
     * @deprecated use {@link #pretrain(DataSetIterator)} or {@link #pretrainLayer(int, DataSetIterator)} or {@link #pretrainLayer(int, INDArray)}.
     * Pretraining each layer in a row on a single minibatch (as per this method) instead of N epochs per layer is not advisable.
     */
    @Deprecated
    public void pretrain(INDArray input) {
        if (!layerWiseConfigurations.isPretrain())
            return;
        if (flattenedGradients == null)
            initGradientsView();

        /* During pretrain, feed forward expected activations of network, use activation cooccurrences during pretrain  */

        int miniBatchSize = input.size(0);
        INDArray layerInput = null;
        Layer layer;
        int nPretrainLayers = getnLayers();
        if (getLayer(getnLayers() - 1) instanceof IOutputLayer)
            nPretrainLayers--;
        for (int i = 0; i < nPretrainLayers; i++) {
            layer = getLayer(i);
            if (i == 0) {
                if (getLayerWiseConfigurations().getInputPreProcess(i) != null) {
                    layerInput = getLayerWiseConfigurations().getInputPreProcess(i).preProcess(input, miniBatchSize);
                } else {
                    layerInput = input;
                }
            } else {
                layerInput = activationFromPrevLayer(i - 1, layerInput, true);
            }
            layer.conf().setPretrain(true);
            layer.fit(layerInput);
            layer.conf().setPretrain(false);
        }
    }

    @Override
    public int batchSize() {
        return input.size(0);
    }

    @Override
    public NeuralNetConfiguration conf() {
        return defaultConfiguration;
    }

    @Override
    public void setConf(NeuralNetConfiguration conf) {
        throw new UnsupportedOperationException();
    }

    @Override
    public INDArray input() {
        return input;
    }

    @Override
    public void validateInput() {

    }

    @Override
    public ConvexOptimizer getOptimizer() {
        throw new UnsupportedOperationException();
    }

    @Override
    public INDArray getParam(String param) {
        //Get params for MultiLayerNetwork sub layers.
        //Parameter keys here: same as MultiLayerNetwork.backprop().
        int idx = param.indexOf('_');
        if (idx == -1)
            throw new IllegalStateException("Invalid param key: not have layer separator: \"" + param + "\"");
        int layerIdx = Integer.parseInt(param.substring(0, idx));
        String newKey = param.substring(idx + 1);

        return layers[layerIdx].getParam(newKey);
    }

    @Override
    public void initParams() {
        throw new UnsupportedOperationException();
    }

    @Override
    public Map<String, INDArray> paramTable() {
        return paramTable(false);
    }

    public Map<String, INDArray> paramTable(boolean backpropParamsOnly) {
        //Get all parameters from all layers
        Map<String, INDArray> allParams = new LinkedHashMap<>();
        for (int i = 0; i < layers.length; i++) {
            Map<String, INDArray> paramMap = layers[i].paramTable(backpropParamsOnly);
            for (Map.Entry<String, INDArray> entry : paramMap.entrySet()) {
                String newKey = i + "_" + entry.getKey();
                allParams.put(newKey, entry.getValue());
            }
        }
        return allParams;
    }

    @Override
    public void setParamTable(Map<String, INDArray> paramTable) {
        throw new UnsupportedOperationException();

    }

    @Override
    public void setParam(String key, INDArray val) {
        //Set params for MultiLayerNetwork sub layers.
        //Parameter keys here: same as MultiLayerNetwork.backprop().
        int idx = key.indexOf('_');
        if (idx == -1)
            throw new IllegalStateException("Invalid param key: not have layer separator: \"" + key + "\"");
        int layerIdx = Integer.parseInt(key.substring(0, idx));
        String newKey = key.substring(idx + 1);

        layers[layerIdx].setParam(newKey, val);
    }


    public MultiLayerConfiguration getLayerWiseConfigurations() {
        return layerWiseConfigurations;
    }

    public void setLayerWiseConfigurations(MultiLayerConfiguration layerWiseConfigurations) {
        this.layerWiseConfigurations = layerWiseConfigurations;
    }

    /**
     * Base class for initializing the neuralNets based on the input.
     * This is meant for capturing numbers such as input columns or other things.
     *
     * @param input the input matrix for training
     */
    public void initializeLayers(INDArray input) {
        if (input == null)
            throw new IllegalArgumentException("Unable to initialize neuralNets with empty input");

        this.input = input;
        setInputMiniBatchSize(input.size(0));

        if (!initCalled)
            init();
    }

    /**
     * Initialize the MultiLayerNetwork. This should be called once before the network is used.
     */
    public void init() {
        init(null, false);
    }

    /**
     * Initialize the MultiLayerNetwork, optionally with an existing parameters array.
     * If an existing parameters array is specified, it will be used (and the values will not be modified) in the network;
     * if no parameters array is specified, parameters will be initialized randomly according to the network configuration.
     *
     * @param parameters              Network parameter. May be null. If null: randomly initialize.
     * @param cloneParametersArray    Whether the parameter array (if any) should be cloned, or used directly
     */
    public void init(INDArray parameters, boolean cloneParametersArray) {
        if (layerWiseConfigurations == null || layers == null)
            intializeConfigurations();
        if (initCalled)
            return;

        int nLayers = getnLayers();

        if (nLayers < 1)
            throw new IllegalStateException("Unable to create network: number of layers is less than 1");

        if (this.layers == null || this.layers[0] == null) {
            if (this.layers == null)
                this.layers = new Layer[nLayers];

            //First: Work out total length of (backprop) params
            int paramLength = 0;
            int[] nParamsPerLayer = new int[nLayers];
            for (int i = 0; i < nLayers; i++) {
                NeuralNetConfiguration conf = layerWiseConfigurations.getConf(i);
                nParamsPerLayer[i] = conf.getLayer().initializer().numParams(conf);
                paramLength += nParamsPerLayer[i];
            }

            //Create parameters array, if required
            boolean initializeParams;
            if (parameters != null) {
                if (!parameters.isRowVector())
                    throw new IllegalArgumentException("Invalid parameters: should be a row vector");
                if (parameters.length() != paramLength)
                    throw new IllegalArgumentException("Invalid parameters: expected length " + paramLength
                                    + ", got length " + parameters.length());

                if (cloneParametersArray)
                    flattenedParams = parameters.dup();
                else
                    flattenedParams = parameters;

                initializeParams = false;
            } else {
                flattenedParams = Nd4j.create(1, paramLength);
                initializeParams = true;
            }

            // construct multi-layer
            int paramCountSoFar = 0;
            for (int i = 0; i < nLayers; i++) {
                INDArray paramsView;
                if (nParamsPerLayer[i] > 0) {
                    paramsView = flattenedParams.get(NDArrayIndex.point(0),
                                    NDArrayIndex.interval(paramCountSoFar, paramCountSoFar + nParamsPerLayer[i]));
                } else {
                    paramsView = null;
                }
                paramCountSoFar += nParamsPerLayer[i];

                NeuralNetConfiguration conf = layerWiseConfigurations.getConf(i);
                layers[i] = conf.getLayer().instantiate(conf, listeners, i, paramsView, initializeParams);
                layerMap.put(conf.getLayer().getLayerName(), layers[i]);
            }
            initCalled = true;
        }

        //Set parameters in MultiLayerNetwork.defaultConfiguration for later use in BaseOptimizer.setupSearchState() etc
        //Keyed as per backprop()
        defaultConfiguration.clearVariables();
        List<String> variables = defaultConfiguration.variables(false);
        for (int i = 0; i < layers.length; i++) {
            for (String s : layers[i].conf().variables()) {
                variables.add(i + "_" + s);
            }
        }
    }

    public boolean isInitCalled() {
        return initCalled;
    }

    /**
     * This method: initializes the flattened gradients array (used in backprop) and sets the appropriate subset in all layers.
     * As a general rule, this shouldn't ever need to be called manually when doing training via fit(DataSet) or fit(DataSetIterator)
     */
    public void initGradientsView() {
        if (layers == null)
            init();

        int nLayers = layers.length;

        //First: Work out total length of (backprop) params
        int backpropParamLength = 0;
        int[] nParamsPerLayer = new int[nLayers];
        for (int i = 0; i < nLayers; i++) {
            NeuralNetConfiguration conf = layerWiseConfigurations.getConf(i);
            nParamsPerLayer[i] = layers[i].conf().getLayer().initializer().numParams(conf);
            backpropParamLength += nParamsPerLayer[i];
        }

        flattenedGradients = Nd4j.zeros(new int[] {1, backpropParamLength}, 'f'); //No need to initialize, as each layer will do it each iteration anyway

        int backpropParamsSoFar = 0;
        for (int i = 0; i < layers.length; i++) {
            if (nParamsPerLayer[i] == 0)
                continue; //This layer doesn't have any parameters...
            INDArray thisLayerGradView = flattenedGradients.get(NDArrayIndex.point(0),
                            NDArrayIndex.interval(backpropParamsSoFar, backpropParamsSoFar + nParamsPerLayer[i]));
            layers[i].setBackpropGradientsViewArray(thisLayerGradView);
            backpropParamsSoFar += nParamsPerLayer[i];
        }
    }


    /**
     * Triggers the activation of the last hidden layer ie: not logistic regression
     *
     * @return the activation of the last hidden layer given the last input to the network
     */
    public INDArray activate() {
        return getLayers()[getLayers().length - 1].activate();
    }

    /**
     * Triggers the activation for a given layer
     *
     * @param layer the layer to activate on
     * @return the activation for a given layer
     */
    public INDArray activate(int layer) {
        return getLayer(layer).activate();
    }

    @Override
    public INDArray activate(INDArray input) {
        throw new UnsupportedOperationException();
    }

    /**
     * Triggers the activation of the given layer
     *
     * @param layer the layer to trigger on
     * @param input the input to the hidden layer
     * @return the activation of the layer based on the input
     */
    public INDArray activate(int layer, INDArray input) {
        return getLayer(layer).activate(input);
    }

    @Override
    public INDArray activationMean() {
        //TODO determine how to pass back all activationMean for MLN
        throw new UnsupportedOperationException();
        //        List<INDArray> avgActivations =  new ArrayList<>();
        //
        //        for( Layer layer: getLayers() ){
        //            avgActivations.add(layer.activationMean());
        //            }
        //        return Nd4j.toFlattened(avgActivations);
    }

    /**
     * Sets the input and labels from this dataset
     *
     * @param data the dataset to initialize with
     */
    public void initialize(DataSet data) {
        setInput(data.getFeatureMatrix());
        feedForward(getInput());
        this.labels = data.getLabels();
        if (getOutputLayer() instanceof IOutputLayer) {
            IOutputLayer ol = (IOutputLayer) getOutputLayer();
            ol.setLabels(labels);
        }
    }


    /**
     * Compute input linear transformation (z) from previous layer
     * Apply pre processing transformation where necessary
     *
     * @param curr  the current layer
     * @param input the input
     * @param training training or test mode
     * @return the activation from the previous layer
     */
    public INDArray zFromPrevLayer(int curr, INDArray input, boolean training) {
        if (getLayerWiseConfigurations().getInputPreProcess(curr) != null)
            input = getLayerWiseConfigurations().getInputPreProcess(curr).preProcess(input, input.size(0));

        INDArray ret = layers[curr].preOutput(input, training);
        return ret;
    }

    /**
     * Calculate activation from previous layer including pre processing where necessary
     *
     * @param curr  the current layer
     * @param input the input
     * @return the activation from the previous layer
     */
    public INDArray activationFromPrevLayer(int curr, INDArray input, boolean training) {
        if (getLayerWiseConfigurations().getInputPreProcess(curr) != null)
            input = getLayerWiseConfigurations().getInputPreProcess(curr).preProcess(input, getInputMiniBatchSize());
        INDArray ret = layers[curr].activate(input, training);
        return ret;
    }

    /**
     * Calculate activation for few layers at once. Suitable for autoencoder partial activation.
     *
     * In example: in 10-layer deep autoencoder, layers 0 - 4 inclusive are used for encoding part, and layers 5-9 inclusive are used for decoding part.
     *
     * @param from first layer to be activated, inclusive
     * @param to last layer to be activated, inclusive
     * @return the activation from the last layer
     */
    public INDArray activateSelectedLayers(int from, int to, INDArray input) {
        if (input == null)
            throw new IllegalStateException("Unable to perform activation; no input found");
        if (from < 0 || from >= layers.length || from >= to)
            throw new IllegalStateException("Unable to perform activation; FROM is out of layer space");
        if (to < 1 || to >= layers.length)
            throw new IllegalStateException("Unable to perform activation; TO is out of layer space");

        INDArray res = input;
        for (int l = from; l <= to; l++) {
            res = this.activationFromPrevLayer(l, res, false);
        }
        return res;
    }

    /**
     * * Compute input linear transformation (z) of the output layer
     *
     * @return the list of activations for each layer
     */
    public List<INDArray> computeZ(boolean training) {
        INDArray currInput = this.input;

        List<INDArray> activations = new ArrayList<>();
        activations.add(currInput);

        for (int i = 0; i < layers.length; i++) {
            currInput = zFromPrevLayer(i, currInput, training);
            //applies drop connect to the activation
            activations.add(currInput);
        }


        return activations;
    }

    /**
     * Compute activations from input to output of the output layer
     *
     * @return the list of activations for each layer
     */
    public List<INDArray> computeZ(INDArray input, boolean training) {
        if (input == null)
            throw new IllegalStateException("Unable to perform feed forward; no input found");
        else if (this.getLayerWiseConfigurations().getInputPreProcess(0) != null)
            setInput(getLayerWiseConfigurations().getInputPreProcess(0).preProcess(input, getInputMiniBatchSize()));
        else
            setInput(input);
        return computeZ(training);
    }

    /**
     * Compute activations from input to output of the output layer
     *
     * @return the list of activations for each layer
     */
    public List<INDArray> feedForward(INDArray input, boolean train) {
        setInput(input);
        return feedForward(train);
    }

    /**
     * Compute activations from input to output of the output layer
     *
     * @return the list of activations for each layer
     */
    public List<INDArray> feedForward(boolean train) {
        return feedForwardToLayer(layers.length - 1, train);
    }

    /** Compute the activations from the input to the specified layer.<br>
     * To compute activations for all layers, use feedForward(...) methods<br>
     * Note: output list includes the original input. So list.get(0) is always the original input, and
     * list.get(i+1) is the activations of the ith layer.
     * @param layerNum Index of the last layer to calculate activations for. Layers are zero-indexed.
     *                 feedForwardToLayer(i,input) will return the activations for layers 0..i (inclusive)
     * @param input Input to the network
     * @return list of activations.
     */
    public List<INDArray> feedForwardToLayer(int layerNum, INDArray input) {
        return feedForwardToLayer(layerNum, input, false);
    }

    /** Compute the activations from the input to the specified layer.<br>
     * To compute activations for all layers, use feedForward(...) methods<br>
     * Note: output list includes the original input. So list.get(0) is always the original input, and
     * list.get(i+1) is the activations of the ith layer.
     * @param layerNum Index of the last layer to calculate activations for. Layers are zero-indexed.
     *                 feedForwardToLayer(i,input) will return the activations for layers 0..i (inclusive)
     * @param input Input to the network
     * @param train true for training, false for test (i.e., false if using network after training)
     * @return list of activations.
     */
    public List<INDArray> feedForwardToLayer(int layerNum, INDArray input, boolean train) {
        setInput(input);
        return feedForwardToLayer(layerNum, train);
    }

    /** Compute the activations from the input to the specified layer, using the currently set input for the network.<br>
     * To compute activations for all layers, use feedForward(...) methods<br>
     * Note: output list includes the original input. So list.get(0) is always the original input, and
     * list.get(i+1) is the activations of the ith layer.
     * @param layerNum Index of the last layer to calculate activations for. Layers are zero-indexed.
     *                 feedForwardToLayer(i,input) will return the activations for layers 0..i (inclusive)
     * @param train true for training, false for test (i.e., false if using network after training)
     * @return list of activations.
     */
    public List<INDArray> feedForwardToLayer(int layerNum, boolean train) {
        INDArray currInput = input;
        List<INDArray> activations = new ArrayList<>();
        activations.add(currInput);

        for (int i = 0; i <= layerNum; i++) {
            currInput = activationFromPrevLayer(i, currInput, train);
            //applies drop connect to the activation
            activations.add(currInput);
        }
        return activations;
    }

    /**
     * Compute activations from input to output of the output layer
     *
     * @return the list of activations for each layer
     */
    public List<INDArray> feedForward() {
        return feedForward(false);
    }

    /**
     * Compute activations from input to output of the output layer
     *
     * @return the list of activations for each layer
     */
    public List<INDArray> feedForward(INDArray input) {
        if (input == null)
            throw new IllegalStateException("Unable to perform feed forward; no input found");
        else if (this.getLayerWiseConfigurations().getInputPreProcess(0) != null)
            setInput(getLayerWiseConfigurations().getInputPreProcess(0).preProcess(input, input.size(0)));
        else
            setInput(input);
        return feedForward();
    }

    /** Compute the activations from the input to the output layer, given mask arrays (that may be null)
     * The masking arrays are used in situations such an one-to-many and many-to-one rucerrent neural network (RNN)
     * designs, as well as for supporting time series of varying lengths within the same minibatch for RNNs.
     */
    public List<INDArray> feedForward(INDArray input, INDArray featuresMask, INDArray labelsMask) {
        setLayerMaskArrays(featuresMask, labelsMask);
        List<INDArray> list = feedForward(input);
        clearLayerMaskArrays();
        return list;
    }


    @Override
    public Gradient gradient() {
        return gradient;
    }

    public INDArray epsilon() {
        return epsilon;
    }

    @Override
    public Pair<Gradient, Double> gradientAndScore() {
        return new Pair<>(gradient(), score());
    }


    @Override
    public MultiLayerNetwork clone() {
        MultiLayerConfiguration conf = this.layerWiseConfigurations.clone();
        MultiLayerNetwork ret = new MultiLayerNetwork(conf);
        ret.init(this.params().dup(), false);

        if (solver != null) {
            //If  solver is null: updater hasn't been initialized -> getUpdater call will force initialization, however
            Updater u = this.getUpdater();
            INDArray updaterState = u.getStateViewArray();
            if (updaterState != null) {
                ret.getUpdater().setStateViewArray(ret, updaterState.dup(), false);
            }
        }

        if (hasAFrozenLayer()) {
            //correct layers to frozen layers
            Layer[] clonedLayers = ret.getLayers();
            for (int i = 0; i < layers.length; i++) {
                if (layers[i] instanceof FrozenLayer) {
                    clonedLayers[i] = new FrozenLayer<>(ret.getLayer(i));
                }
            }
            ret.setLayers(clonedLayers);
        }
        return ret;
    }

    private boolean hasAFrozenLayer() {
        for (int i = 0; i < layers.length - 1; i++) {
            if (layers[i] instanceof FrozenLayer)
                return true;
        }
        return false;
    }


    /**
     * Returns a 1 x m vector where the vector is composed of
     * a flattened vector of all of the weights for the
     * various neuralNets(w,hbias NOT VBIAS) and output layer
     *
     * @return the params for this neural net
     */
    public INDArray params(boolean backwardOnly) {
        if (backwardOnly)
            return params();

        List<INDArray> params = new ArrayList<>();
        for (Layer layer : getLayers()) {
            INDArray layerParams = layer.params();
            if (layerParams != null)
                params.add(layerParams); //may be null: subsampling etc layers
        }

        return Nd4j.toFlattened('f', params);
    }


    /**
     * Returns a 1 x m vector where the vector is composed of
     * a flattened vector of all of the weights for the
     * various neuralNets(w,hbias NOT VBIAS) and output layer
     *
     * @return the params for this neural net
     */
    @Override
    public INDArray params() {
        return flattenedParams;
    }

    /**
     * Set the parameters for this model.
     * This expects a linear ndarray
     * which then be unpacked internally
     * relative to the expected ordering of the model
     *
     * @param params the parameters for the model
     */
    @Override
    public void setParams(INDArray params) {
        if (flattenedParams == params)
            return; //No op

        if (flattenedParams != null && params.length() == flattenedParams.length()) {
            flattenedParams.assign(params);
        } else {
            if (flattenedParams == null)
                flattenedParams = params.dup();
            int idx = 0;
            for (int i = 0; i < getLayers().length; i++) {
                Layer layer = getLayer(i);
                int range = layer.numParams();
                if (range <= 0)
                    continue; //Some layers: no parameters (subsampling, etc)
                INDArray get = params.get(NDArrayIndex.point(0), NDArrayIndex.interval(idx, range + idx));
                layer.setParams(get);
                idx += range;
            }
        }
    }

    @Override
    public void setParamsViewArray(INDArray params) {
        throw new UnsupportedOperationException("Not yet implemented");
    }

    @Override
    public void setBackpropGradientsViewArray(INDArray gradients) {
        int paramsSoFar = 0;
        for (Layer layer : layers) {
            if (layer.numParams() == 0)
                continue;
            layer.setBackpropGradientsViewArray(gradients.get(NDArrayIndex.point(0),
                            NDArrayIndex.interval(paramsSoFar, paramsSoFar + layer.numParams())));
            paramsSoFar += layer.numParams();
        }
    }

    /**
     * Returns a 1 x m vector where the vector is composed of
     * a flattened vector of all of the weights for the
     * various neuralNets and output layer
     *
     * @return the params for this neural net
     */
    @Override
    public int numParams() {
        if (isInitCalled())
            return numParams(false);
        else
            log.info("Model is not initialized. Initialize net with init()");
        return 0;
    }

    @Override
    public int numParams(boolean backwards) {
        int length = 0;
        for (int i = 0; i < layers.length; i++)
            length += layers[i].numParams(backwards);

        return length;
    }

    /**
     * Sets the input and labels and returns a score for the prediction
     * wrt true labels
     *
     * @param data the data to score
     * @return the score for the given input,label pairs
     */
    @Override
    public double f1Score(org.nd4j.linalg.dataset.api.DataSet data) {
        return f1Score(data.getFeatures(), data.getLabels());
    }

    @Override
    public void fit(DataSetIterator iterator) {
        DataSetIterator iter;
        // we're wrapping all iterators into AsyncDataSetIterator to provide background prefetch - where appropriate
        if (iterator.asyncSupported()) {
            iter = new AsyncDataSetIterator(iterator, 2);
        } else {
            iter = iterator;
        }

        if (trainingListeners.size() > 0) {
            for (TrainingListener tl : trainingListeners) {
                tl.onEpochStart(this);
            }
        }

        if (layerWiseConfigurations.isPretrain()) {
            pretrain(iter);
            if (iter.resetSupported()) {
                iter.reset();
            }
            //            while (iter.hasNext()) {
            //                DataSet next = iter.next();
            //                if (next.getFeatureMatrix() == null || next.getLabels() == null)
            //                    break;
            //                setInput(next.getFeatureMatrix());
            //                setLabels(next.getLabels());
            //                finetune();
            //            }
        }
        if (layerWiseConfigurations.isBackprop()) {
            update(TaskUtils.buildTask(iter));
            if (!iter.hasNext() && iter.resetSupported()) {
                iter.reset();
            }
            while (iter.hasNext()) {
                DataSet next = iter.next();
                if (next.getFeatureMatrix() == null || next.getLabels() == null)
                    break;

                boolean hasMaskArrays = next.hasMaskArrays();

                if (layerWiseConfigurations.getBackpropType() == BackpropType.TruncatedBPTT) {
                    doTruncatedBPTT(next.getFeatureMatrix(), next.getLabels(), next.getFeaturesMaskArray(),
                                    next.getLabelsMaskArray());
                } else {
                    if (hasMaskArrays)
                        setLayerMaskArrays(next.getFeaturesMaskArray(), next.getLabelsMaskArray());
                    setInput(next.getFeatureMatrix());
                    setLabels(next.getLabels());
                    if (solver == null) {
                        solver = new Solver.Builder().configure(conf()).listeners(getListeners()).model(this).build();
                    }
                    solver.optimize();
                }

<<<<<<< HEAD
                if(hasMaskArrays) clearLayerMaskArrays();

                Nd4j.getMemoryManager().invokeGcOccasionally();
=======
                if (hasMaskArrays)
                    clearLayerMaskArrays();
>>>>>>> ff6e56b2
            }
        } else if (layerWiseConfigurations.isPretrain()) {
            log.warn("Warning: finetune is not applied.");
        }

        if (trainingListeners.size() > 0) {
            for (TrainingListener tl : trainingListeners) {
                tl.onEpochEnd(this);
            }
        }
    }

    /** Calculate and set gradients for MultiLayerNetwork, based on OutputLayer and labels*/
    protected void backprop() {
        Pair<Gradient, INDArray> pair = calcBackpropGradients(null, true);
        this.gradient = (pair == null ? null : pair.getFirst());
        this.epsilon = (pair == null ? null : pair.getSecond());
    }

    /** Calculate gradients and errors. Used in two places:
     * (a) backprop (for standard multi layer network learning)
     * (b) backpropGradient (layer method, for when MultiLayerNetwork is used as a layer)
     * @param epsilon Errors (technically errors .* activations). Not used if withOutputLayer = true
     * @param withOutputLayer if true: assume last layer is output layer, and calculate errors based on labels. In this
     *                        case, the epsilon input is not used (may/should be null).
     *                        If false: calculate backprop gradients
     * @return Gradients and the error (epsilon) at the input
     */
    protected Pair<Gradient, INDArray> calcBackpropGradients(INDArray epsilon, boolean withOutputLayer) {
        if (flattenedGradients == null)
            initGradientsView();
        String multiGradientKey;
        Gradient gradient = new DefaultGradient(flattenedGradients);
        Layer currLayer;



        //calculate and apply the backward gradient for every layer
        /**
         * Skip the output layer for the indexing and just loop backwards updating the coefficients for each layer.
         * (when withOutputLayer == true)
         *
         * Activate applies the activation function for each layer and sets that as the input for the following layer.
         *
         * Typical literature contains most trivial case for the error calculation: wT * weights
         * This interpretation transpose a few things to get mini batch because ND4J is rows vs columns organization for params
         */
        int numLayers = getnLayers();
        //Store gradients is a list; used to ensure iteration order in DefaultGradient linked hash map. i.e., layer 0 first instead of output layer
        LinkedList<Triple<String, INDArray, Character>> gradientList = new LinkedList<>();

        int layerFrom;
        Pair<Gradient, INDArray> currPair;
        if (withOutputLayer) {
            if (!(getOutputLayer() instanceof IOutputLayer)) {
                log.warn("Warning: final layer isn't output layer. You cannot use backprop without an output layer.");
                return null;
            }

            IOutputLayer outputLayer = (IOutputLayer) getOutputLayer();
            if (labels == null)
                throw new IllegalStateException("No labels found");
            outputLayer.setLabels(labels);
            currPair = outputLayer.backpropGradient(null);

            for (Map.Entry<String, INDArray> entry : currPair.getFirst().gradientForVariable().entrySet()) {
                String origName = entry.getKey();
                multiGradientKey = String.valueOf(numLayers - 1) + "_" + origName;
                gradientList.addLast(new Triple<>(multiGradientKey, entry.getValue(),
                                currPair.getFirst().flatteningOrderForVariable(origName)));
            }
            if (getLayerWiseConfigurations().getInputPreProcess(numLayers - 1) != null)
                currPair = new Pair<>(currPair.getFirst(),
                                this.layerWiseConfigurations.getInputPreProcess(numLayers - 1)
                                                .backprop(currPair.getSecond(), getInputMiniBatchSize()));

            layerFrom = numLayers - 2;
        } else {
            currPair = new Pair<>(null, epsilon);
            layerFrom = numLayers - 1;
        }

        // Calculate gradients for previous layers & drops output layer in count
        for (int j = layerFrom; j >= 0; j--) {
            currLayer = getLayer(j);
            if (currLayer instanceof FrozenLayer)
                break;
            currPair = currLayer.backpropGradient(currPair.getSecond());

            LinkedList<Triple<String, INDArray, Character>> tempList = new LinkedList<>();
            for (Map.Entry<String, INDArray> entry : currPair.getFirst().gradientForVariable().entrySet()) {
                String origName = entry.getKey();
                multiGradientKey = String.valueOf(j) + "_" + origName;
                tempList.addFirst(new Triple<>(multiGradientKey, entry.getValue(),
                                currPair.getFirst().flatteningOrderForVariable(origName)));
            }
            for (Triple<String, INDArray, Character> triple : tempList)
                gradientList.addFirst(triple);

            //Pass epsilon through input processor before passing to next layer (if applicable)
            if (getLayerWiseConfigurations().getInputPreProcess(j) != null)
                currPair = new Pair<>(currPair.getFirst(), getLayerWiseConfigurations().getInputPreProcess(j)
                                .backprop(currPair.getSecond(), getInputMiniBatchSize()));
        }

        //Add gradients to Gradients (map), in correct order
        for (Triple<String, INDArray, Character> triple : gradientList) {
            gradient.setGradientFor(triple.getFirst(), triple.getSecond(), triple.getThird());
        }

        return new Pair<>(gradient, currPair.getSecond());
    }

    protected void doTruncatedBPTT(INDArray input, INDArray labels, INDArray featuresMaskArray,
                    INDArray labelsMaskArray) {
        if (input.rank() != 3 || labels.rank() != 3) {
            log.warn("Cannot do truncated BPTT with non-3d inputs or labels. Expect input with shape [miniBatchSize,nIn,timeSeriesLength], got "
                            + Arrays.toString(input.shape()) + "\tand labels with shape "
                            + Arrays.toString(labels.shape()));
            return;
        }
        if (input.size(2) != labels.size(2)) {
            log.warn("Input and label time series have different lengths: {} input length, {} label length",
                            input.size(2), labels.size(2));
            return;
        }

        int fwdLen = layerWiseConfigurations.getTbpttFwdLength();
        update(TaskUtils.buildTask(input, labels));
        int timeSeriesLength = input.size(2);
        int nSubsets = timeSeriesLength / fwdLen;
        if (timeSeriesLength % fwdLen != 0)
            nSubsets++; //Example: 100 fwdLen with timeSeriesLength=100 -> want 2 subsets (1 of size 100, 1 of size 20)

        rnnClearPreviousState();

        for (int i = 0; i < nSubsets; i++) {
            int startTimeIdx = i * fwdLen;
            int endTimeIdx = startTimeIdx + fwdLen;
            if (endTimeIdx > timeSeriesLength)
                endTimeIdx = timeSeriesLength;

            INDArray inputSubset = input.get(NDArrayIndex.all(), NDArrayIndex.all(),
                            NDArrayIndex.interval(startTimeIdx, endTimeIdx));
            INDArray labelSubset = labels.get(NDArrayIndex.all(), NDArrayIndex.all(),
                            NDArrayIndex.interval(startTimeIdx, endTimeIdx));

            setInput(inputSubset);
            setLabels(labelSubset);

            INDArray featuresMaskSubset = null;
            INDArray labelsMaskSubset = null;
            if (featuresMaskArray != null) {
                featuresMaskSubset = featuresMaskArray.get(NDArrayIndex.all(),
                                NDArrayIndex.interval(startTimeIdx, endTimeIdx));
            }
            if (labelsMaskArray != null) {
                labelsMaskSubset = labelsMaskArray.get(NDArrayIndex.all(),
                                NDArrayIndex.interval(startTimeIdx, endTimeIdx));
            }
            if (featuresMaskSubset != null || labelsMaskSubset != null)
                setLayerMaskArrays(featuresMaskSubset, labelsMaskSubset);

            if (solver == null) {
                solver = new Solver.Builder().configure(conf()).listeners(getListeners()).model(this).build();
            }
            solver.optimize();

            //Finally, update the state of the RNN layers:
            updateRnnStateWithTBPTTState();
        }

        rnnClearPreviousState();
        if (featuresMaskArray != null || labelsMaskArray != null)
            clearLayerMaskArrays();
    }

    public void updateRnnStateWithTBPTTState() {
        for (int i = 0; i < layers.length; i++) {
            if (layers[i] instanceof RecurrentLayer) {
                RecurrentLayer l = ((RecurrentLayer) layers[i]);
                l.rnnSetPreviousState(l.rnnGetTBPTTState());
            } else if (layers[i] instanceof MultiLayerNetwork) {
                ((MultiLayerNetwork) layers[i]).updateRnnStateWithTBPTTState();
            }
        }
    }

    /** Equivalent to backprop(), but calculates gradient for truncated BPTT instead. */
    protected void truncatedBPTTGradient() {
        if (flattenedGradients == null)
            initGradientsView();
        String multiGradientKey;
        gradient = new DefaultGradient();
        Layer currLayer;

        if (!(getOutputLayer() instanceof IOutputLayer)) {
            log.warn("Warning: final layer isn't output layer. You cannot use backprop (truncated BPTT) without an output layer.");
            return;
        }

        IOutputLayer outputLayer = (IOutputLayer) getOutputLayer();
        if (labels == null)
            throw new IllegalStateException("No labels found");
        if (outputLayer.conf().getLayer().getWeightInit() == WeightInit.ZERO) {
            throw new IllegalStateException("Output layer weights cannot be initialized to zero when using backprop.");
        }

        outputLayer.setLabels(labels);

        //calculate and apply the backward gradient for every layer
        int numLayers = getnLayers();
        //Store gradients is a list; used to ensure iteration order in DefaultGradient linked hash map. i.e., layer 0 first instead of output layer
        LinkedList<Pair<String, INDArray>> gradientList = new LinkedList<>();

        Pair<Gradient, INDArray> currPair = outputLayer.backpropGradient(null);

        for (Map.Entry<String, INDArray> entry : currPair.getFirst().gradientForVariable().entrySet()) {
            multiGradientKey = String.valueOf(numLayers - 1) + "_" + entry.getKey();
            gradientList.addLast(new Pair<>(multiGradientKey, entry.getValue()));
        }

        if (getLayerWiseConfigurations().getInputPreProcess(numLayers - 1) != null)
            currPair = new Pair<>(currPair.getFirst(), this.layerWiseConfigurations.getInputPreProcess(numLayers - 1)
                            .backprop(currPair.getSecond(), getInputMiniBatchSize()));

        // Calculate gradients for previous layers & drops output layer in count
        for (int j = numLayers - 2; j >= 0; j--) {
            currLayer = getLayer(j);
            if (currLayer instanceof RecurrentLayer) {
                currPair = ((RecurrentLayer) currLayer).tbpttBackpropGradient(currPair.getSecond(),
                                layerWiseConfigurations.getTbpttBackLength());
            } else {
                currPair = currLayer.backpropGradient(currPair.getSecond());
            }

            LinkedList<Pair<String, INDArray>> tempList = new LinkedList<>();
            for (Map.Entry<String, INDArray> entry : currPair.getFirst().gradientForVariable().entrySet()) {
                multiGradientKey = String.valueOf(j) + "_" + entry.getKey();
                tempList.addFirst(new Pair<>(multiGradientKey, entry.getValue()));
            }

            for (Pair<String, INDArray> pair : tempList)
                gradientList.addFirst(pair);

            //Pass epsilon through input processor before passing to next layer (if applicable)
            if (getLayerWiseConfigurations().getInputPreProcess(j) != null)
                currPair = new Pair<>(currPair.getFirst(), getLayerWiseConfigurations().getInputPreProcess(j)
                                .backprop(currPair.getSecond(), getInputMiniBatchSize()));
        }

        //Add gradients to Gradients, in correct order
        for (Pair<String, INDArray> pair : gradientList)
            gradient.setGradientFor(pair.getFirst(), pair.getSecond());
    }


    /**
     *
     * @return
     */
    public Collection<IterationListener> getListeners() {
        return listeners;
    }

    @Override
    public void setListeners(Collection<IterationListener> listeners) {
        this.listeners = listeners;

        if (layers == null) {
            init();
        }
        for (Layer layer : layers) {
            layer.setListeners(listeners);
        }

        if (solver != null) {
            solver.setListeners(listeners);
        }

        this.trainingListeners.clear();
        if (listeners != null) {
            for (IterationListener il : listeners) {
                if (il instanceof TrainingListener) {
                    this.trainingListeners.add((TrainingListener) il);
                }
            }
        }
    }


    @Override
    public void setListeners(IterationListener... listeners) {
        Collection<IterationListener> cListeners = new ArrayList<>();
        //Check: user might have done setListeners(null) thinking this would clear the current listeners.
        //This results in an IterationListener[1] with a single null value -> results in a NPE later
        if (listeners != null && listeners.length > 0) {
            for (IterationListener i : listeners) {
                if (i != null)
                    cListeners.add(i);
            }
        }
        setListeners(cListeners);
    }


    /**
     * Run SGD based on the given labels
     */
    public void finetune() {
        if (!layerWiseConfigurations.isBackprop()) {
            log.warn("Warning: finetune is not applied.");
            return;
        }
        if (!(getOutputLayer() instanceof IOutputLayer)) {
            log.warn("Output layer not instance of output layer returning.");
            return;
        }
        if (flattenedGradients == null)
            initGradientsView();

        if (labels == null)
            throw new IllegalStateException("No labels found");

        log.info("Finetune phase");
        IOutputLayer output = (IOutputLayer) getOutputLayer();
        if (output.conf().getOptimizationAlgo() != OptimizationAlgorithm.HESSIAN_FREE) {
            feedForward();
            output.fit(output.input(), labels);
        } else {
            throw new UnsupportedOperationException();
        }
    }


    /**
     * Returns the predictions for each example in the dataset
     *
     * @param d the matrix to predict
     * @return the prediction for the dataset
     */
    @Override
    public int[] predict(INDArray d) {
        INDArray output = output(d, Layer.TrainingMode.TEST);
        int[] ret = new int[d.size(0)];
        if (d.isRowVector())
            ret[0] = Nd4j.getBlasWrapper().iamax(output);
        else {
            for (int i = 0; i < ret.length; i++)
                ret[i] = Nd4j.getBlasWrapper().iamax(output.getRow(i));
        }
        return ret;
    }

    /**
     * Return predicted label names
     *
     * @param dataSet to predict
     * @return the predicted labels for the dataSet
     */
    @Override
    public List<String> predict(org.nd4j.linalg.dataset.api.DataSet dataSet) {
        int[] intRet = predict(dataSet.getFeatures());
        List<String> ret = new ArrayList<>();
        for (int i = 0; i < intRet.length; i++) {
            ret.add(i, dataSet.getLabelName(intRet[i]));
        }
        return ret;
    }



    /**
     * Returns the probabilities for each label
     * for each example row wise
     *
     * @param examples the examples to classify (one example in each row)
     * @return the likelihoods of each example and each label
     */
    @Override
    public INDArray labelProbabilities(INDArray examples) {
        List<INDArray> feed = feedForward(examples);
        IOutputLayer o = (IOutputLayer) getOutputLayer();
        return o.labelProbabilities(feed.get(feed.size() - 1));
    }

    /**
     * Fit the model
     *
     * @param data   the examples to classify (one example in each row)
     * @param labels the example labels(a binary outcome matrix)
     */
    @Override
    public void fit(INDArray data, INDArray labels) {
        fit(data, labels, null, null);
    }

    /**
     * Fit the model
     *
     * @param features   the examples to classify (one example in each row)
     * @param labels the example labels(a binary outcome matrix)
     * @param featuresMask The mask array for the features (used for variable length time series, etc). May be null.
     * @param labelsMask The mask array for the labels (used for variable length time series, etc). May be null.
     */
    public void fit(INDArray features, INDArray labels, INDArray featuresMask, INDArray labelsMask) {
        setInput(features);
        setLabels(labels);
        if (featuresMask != null || labelsMask != null) {
            this.setLayerMaskArrays(featuresMask, labelsMask);
        }
        update(TaskUtils.buildTask(features, labels));

        if (layerWiseConfigurations.isPretrain()) {
            pretrain(features);
        }

        if (layerWiseConfigurations.isBackprop()) {
            if (layerWiseConfigurations.getBackpropType() == BackpropType.TruncatedBPTT) {
                doTruncatedBPTT(features, labels, featuresMask, labelsMask);
            } else {
                if (solver == null) {
                    solver = new Solver.Builder().configure(conf()).listeners(getListeners()).model(this).build();
                }

                solver.optimize();
            }
        }

        if (featuresMask != null || labelsMask != null) {
            clearLayerMaskArrays();
        }
    }

    /**
     * Fit the unsupervised model
     *
     * @param data the examples to classify (one example in each row)
     */

    @Override
    public void fit(INDArray data) {
        setInput(data);
        if (!layerWiseConfigurations.isPretrain())
            throw new IllegalStateException(
                            "Set pretrain to true in the configuration in order to pretrain the model.");
        update(TaskUtils.buildTask(data));
        pretrain(data);
    }

    @Override
    public void iterate(INDArray input) {
        pretrain(input);
    }


    /**
     * Fit the model
     *
     * @param data the data to train on
     */
    @Override
    public void fit(org.nd4j.linalg.dataset.api.DataSet data) {
        if (layerWiseConfigurations.getBackpropType() == BackpropType.TruncatedBPTT) {
            doTruncatedBPTT(data.getFeatures(), data.getLabels(), data.getFeaturesMaskArray(),
                            data.getLabelsMaskArray());
        } else {
            //Standard training
            boolean hasMaskArrays = data.hasMaskArrays();
            if (hasMaskArrays)
                setLayerMaskArrays(data.getFeaturesMaskArray(), data.getLabelsMaskArray());
            fit(data.getFeatures(), data.getLabels());
            if (hasMaskArrays)
                clearLayerMaskArrays();
        }
    }

    /**
     * Fit the model
     *
     * @param examples the examples to classify (one example in each row)
     * @param labels   the labels for each example (the number of labels must match
     */
    @Override
    public void fit(INDArray examples, int[] labels) {
        org.deeplearning4j.nn.conf.layers.OutputLayer layerConf =
                        (org.deeplearning4j.nn.conf.layers.OutputLayer) getOutputLayer().conf().getLayer();
        fit(examples, FeatureUtil.toOutcomeMatrix(labels, layerConf.getNOut()));
    }


    /**
     * Label the probabilities of the input
     *
     * @param input    the input to label
     * @param train whether the output
     *             is test or train. This mainly
     *             affect hyper parameters such as
     *             drop out where certain things should
     *             be applied with activations
     * @return a vector of probabilities
     * given each label.
     * <p>
     * This is typically of the form:
     * [0.5, 0.5] or some other probability distribution summing to one
     */
    public INDArray output(INDArray input, TrainingMode train) {
        return output(input, train == TrainingMode.TRAIN);
    }

    /**
     * Label the probabilities of the input
     *
     * @param input    the input to label
     * @param train whether the output
     *             is test or train. This mainly
     *             affect hyper parameters such as
     *             drop out where certain things should
     *             be applied with activations
     * @return a vector of probabilities
     * given each label.
     * <p>
     * This is typically of the form:
     * [0.5, 0.5] or some other probability distribution summing to one
     */
    public INDArray output(INDArray input, boolean train) {
        List<INDArray> activations = feedForward(input, train);
        //last activation is output
        return activations.get(activations.size() - 1);
    }

    /** Calculate the output of the network, with masking arrays. The masking arrays are used in situations such
     * as one-to-many and many-to-one recurrent neural network (RNN) designs, as well as for supporting time series
     * of varying lengths within the same minibatch.
     */
    public INDArray output(INDArray input, boolean train, INDArray featuresMask, INDArray labelsMask) {
        setLayerMaskArrays(featuresMask, labelsMask);
        INDArray out = output(input, train);
        clearLayerMaskArrays();
        return out;
    }

    /**
     * Label the probabilities of the input
     *
     * @param input the input to label
     * @return a vector of probabilities
     * given each label.
     * <p>
     * This is typically of the form:
     * [0.5, 0.5] or some other probability distribution summing to one
     */
    public INDArray output(INDArray input) {
        return output(input, TrainingMode.TEST);
    }

    /**
     * Label the probabilities of the input
     *
     * @param iterator test data to evaluate
     * @return a vector of probabilities
     * given each label.
     * <p>
     * This is typically of the form:
     * [0.5, 0.5] or some other probability distribution summing to one
     */
    public INDArray output(DataSetIterator iterator, boolean train) {
        List<INDArray> outList = new ArrayList<>();
        while (iterator.hasNext()) {
            DataSet next = iterator.next();

            if (next.getFeatureMatrix() == null || next.getLabels() == null)
                break;

            INDArray features = next.getFeatures();

            if (next.hasMaskArrays()) {
                INDArray fMask = next.getFeaturesMaskArray();
                INDArray lMask = next.getLabelsMaskArray();
                outList.add(this.output(features, train, fMask, lMask));

            } else {
                outList.add(output(features, train));
            }
        }
        return Nd4j.vstack(outList.toArray(new INDArray[0]));
    }

    public INDArray output(DataSetIterator iterator) {
        return output(iterator, false);
    }


    /**
     * Reconstructs the input.
     * This is equivalent functionality to a
     * deep autoencoder.
     *
     * @param x        the input to transform
     * @param layerNum the layer to output for encoding
     * @return a reconstructed matrix
     * relative to the size of the last hidden layer.
     * This is great for data compression and visualizing
     * high dimensional data (or just doing dimensionality reduction).
     * <p>
     * This is typically of the form:
     * [0.5, 0.5] or some other probability distribution summing to one
     */
    public INDArray reconstruct(INDArray x, int layerNum) {
        List<INDArray> forward = feedForward(x);
        return forward.get(layerNum - 1);
    }


    /**
     * Prints the configuration
     */
    public void printConfiguration() {
        StringBuilder sb = new StringBuilder();
        int count = 0;
        for (NeuralNetConfiguration conf : getLayerWiseConfigurations().getConfs()) {
            sb.append(" Layer " + count++ + " conf " + conf);
        }

        log.info(sb.toString());
    }


    /**
     * Assigns the parameters of this model to the ones specified by this
     * network. This is used in loading from input streams, factory methods, etc
     *
     * @param network the network to getFromOrigin parameters from
     */
    public void update(MultiLayerNetwork network) {
        this.defaultConfiguration =
                        (network.defaultConfiguration != null ? network.defaultConfiguration.clone() : null);
        if (network.input != null)
            setInput(network.input.dup()); //Dup in case of dropout etc
        this.labels = network.labels;
        if (network.layers != null) {
            layers = new Layer[network.layers.length];
            for (int i = 0; i < layers.length; i++) {
                layers[i] = network.layers[i].clone();
            }
        } else {
            this.layers = null;
        }
        if (network.solver != null) {
            //Network updater state: should be cloned over also
            INDArray updaterView = network.getUpdater().getStateViewArray();
            if (updaterView != null) {
                Updater newUpdater = new MultiLayerUpdater(this, updaterView.dup());
                this.setUpdater(newUpdater);
            }
        } else {
            this.solver = null;
        }
    }


    /**
     * Sets the input and labels and returns a score for the prediction
     * wrt true labels
     *
     * @param input  the input to score
     * @param labels the true labels
     * @return the score for the given input,label pairs
     */
    @Override
    public double f1Score(INDArray input, INDArray labels) {
        feedForward(input);
        setLabels(labels);
        Evaluation eval = new Evaluation();
        eval.eval(labels, labelProbabilities(input));
        return eval.f1();
    }

    /**
     * Returns the number of possible labels
     *
     * @return the number of possible labels for this classifier
     */
    @Override
    public int numLabels() {
        return labels.columns();
    }

    /**Sets the input and labels and returns a score for the prediction with respect to the true labels<br>
     * This is equivalent to {@link #score(DataSet, boolean)} with training==true.
     * @param data the data to score
     * @return the score for the given input,label pairs
     * @see #score(DataSet, boolean)
     */
    public double score(DataSet data) {
        return score(data, false);
    }

    /**Calculate the score (loss function) of the prediction with respect to the true labels<br>
     * @param data data to calculate score for
     * @param training If true: score during training. If false: score at test time. This can affect the application of
     *                 certain features, such as dropout and dropconnect (which are applied at training time only)
     * @return the score (value of the loss function)
     */
    public double score(DataSet data, boolean training) {
        boolean hasMaskArray = data.hasMaskArrays();
        if (hasMaskArray)
            setLayerMaskArrays(data.getFeaturesMaskArray(), data.getLabelsMaskArray());
        // activation for output layer is calculated in computeScore
        List<INDArray> activations = feedForwardToLayer(layers.length - 2, data.getFeatureMatrix(), training);
        int n = activations.size();
        setLabels(data.getLabels());
        if (getOutputLayer() instanceof IOutputLayer) {
            IOutputLayer ol = (IOutputLayer) getOutputLayer();
            INDArray olInput = activations.get(n - 1);
            if (getLayerWiseConfigurations().getInputPreProcess(n - 1) != null) {
                olInput = getLayerWiseConfigurations().getInputPreProcess(n - 1).preProcess(olInput, input.size(0));
            }
            ol.setInput(olInput); //Feedforward doesn't include output layer for efficiency
            ol.setLabels(data.getLabels());
            ol.computeScore(calcL1(true), calcL2(true), training);
            this.score = ol.score();
        } else {
            log.warn("Cannot calculate score wrt labels without an OutputLayer");
            return 0.0;
        }
        if (hasMaskArray)
            clearLayerMaskArrays();
        return score();
    }

    public INDArray scoreExamples(DataSetIterator iter, boolean addRegularizationTerms) {
        List<INDArray> out = new ArrayList<>();

        while (iter.hasNext()) {
            out.add(scoreExamples(iter.next(), addRegularizationTerms));
        }
        return Nd4j.toFlattened('f', out);
    }

    /**Calculate the score for each example in a DataSet individually. Unlike {@link #score(DataSet)} and {@link #score(DataSet, boolean)}
     * this method does not average/sum over examples. This method allows for examples to be scored individually (at test time only), which
     * may be useful for example for autoencoder architectures and the like.<br>
     * Each row of the output (assuming addRegularizationTerms == true) is equivalent to calling score(DataSet) with a single example.
     * @param data The data to score
     * @param addRegularizationTerms If true: add l1/l2 regularization terms (if any) to the score. If false: don't add regularization terms
     * @return An INDArray (column vector) of size input.numRows(); the ith entry is the score (loss value) of the ith example
     */
    public INDArray scoreExamples(DataSet data, boolean addRegularizationTerms) {
        boolean hasMaskArray = data.hasMaskArrays();
        if (hasMaskArray)
            setLayerMaskArrays(data.getFeaturesMaskArray(), data.getLabelsMaskArray());
        feedForward(data.getFeatureMatrix(), false);
        setLabels(data.getLabels());

        INDArray out;
        if (getOutputLayer() instanceof IOutputLayer) {
            IOutputLayer ol = (IOutputLayer) getOutputLayer();
            ol.setLabels(data.getLabels());
            double l1 = (addRegularizationTerms ? calcL1(true) : 0.0);
            double l2 = (addRegularizationTerms ? calcL2(true) : 0.0);
            out = ol.computeScoreForExamples(l1, l2);
        } else {
            throw new UnsupportedOperationException(
                            "Cannot calculate score with respect to labels without an OutputLayer");
        }
        if (hasMaskArray)
            clearLayerMaskArrays();
        return out;
    }


    @Override
    public void fit() {
        fit(input, labels);
    }

    @Override
    public void update(INDArray gradient, String paramType) {
        throw new UnsupportedOperationException("Not implemented");
    }


    /**
     * Score of the model (relative to the objective function)
     *
     * @return the score of the model (relative to the objective function)
     */
    @Override
    public double score() {
        return score;
    }


    public void setScore(double score) {
        this.score = score;
    }

    @Override
    public void computeGradientAndScore() {
        //Calculate activations (which are stored in each layer, and used in backprop)
        if (layerWiseConfigurations.getBackpropType() == BackpropType.TruncatedBPTT) {
            List<INDArray> activations = rnnActivateUsingStoredState(getInput(), true, true);
            if (trainingListeners.size() > 0) {
                for (TrainingListener tl : trainingListeners) {
                    tl.onForwardPass(this, activations);
                }
            }
            truncatedBPTTGradient();
        } else {
            //First: do a feed-forward through the network
            //Note that we don't actually need to do the full forward pass through the output layer right now; but we do
            // need the input to the output layer to be set (such that backprop can be done)
            List<INDArray> activations = feedForwardToLayer(layers.length - 2, true);
            if (trainingListeners.size() > 0) {
                //TODO: We possibly do want output layer activations in some cases here...
                for (TrainingListener tl : trainingListeners) {
                    tl.onForwardPass(this, activations);
                }
            }
            INDArray actSecondLastLayer = activations.get(activations.size() - 1);
            if (layerWiseConfigurations.getInputPreProcess(layers.length - 1) != null)
                actSecondLastLayer = layerWiseConfigurations.getInputPreProcess(layers.length - 1)
                                .preProcess(actSecondLastLayer, getInputMiniBatchSize());
            getOutputLayer().setInput(actSecondLastLayer);
            //Then: compute gradients
            backprop();
        }

        //Calculate score
        if (!(getOutputLayer() instanceof IOutputLayer)) {
            throw new IllegalStateException(
                            "Cannot calculate gradient and score with respect to labels: final layer is not an IOutputLayer");
        }
        score = ((IOutputLayer) getOutputLayer()).computeScore(calcL1(true), calcL2(true), true);

        //Listeners
        if (trainingListeners.size() > 0) {
            for (TrainingListener tl : trainingListeners) {
                tl.onBackwardPass(this);
            }
        }
    }

    @Override
    public void accumulateScore(double accum) {

    }

    /**
     * Clear the inputs. Clears optimizer state.
     */
    public void clear() {
        for (Layer layer : layers)
            layer.clear();

        input = null;
        labels = null;
        solver = null;
    }

    /**
     * Averages the given logistic regression
     * from a mini batch in to this one
     *
     * @param layer     the logistic regression to average in to this one
     * @param batchSize the batch size
     * @deprecated Not supported and not used
     */
    @Override
    @Deprecated
    public void merge(Layer layer, int batchSize) {
        throw new UnsupportedOperationException();
    }

    /**
     * Deprecated: Merges this network with the other one.
     *
     * @param network   the network to merge with
     * @param batchSize the batch size (number of training examples)
     *                  to average by
     * @deprecated As of 0.7.3 - Feb 2017. No longer used; parameter averaging is performed via alternative means/methods
     */
    @Deprecated
    public void merge(MultiLayerNetwork network, int batchSize) {
        if (network.layers.length != layers.length)
            throw new IllegalArgumentException("Unable to merge networks that are not of equal length");
        for (int i = 0; i < getnLayers(); i++) {
            Layer n = layers[i];
            Layer otherNetwork = network.layers[i];
            n.merge(otherNetwork, batchSize);

        }

        getOutputLayer().merge(network.getOutputLayer(), batchSize);
    }


    /**
     * Note that if input isn't null
     * and the neuralNets are null, this is a way
     * of initializing the neural network
     *
     * @param input
     */
    public void setInput(INDArray input) {
        this.input = input;
        if (this.layers == null)
            this.initializeLayers(getInput());
        if (input != null) {
            if (input.length() == 0)
                throw new IllegalArgumentException(
                                "Invalid input: length 0 (shape: " + Arrays.toString(input.shape()) + ")");
            setInputMiniBatchSize(input.size(0));
        }
    }


    /**
     * Get the output layer
     *
     * @return
     */
    public Layer getOutputLayer() {
        return getLayers()[getLayers().length - 1];
    }


    /**
     * Sets parameters for the model.
     * This is used to manipulate the weights and biases across
     * all neuralNets (including the output layer)
     *
     * @param params a parameter vector equal 1,numParameters
     */
    public void setParameters(INDArray params) {
        setParams(params);
    }

    @Override
    public void applyLearningRateScoreDecay() {
        for (Layer layer : layers) {
            if (!layer.conf().getLearningRateByParam().isEmpty()) {
                for (Map.Entry<String, Double> lrPair : layer.conf().getLearningRateByParam().entrySet()) {
                    layer.conf().setLearningRateByParam(lrPair.getKey(),
                                    lrPair.getValue() * (layer.conf().getLrPolicyDecayRate() + Nd4j.EPS_THRESHOLD));
                }
            }
        }
    }

    public NeuralNetConfiguration getDefaultConfiguration() {
        return defaultConfiguration;
    }

    public INDArray getLabels() {
        return labels;
    }

    public INDArray getInput() {
        return input;
    }


    /**
     *
     * @param labels
     */
    public void setLabels(INDArray labels) {
        this.labels = labels;
    }

    /**
     * Get the number of layers in the network
     *
     * @return the number of layers in the network
     */
    public int getnLayers() {
        return layerWiseConfigurations.getConfs().size();
    }

    /**
     *
     * @return
     */
    public synchronized Layer[] getLayers() {
        return layers;
    }

    public Layer getLayer(int i) {
        return layers[i];
    }

    public Layer getLayer(String name) {
        return layerMap.get(name);
    }

    public List<String> getLayerNames() {
        return new ArrayList<>(layerMap.keySet());
    }

    public void setLayers(Layer[] layers) {
        this.layers = layers;
    }

    public INDArray getMask() {
        return mask;
    }

    public void setMask(INDArray mask) {
        this.mask = mask;
    }

    public INDArray getMaskArray() {
        return mask;
    }

    @Override
    public boolean isPretrainLayer() {
        return false;
    }

    @Override
    public Pair<INDArray, MaskState> feedForwardMaskArray(INDArray maskArray, MaskState currentMaskState,
                    int minibatchSize) {
        if (maskArray == null) {
            for (int i = 0; i < layers.length; i++) {
                layers[i].feedForwardMaskArray(null, null, minibatchSize);
            }
        } else {
            //Do a forward pass through each preprocessor and layer
            for (int i = 0; i < layers.length; i++) {
                InputPreProcessor preProcessor = getLayerWiseConfigurations().getInputPreProcess(i);

                if (preProcessor != null) {
                    Pair<INDArray, MaskState> p =
                                    preProcessor.feedForwardMaskArray(maskArray, currentMaskState, minibatchSize);
                    if (p != null) {
                        maskArray = p.getFirst();
                        currentMaskState = p.getSecond();
                    } else {
                        maskArray = null;
                        currentMaskState = null;
                    }
                }

                Pair<INDArray, MaskState> p =
                                layers[i].feedForwardMaskArray(maskArray, currentMaskState, minibatchSize);
                if (p != null) {
                    maskArray = p.getFirst();
                    currentMaskState = p.getSecond();
                } else {
                    maskArray = null;
                    currentMaskState = null;
                }
            }
        }

        return new Pair<>(maskArray, currentMaskState);
    }

    //==========
    //Layer methods

    @Override
    public Gradient error(INDArray errorSignal) {
        throw new UnsupportedOperationException();
    }

    @Override
    public Type type() {
        return Type.MULTILAYER;
    }

    @Override
    public INDArray derivativeActivation(INDArray input) {
        throw new UnsupportedOperationException();
    }

    @Override
    public Gradient calcGradient(Gradient layerError, INDArray activation) {
        throw new UnsupportedOperationException();
    }

    @Override
    public INDArray preOutput(INDArray x) {
        INDArray lastLayerActivation = x;
        for (int i = 0; i < layers.length - 1; i++) {
            if (getLayerWiseConfigurations().getInputPreProcess(i) != null)
                lastLayerActivation = getLayerWiseConfigurations().getInputPreProcess(i).preProcess(lastLayerActivation,
                                getInputMiniBatchSize());
            lastLayerActivation = layers[i].activate(lastLayerActivation);
        }
        if (getLayerWiseConfigurations().getInputPreProcess(layers.length - 1) != null)
            lastLayerActivation = getLayerWiseConfigurations().getInputPreProcess(layers.length - 1)
                            .preProcess(lastLayerActivation, getInputMiniBatchSize());
        return layers[layers.length - 1].preOutput(lastLayerActivation);
    }

    @Override
    public INDArray preOutput(INDArray x, TrainingMode training) {
        return preOutput(x, training == TrainingMode.TRAIN);
    }

    @Override
    public INDArray activate(TrainingMode training) {
        return activate(training == TrainingMode.TRAIN);
    }

    @Override
    public INDArray activate(INDArray input, TrainingMode training) {
        return activate(input, training == TrainingMode.TRAIN);
    }

    @Override
    public Layer transpose() {
        throw new UnsupportedOperationException();
    }

    @Override
    public Pair<Gradient, INDArray> backpropGradient(INDArray epsilon) {
        if (getOutputLayer() instanceof IOutputLayer)
            throw new UnsupportedOperationException("Cannot calculate gradients based on epsilon with OutputLayer");

        return calcBackpropGradients(epsilon, false);
    }

    @Override
    public void setIndex(int index) {
        layerIndex = index;
    }

    @Override
    public int getIndex() {
        return layerIndex;
    }

    @Override
    public double calcL2(boolean backpropParamsOnly) {
        double l2 = 0.0;
        for (int i = 0; i < layers.length; i++) {
            l2 += layers[i].calcL2(backpropParamsOnly);
        }
        return l2;
    }

    @Override
    public double calcL1(boolean backpropParamsOnly) {
        double l1 = 0.0;
        for (int i = 0; i < layers.length; i++) {
            l1 += layers[i].calcL1(backpropParamsOnly);
        }
        return l1;
    }

    @Override
    public void update(Gradient gradient) {
        if (gradient.gradient().length() != numParams(true))
            throw new IllegalArgumentException("Invalid input: expect gradients array of length " + numParams(true));
        for (Map.Entry<String, INDArray> entry : gradient.gradientForVariable().entrySet()) {
            String key = entry.getKey();
            INDArray val = entry.getValue();
            int idx = key.indexOf('_');
            if (idx == -1)
                throw new IllegalStateException("Invalid param key: not have layer separator: \"" + key + "\"");
            Integer layerId = Integer.parseInt(key.substring(0, idx));
            String paramType = key.substring(idx + 1);
            // Update MLN gradient
            this.gradient.gradientForVariable().put(key, val);
            // Update layer params
            layers[layerId].update(val, paramType);
        }
        // Update layerwise gradient view
        setBackpropGradientsViewArray(gradient.gradient());

    }

    @Override
    public INDArray preOutput(INDArray x, boolean training) {
        throw new UnsupportedOperationException();

    }

    @Override
    public INDArray activate(boolean training) {
        throw new UnsupportedOperationException();
    }

    @Override
    public INDArray activate(INDArray input, boolean training) {
        throw new UnsupportedOperationException();
    }

    @Override
    public void setInputMiniBatchSize(int size) {
        if (layers != null)
            for (Layer l : layers)
                l.setInputMiniBatchSize(size);
    }

    @Override
    public int getInputMiniBatchSize() {
        return input.size(0);
    }

    @Override
    public void setMaskArray(INDArray maskArray) {
        throw new UnsupportedOperationException();
    }

    /**
     *
     * If this MultiLayerNetwork contains one or more RNN layers: conduct forward pass (prediction)
     * but using previous stored state for any RNN layers. The activations for the final step are
     * also stored in the RNN layers for use next time rnnTimeStep() is called.<br>
     * This method can be used to generate output one or more steps at a time instead of always having to do
     * forward pass from t=0. Example uses are for streaming data, and for generating samples from network output
     * one step at a time (where samples are then fed back into the network as input)<br>
     * If no previous state is present in RNN layers (i.e., initially or after calling rnnClearPreviousState()),
     * the default initialization (usually 0) is used.<br>
     * Supports mini-batch (i.e., multiple predictions/forward pass in parallel) as well as for single examples.<br>
     * @param input Input to network. May be for one or multiple time steps. For single time step:
     *  input has shape [miniBatchSize,inputSize] or [miniBatchSize,inputSize,1]. miniBatchSize=1 for single example.<br>
     *  For multiple time steps: [miniBatchSize,inputSize,inputTimeSeriesLength]
     * @return Output activations. If output is RNN layer (such as RnnOutputLayer): if input has shape [miniBatchSize,inputSize]
     * i.e., is 2d, output has shape [miniBatchSize,outputSize] (i.e., also 2d).<br>
     * Otherwise output is 3d [miniBatchSize,outputSize,inputTimeSeriesLength] when using RnnOutputLayer.
     */
    public INDArray rnnTimeStep(INDArray input) {
        this.setInputMiniBatchSize(input.size(0)); //Necessary for preprocessors/reshaping
        this.input = input;
        boolean inputIs2d = input.rank() == 2;
        for (int i = 0; i < layers.length; i++) {
            if (getLayerWiseConfigurations().getInputPreProcess(i) != null)
                input = getLayerWiseConfigurations().getInputPreProcess(i).preProcess(input, getInputMiniBatchSize());
            if (layers[i] instanceof RecurrentLayer) {
                input = ((RecurrentLayer) layers[i]).rnnTimeStep(input);
            } else if (layers[i] instanceof MultiLayerNetwork) {
                input = ((MultiLayerNetwork) layers[i]).rnnTimeStep(input);
            } else {
                input = layers[i].activate(input, false);
            }
        }
        if (inputIs2d && input.rank() == 3 && layers[layers.length - 1].type() == Type.RECURRENT) {
            //Return 2d output with shape [miniBatchSize,nOut]
            // instead of 3d output with shape [miniBatchSize,nOut,1]
            return input.tensorAlongDimension(0, 1, 0);
        }

        this.input = null;
        return input;
    }

    /**Get the state of the RNN layer, as used in rnnTimeStep().
     * @param layer Number/index of the layer.
     * @return Hidden state, or null if layer is not an RNN layer
     */
    public Map<String, INDArray> rnnGetPreviousState(int layer) {
        if (layer < 0 || layer >= layers.length)
            throw new IllegalArgumentException("Invalid layer number");
        if (!(layers[layer] instanceof RecurrentLayer))
            throw new IllegalArgumentException("Layer is not an RNN layer");
        return ((RecurrentLayer) layers[layer]).rnnGetPreviousState();
    }

    /**Set the state of the RNN layer.
     * @param layer The number/index of the layer.
     * @param state The state to set the specified layer to
     */
    public void rnnSetPreviousState(int layer, Map<String, INDArray> state) {
        if (layer < 0 || layer >= layers.length)
            throw new IllegalArgumentException("Invalid layer number");
        if (!(layers[layer] instanceof RecurrentLayer))
            throw new IllegalArgumentException("Layer is not an RNN layer");

        RecurrentLayer r = (RecurrentLayer) layers[layer];
        r.rnnSetPreviousState(state);
    }

    /** Clear the previous state of the RNN layers (if any).
     */
    public void rnnClearPreviousState() {
        if (layers == null)
            return;
        for (int i = 0; i < layers.length; i++) {
            if (layers[i] instanceof RecurrentLayer)
                ((RecurrentLayer) layers[i]).rnnClearPreviousState();
            else if (layers[i] instanceof MultiLayerNetwork) {
                ((MultiLayerNetwork) layers[i]).rnnClearPreviousState();
            }
        }
    }

    /** Similar to rnnTimeStep and feedForward() methods. Difference here is that this method:<br>
     * (a) like rnnTimeStep does forward pass using stored state for RNN layers, and<br>
     * (b) unlike rnnTimeStep does not modify the RNN layer state<br>
     * Therefore multiple calls to this method with the same input should have the same output.<br>
     * Typically used during training only. Use rnnTimeStep for prediction/forward pass at test time.
     * @param input Input to network
     * @param training Whether training or not
     * @param storeLastForTBPTT set to true if used as part of truncated BPTT training
     * @return Activations for each layer (including input, as per feedforward() etc)
     */
    public List<INDArray> rnnActivateUsingStoredState(INDArray input, boolean training, boolean storeLastForTBPTT) {
        INDArray currInput = input;
        List<INDArray> activations = new ArrayList<>();
        activations.add(currInput);

        for (int i = 0; i < layers.length; i++) {
            if (getLayerWiseConfigurations().getInputPreProcess(i) != null)
                currInput = getLayerWiseConfigurations().getInputPreProcess(i).preProcess(currInput, input.size(0));
            if (layers[i] instanceof RecurrentLayer) {
                currInput = ((RecurrentLayer) layers[i]).rnnActivateUsingStoredState(currInput, training,
                                storeLastForTBPTT);
            } else if (layers[i] instanceof MultiLayerNetwork) {
                List<INDArray> temp = ((MultiLayerNetwork) layers[i]).rnnActivateUsingStoredState(currInput, training,
                                storeLastForTBPTT);
                currInput = temp.get(temp.size() - 1);
            } else {
                currInput = layers[i].activate(currInput, training);
            }
            activations.add(currInput);
        }
        return activations;
    }

    /** Get the updater for this MultiLayerNetwork
     * @return Updater for MultiLayerNetwork
     */
    public synchronized Updater getUpdater() {
        if (solver == null) {
            solver = new Solver.Builder().configure(conf()).listeners(getListeners()).model(this).build();
            solver.getOptimizer().setUpdater(UpdaterCreator.getUpdater(this));
        }
        return solver.getOptimizer().getUpdater();
    }

    /** Set the updater for the MultiLayerNetwork */
    public void setUpdater(Updater updater) {
        if (solver == null) {
            solver = new Solver.Builder().configure(conf()).listeners(getListeners()).model(this).build();
        }
        solver.getOptimizer().setUpdater(updater);
    }

    /**Set the mask arrays for features and labels. Mask arrays are typically used in situations such as one-to-many
     * and many-to-one learning with recurrent neural networks, as well as for supporting time series of varying lengths
     * within the same minibatch.<br>
     * For example, with RNN data sets with input of shape [miniBatchSize,nIn,timeSeriesLength] and outputs of shape
     * [miniBatchSize,nOut,timeSeriesLength], the features and mask arrays will have shape [miniBatchSize,timeSeriesLength]
     * and contain values 0 or 1 at each element (to specify whether a given input/example is present - or merely padding -
     * at a given time step).<br>
     * <b>NOTE</b>: This method is not usually used directly. Instead, methods such as {@link #feedForward(INDArray, INDArray, INDArray)}
     * and {@link #output(INDArray, boolean, INDArray, INDArray)} handle setting of masking internally.
     * @param featuresMaskArray Mask array for features (input)
     * @param labelsMaskArray Mask array for labels (output)
     * @see #clearLayerMaskArrays()
     */
    public void setLayerMaskArrays(INDArray featuresMaskArray, INDArray labelsMaskArray) {
        if (featuresMaskArray != null) {

            //New approach: use feedForwardMaskArray method
            feedForwardMaskArray(featuresMaskArray, MaskState.Active, featuresMaskArray.size(0));


            /*
            //feedforward layers below a RNN layer: need the input (features) mask array
            //Reason: even if the time series input is zero padded, the output from the dense layers are
            // non-zero (i.e., activationFunction(0*weights + bias) != 0 in general)
            //This assumes that the time series input is masked - i.e., values are 0 at the padded time steps,
            // so we don't need to do anything for the recurrent layer
            
            //Now, if mask array is 2d -> need to reshape to 1d (column vector) in the exact same order
            // as is done for 3d -> 2d time series reshaping
            INDArray reshapedFeaturesMask = TimeSeriesUtils.reshapeTimeSeriesMaskToVector(featuresMaskArray);
            
            for( int i=0; i<layers.length-1; i++ ){
                Type t = layers[i].type();
                if( t == Type.CONVOLUTIONAL || t == Type.FEED_FORWARD ){
                    layers[i].setMaskArray(reshapedFeaturesMask);
                } else if( t == Type.RECURRENT ) break;
            
            }
            */
        }
        if (labelsMaskArray != null) {
            if (!(getOutputLayer() instanceof IOutputLayer))
                return;
            layers[layers.length - 1].setMaskArray(labelsMaskArray);
        }
    }

    /** Remove the mask arrays from all layers.<br>
     * See {@link #setLayerMaskArrays(INDArray, INDArray)} for details on mask arrays.
     */
    public void clearLayerMaskArrays() {
        for (Layer layer : layers) {
            layer.setMaskArray(null);
        }
    }

    /**
     * Evaluate the network (classification performance)
     *
     * @param iterator Iterator to evaluate on
     * @return Evaluation object; results of evaluation on all examples in the data set
     */
    public Evaluation evaluate(DataSetIterator iterator) {
        return evaluate(iterator, null);
    }

    /**
     * Evaluate the network for regression performance
     * @param iterator Data to evaluate on
     * @return
     */
    public RegressionEvaluation evaluateRegression(DataSetIterator iterator) {
        RegressionEvaluation e = new RegressionEvaluation(iterator.totalOutcomes());
        doEvaluation(iterator, e);

        return e;
    }

    /**
     * Evaluate the network (must be a binary classifier) on the specified data, using the {@link ROC} class
     *
     * @param iterator          Data to evaluate on
     * @param rocThresholdSteps Number of threshold steps to use with {@link ROC}
     * @return ROC evaluation on the given dataset
     */
    public ROC evaluateROC(DataSetIterator iterator, int rocThresholdSteps) {
        ROC roc = new ROC(rocThresholdSteps);
        doEvaluation(iterator, roc);
        return roc;
    }

    /**
     * Evaluate the network on the specified data, using the {@link ROCMultiClass} class
     *
     * @param iterator          Data to evaluate on
     * @param rocThresholdSteps Number of threshold steps to use with {@link ROCMultiClass}
     * @return Multi-class ROC evaluation on the given dataset
     */
    public ROCMultiClass evaluateROCMultiClass(DataSetIterator iterator, int rocThresholdSteps) {
        ROCMultiClass roc = new ROCMultiClass(rocThresholdSteps);
        doEvaluation(iterator, roc);
        return roc;
    }

    /**
     * Perform evaluation using an arbitrary IEvaluation instance.
     *
     * @param iterator   data to evaluate on
     * @param evaluation IEvaluation instance to perform evaluation with
     */
    public void doEvaluation(DataSetIterator iterator, IEvaluation evaluation) {
        if (!iterator.hasNext() && iterator.resetSupported()) {
            iterator.reset();
        }

        while (iterator.hasNext()) {
            DataSet next = iterator.next();

            if (next.getFeatureMatrix() == null || next.getLabels() == null)
                break;

            INDArray features = next.getFeatures();
            INDArray labels = next.getLabels();

            INDArray out;
            if (next.hasMaskArrays()) {
                INDArray fMask = next.getFeaturesMaskArray();
                INDArray lMask = next.getLabelsMaskArray();
                out = this.output(features, false, fMask, lMask);

                //Assume this is time series data. Not much point having a mask array for non TS data
                evaluation.evalTimeSeries(labels, out, lMask);
            } else {
                out = this.output(features, false);
                if (labels.rank() == 3)
                    evaluation.evalTimeSeries(labels, out, null);
                else {
                    List<Serializable> meta = next.getExampleMetaData();
                    evaluation.eval(labels, out, meta);
                }
            }
        }
    }

    /**
     * Evaluate the network on the provided data set. Used for evaluating the performance of classifiers
     *
     * @param iterator Data to undertake evaluation on
     * @return Evaluation object, summarizing the results of the evaluation on the provided DataSetIterator
     */
    public Evaluation evaluate(DataSetIterator iterator, List<String> labelsList) {
        return evaluate(iterator, labelsList, 1);
    }

    /**
     * Evaluate the network (for classification) on the provided data set, with top N accuracy in addition to standard accuracy.
     * For 'standard' accuracy evaluation only, use topN = 1
     *
     * @param iterator   Iterator (data) to evaluate on
     * @param labelsList List of labels. May be null.
     * @param topN       N value for top N accuracy evaluation
     * @return Evaluation object, summarizing the results of the evaluation on the provided DataSetIterator
     */
    public Evaluation evaluate(DataSetIterator iterator, List<String> labelsList, int topN) {
        if (layers == null || !(getOutputLayer() instanceof IOutputLayer)) {
            throw new IllegalStateException("Cannot evaluate network with no output layer");
        }
        if (labelsList == null)
            labelsList = iterator.getLabels();

        Evaluation e = new Evaluation(labelsList, topN);
        doEvaluation(iterator, e);

        return e;
    }

    private void update(Task task) {
        if (!initDone) {
            initDone = true;
            Heartbeat heartbeat = Heartbeat.getInstance();
            task = ModelSerializer.taskByModel(this);
            Environment env = EnvironmentUtils.buildEnvironment();
            heartbeat.reportEvent(Event.STANDALONE, env, task);
        }
    }

    /**
     * String detailing the architecture of the multilayernetwork.
     * Columns are LayerIndex with layer type, nIn, nOut, Total number of parameters and the Shapes of the parameters
     * Will also give information about frozen layers, if any.
     * @return Summary as a string
     */
    public String summary() {
        String ret = "\n";
        ret += StringUtils.repeat("=", 140);
        ret += "\n";
        ret += String.format("%-40s%-15s%-15s%-30s\n", "LayerName (LayerType)", "nIn,nOut", "TotalParams",
                        "ParamsShape");
        ret += StringUtils.repeat("=", 140);
        ret += "\n";
        int frozenParams = 0;
        for (Layer currentLayer : layers) {
            String name = String.valueOf(currentLayer.getIndex());
            String paramShape = "-";
            String in = "-";
            String out = "-";
            String[] classNameArr = currentLayer.getClass().getName().split("\\.");
            String className = classNameArr[classNameArr.length - 1];
            String paramCount = String.valueOf(currentLayer.numParams());
            if (currentLayer.numParams() > 0) {
                paramShape = "";
                in = String.valueOf(((FeedForwardLayer) currentLayer.conf().getLayer()).getNIn());
                out = String.valueOf(((FeedForwardLayer) currentLayer.conf().getLayer()).getNOut());
                Set<String> paraNames = currentLayer.conf().getLearningRateByParam().keySet();
                for (String aP : paraNames) {
                    String paramS = ArrayUtils.toString(currentLayer.paramTable().get(aP).shape());
                    paramShape += aP + ":" + paramS + ", ";
                }
                paramShape = paramShape.subSequence(0, paramShape.lastIndexOf(",")).toString();
            }
            if (currentLayer instanceof FrozenLayer) {
                frozenParams += currentLayer.numParams();
                classNameArr = ((FrozenLayer) currentLayer).getInsideLayer().getClass().getName().split("\\.");
                className = "Frozen " + classNameArr[classNameArr.length - 1];
            }
            ret += String.format("%-40s%-15s%-15s%-30s", name + " (" + className + ")", in + "," + out, paramCount,
                            paramShape);
            ret += "\n";
        }
        ret += StringUtils.repeat("-", 140);
        ret += String.format("\n%30s %d", "Total Parameters: ", params().length());
        ret += String.format("\n%30s %d", "Trainable Parameters: ", params().length() - frozenParams);
        ret += String.format("\n%30s %d", "Frozen Parameters: ", frozenParams);
        ret += "\n";
        ret += StringUtils.repeat("=", 140);
        ret += "\n";
        return ret;
    }

}<|MERGE_RESOLUTION|>--- conflicted
+++ resolved
@@ -999,14 +999,8 @@
                     solver.optimize();
                 }
 
-<<<<<<< HEAD
-                if(hasMaskArrays) clearLayerMaskArrays();
-
-                Nd4j.getMemoryManager().invokeGcOccasionally();
-=======
                 if (hasMaskArrays)
                     clearLayerMaskArrays();
->>>>>>> ff6e56b2
             }
         } else if (layerWiseConfigurations.isPretrain()) {
             log.warn("Warning: finetune is not applied.");
