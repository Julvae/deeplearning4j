--- conflicted
+++ resolved
@@ -221,13 +221,7 @@
 
 
     @Test
-<<<<<<< HEAD
-    public void testGetIndices() {
-        Nd4j.MAX_ELEMENTS_PER_SLICE = Integer.MAX_VALUE;
-        Nd4j.MAX_SLICES_TO_PRINT = Integer.MAX_VALUE;
-=======
     public void testGetIndices() throws Exception {
->>>>>>> 48b312f1
         /*[[[1.0 ,13.0],[5.0 ,17.0],[9.0 ,21.0]],[[2.0 ,14.0],[6.0 ,18.0],[10.0 ,22.0]],[[3.0 ,15.0],[7.0 ,19.0],[11.0 ,23.0]],[[4.0 ,16.0],[8.0 ,20.0],[12.0 ,24.0]]]*/
         Nd4j.factory().setOrder('f');
         INDArray test = Nd4j.linspace(1, 24, 24).reshape(4, 3, 2);
@@ -251,28 +245,6 @@
         INDArray result = test2.slice(1);
         assertEquals(row, result);
 
-
-        INDArray upSample = Nd4j.linspace(1, 6, 6).reshape(2,3);
-        INDArray upSampledAssertion = Nd4j.create(new double[][]
-                {{1.0, 1.0, 3.0, 3.0, 5.0, 5.0},
-                        {1.0, 1.0, 3.0, 3.0, 5.0, 5.0},
-                        {2.0, 2.0, 4.0, 4.0, 6.0, 6.0}
-                        ,{2.0, 2.0, 4.0, 4.0, 6.0, 6.0}
-                });
-        int[] indices = new int[]{
-                0,0,1,1
-        };
-        int[] dimension1Indices = new int[] {
-                0,0,1,1,2,2
-        };
-
-
-        NDArrayIndex[] upSampledIndex = new NDArrayIndex[] {
-                new NDArrayIndex(indices),new NDArrayIndex(dimension1Indices)
-        };
-
-        INDArray upsampleTest = upSample.get(upSampledIndex);
-        assertEquals(upSampledAssertion,upsampleTest);
     }
 
 
