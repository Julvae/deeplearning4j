/*-
 *
 *  * Copyright 2015 Skymind,Inc.
 *  *
 *  *    Licensed under the Apache License, Version 2.0 (the "License");
 *  *    you may not use this file except in compliance with the License.
 *  *    You may obtain a copy of the License at
 *  *
 *  *        http://www.apache.org/licenses/LICENSE-2.0
 *  *
 *  *    Unless required by applicable law or agreed to in writing, software
 *  *    distributed under the License is distributed on an "AS IS" BASIS,
 *  *    WITHOUT WARRANTIES OR CONDITIONS OF ANY KIND, either express or implied.
 *  *    See the License for the specific language governing permissions and
 *  *    limitations under the License.
 *
 *
 */

package org.nd4j.linalg.factory;


import org.bytedeco.javacpp.Pointer;
import org.nd4j.linalg.api.blas.*;
import org.nd4j.linalg.api.buffer.DataBuffer;
import org.nd4j.linalg.api.complex.IComplexDouble;
import org.nd4j.linalg.api.complex.IComplexFloat;
import org.nd4j.linalg.api.complex.IComplexNDArray;
import org.nd4j.linalg.api.complex.IComplexNumber;
import org.nd4j.linalg.api.ndarray.INDArray;
import org.nd4j.linalg.api.rng.distribution.Distribution;

import java.io.File;
import java.io.InputStream;
import java.util.Collection;
import java.util.Iterator;
import java.util.List;
import java.util.Random;

/**
 * Creation of ndarrays via classpath discovery.
 *
 * @author Adam Gibson
 */
public interface NDArrayFactory {


    char FORTRAN = 'f';
    char C = 'c';

    /**
     * Return extra blas operations
     * @return
     */
    Blas blas();

    Lapack lapack();

    /**
     * Return the level 1 blas operations
     * @return
     */
    Level1 level1();

    /**
     * Return the level 2 blas operations
     * @return
     */
    Level2 level2();

    /**
     * Return the level 3 blas operations
     * @return
     */
    Level3 level3();

    /**
     * Create blas
     */
    void createBlas();

    /**
     * Create level 1
     */
    void createLevel1();

    /**
     * Create level 2
     */
    void createLevel2();

    /**
     * Create level 3
     */
    void createLevel3();

    /**
     * Create lapack
     */
    void createLapack();

    /**
     * Creates an 1 x num ndarray with the specified value
     *
     * @param num   the number of columns
     * @param value the value to assign
     * @return a complex ndarray of the specified size
     * and value
     */
    IComplexNDArray complexValueOf(int num, IComplexNumber value);

    /**
     * Creates an shape ndarray with the specified value
     *
     * @param shape the shape of the ndarray
     * @param value the value to assign
     * @return a complex ndarray of the specified size
     * and value
     */
    IComplexNDArray complexValueOf(int[] shape, IComplexNumber value);

    /**
     * Creates an 1 x num ndarray with the specified value
     *
     * @param num   the number of columns
     * @param value the value to assign
     * @return a complex ndarray of the specified size
     * and value
     */
    IComplexNDArray complexValueOf(int num, double value);

    /**
     * Creates an shape ndarray with the specified value
     *
     * @param shape the shape of the ndarray
     * @param value the value to assign
     * @return a complex ndarray of the specified size
     * and value
     */
    IComplexNDArray complexValueOf(int[] shape, double value);

    /**
     * Sets the order. Primarily for testing purposes
     *
     * @param order
     */
    void setOrder(char order);

    /**
     * Sets the data type
     *
     * @param dtype
     */
    void setDType(DataBuffer.Type dtype);

    /**
     * Create an ndarray with the given shape
     * and data
     * @param shape the shape to use
     * @param buffer the buffer to use
     * @return the ndarray
     */
    INDArray create(int[] shape, DataBuffer buffer);

    /**
     * Returns the order for this ndarray for internal data storage
     *
     * @return the order (c or f)
     */
    char order();

    /**
     * Returns the data type for this ndarray
     *
     * @return the data type for this ndarray
     */
    DataBuffer.Type dtype();

    /**
     * Creates a complex ndarray with the specified shape
     *
     * @param rows    the rows of the ndarray
     * @param columns the columns of the ndarray
     * @param stride  the stride for the ndarray
     * @param offset  the offset of the ndarray
     * @return the instance
     */
    IComplexNDArray createComplex(int rows, int columns, int[] stride, int offset);

    /**
     * Generate a linearly spaced vector
     *
     * @param lower upper bound
     * @param upper lower bound
     * @param num   the step size
     * @return the linearly spaced vector
     */
    INDArray linspace(int lower, int upper, int num);

    /**
     * /**
     * Returns a flattened ndarray with all of the elements in each ndarray
     * regardless of dimension
     *
     * @param matrices the ndarrays to use
     * @return a flattened ndarray of the elements in the order of titerating over the ndarray and the linear view of
     * each
     */
    INDArray toFlattened(Collection<INDArray> matrices);


    /**
     * Returns a flattened ndarray with all of the elements in each ndarray
     * regardless of dimension
     *
     * @param matrices the ndarrays to use
     * @return a flattened ndarray of the elements in the order of titerating over the ndarray and the linear view of
     * each
     */
    INDArray toFlattened(int length, Iterator<? extends INDArray>... matrices);

    /**
     * Returns a flattened ndarray with all elements in each ndarray
     * regardless of dimension.
     * Order is specified to ensure flattening order is consistent across
     * @param matrices the ndarrays to flatten
     * @param order the order in which the ndarray values should be flattened
     * @return
     */
    INDArray toFlattened(char order, Collection<INDArray> matrices);

    /**
     * Returns a column vector where each entry is the nth bilinear
     * product of the nth slices of the two tensors.
     */
    INDArray bilinearProducts(INDArray curr, INDArray in);

    /**
     * Flatten all of the ndarrays in to one long vector
     *
     * @param matrices the matrices to flatten
     * @return the flattened vector
     */
    INDArray toFlattened(INDArray... matrices);

    /**
     * Flatten all of the ndarrays in to one long vector
     *
     * @param matrices the matrices to flatten
     * @return the flattened vector
     */
    INDArray toFlattened(char order, INDArray... matrices);

    /**
     * Create the identity ndarray
     *
     * @param n the number for the identity
     * @return
     */
    INDArray eye(int n);

    /**
     * Rotate a matrix 90 degrees
     *
     * @param toRotate the matrix to rotate
     * @return the rotated matrix
     */
    void rot90(INDArray toRotate);

    /**
     * Reverses the passed in matrix such that m[0] becomes m[m.length - 1] etc
     *
     * @param reverse the matrix to reverse
     * @return the reversed matrix
     */
    INDArray rot(INDArray reverse);

    /**
     * Reverses the passed in matrix such that m[0] becomes m[m.length - 1] etc
     *
     * @param reverse the matrix to reverse
     * @return the reversed matrix
     */
    INDArray reverse(INDArray reverse);


    /**
     * Array of evenly spaced values.
     * Returns a row vector
     *
     * @param begin the begin of the range
     * @param end   the end of the range
     * @return the range vector
     */
    INDArray arange(double begin, double end);

    /**
     * Create float
     *
     * @param real real component
     * @param imag imag component
     * @return
     */
    IComplexFloat createFloat(float real, float imag);


    /**
     * Create an instance of a complex double
     *
     * @param real the real component
     * @param imag the imaginary component
     * @return a new imaginary double with the specified real and imaginary components
     */
    IComplexDouble createDouble(double real, double imag);


    /**
     * Copy a to b
     *
     * @param a the origin matrix
     * @param b the destination matrix
     */
    void copy(INDArray a, INDArray b);

    /**
     * Generates a random matrix between min and max
     *
     * @param shape the number of rows of the matrix
     * @param min   the minimum number
     * @param max   the maximum number
     * @param rng   the rng to use
     * @return a drandom matrix of the specified shape and range
     */
    INDArray rand(int[] shape, float min, float max, org.nd4j.linalg.api.rng.Random rng);

    /**
     * Generates a random matrix between min and max
     *
     * @param rows    the number of rows of the matrix
     * @param columns the number of columns in the matrix
     * @param min     the minimum number
     * @param max     the maximum number
     * @param rng     the rng to use
     * @return a drandom matrix of the specified shape and range
     */
    INDArray rand(int rows, int columns, float min, float max, org.nd4j.linalg.api.rng.Random rng);

    INDArray appendBias(INDArray... vectors);

    /**
     * Create an ndarray with the given data layout
     *
     * @param data the data to create the ndarray with
     * @return the ndarray with the given data layout
     */
    INDArray create(double[][] data);

    INDArray create(double[][] data, char ordering);

    /**
     * Create a complex ndarray from the passed in indarray
     *
     * @param arr the arr to wrap
     * @return the complex ndarray with the specified ndarray as the
     * real components
     */
    IComplexNDArray createComplex(INDArray arr);

    /**
     * Create a complex ndarray from the passed in indarray
     *
     * @param data the data to wrap
     * @return the complex ndarray with the specified ndarray as the
     * real components
     */
    IComplexNDArray createComplex(IComplexNumber[] data, int[] shape);


    /**
     * Create a complex ndarray from the passed in indarray
     *
     * @param arrs the arr to wrap
     * @return the complex ndarray with the specified ndarray as the
     * real components
     */
    IComplexNDArray createComplex(List<IComplexNDArray> arrs, int[] shape);


    /**
     * Concatneate ndarrays along a dimension
     *
     * @param dimension the dimension to concatneate along
     * @param toConcat  the ndarrays to concateneate
     * @return the concatneated ndarrays
     */
    INDArray concat(int dimension, INDArray... toConcat);

    /**
     * Concatenate ndarrays along a dimension
     *
     * PLEASE NOTE: This method is special for GPU backend, it works on HOST side only.
     *
     * @param dimension the dimension to concatneate along
     * @param toConcat  the ndarrays to concateneate
     * @return the concatneated ndarrays
     */
    INDArray specialConcat(int dimension, INDArray... toConcat);

    /**
     * This method produces concatenated array, that consist from tensors, fetched from source array, against some dimension and specified indexes
     *
     * @param source source tensor
     * @param sourceDimension dimension of source tensor
     * @param indexes indexes from source array
     * @return
     */
    INDArray pullRows(INDArray source, int sourceDimension, int[] indexes);

    /**
     * This method produces concatenated array, that consist from tensors, fetched from source array, against some dimension and specified indexes
     *
     * @param source source tensor
     * @param sourceDimension dimension of source tensor
     * @param indexes indexes from source array
     * @param order order for result array
     * @return
     */
    INDArray pullRows(INDArray source, int sourceDimension, int[] indexes, char order);


    /**
     * In place shuffle of an ndarray
     * along a specified set of dimensions
     *
     * @param array the ndarray to shuffle
     * @param dimension the dimension to do the shuffle
     * @return
     */
    void shuffle(INDArray array, Random rnd, int... dimension);

    /**
     * Symmetric in place shuffle of an ndarray
     * along a specified set of dimensions. All arrays should have equal shapes.
     *
     * @param array the ndarray to shuffle
     * @param dimension the dimension to do the shuffle
     * @return
     */
    void shuffle(Collection<INDArray> array, Random rnd, int... dimension);

    /**
     * Symmetric in place shuffle of an ndarray
     * along a specified set of dimensions. Each array in list should have it's own dimension at the same index of dimensions array
     *
     * @param array the ndarray to shuffle
     * @param dimensions the dimensions to do the shuffle
     * @return
     */
    void shuffle(List<INDArray> array, Random rnd, List<int[]> dimensions);

    /**
     * This method averages input arrays, and returns averaged array
     *
     * @param arrays
     * @return
     */
    INDArray average(INDArray target, INDArray[] arrays);

    /**
     * This method averages input arrays, and returns averaged array
     *
     * @param arrays
     * @return
     */
    INDArray average(INDArray[] arrays);

    /**
     * This method averages input arrays, and returns averaged array
     *
     * @param arrays
     * @return
     */
    INDArray average(Collection<INDArray> arrays);


    /**
     * This method sums given arrays to target
     *
     * @param target
     * @param arrays
     * @return
     */
    INDArray accumulate(INDArray target, INDArray... arrays);


    /**
     * This method averages input arrays, and returns averaged array
     *
     * @param arrays
     * @return
     */
    INDArray average(INDArray target, Collection<INDArray> arrays);

    /**
     * Concatneate ndarrays along a dimension
     *
     * @param dimension the dimension to concatneate along
     * @param toConcat  the ndarrays to concateneate
     * @return the concatneated ndarrays
     */
    IComplexNDArray concat(int dimension, IComplexNDArray... toConcat);


    /**
     * Create a random ndarray with the given shape using the given rng
     *
     * @param rows    the number of rows in the matrix
     * @param columns the number of columns in the matrix
     * @param r       the random generator to use
     * @return the random ndarray with the specified shape
     */
    INDArray rand(int rows, int columns, org.nd4j.linalg.api.rng.Random r);

    /**
     * Create a random ndarray with the given shape using the given rng
     *
     * @param rows    the number of rows in the matrix
     * @param columns the columns of the ndarray
     * @param seed    the  seed to use
     * @return the random ndarray with the specified shape
     */
    INDArray rand(int rows, int columns, long seed);

    /**
     * Create a random ndarray with the given shape using
     * the current time as the seed
     *
     * @param rows    the number of rows in the matrix
     * @param columns the number of columns in the matrix
     * @return the random ndarray with the specified shape
     */
    INDArray rand(int rows, int columns);

    /**
     * Create a random (uniform 0-1) NDArray with the specified shape and order
     * @param order      Order ('c' or 'f') of the output array
     * @param rows       Number of rows of the output array
     * @param columns    Number of columns of the output array
     */
    INDArray rand(char order, int rows, int columns);

    /**
     * Random normal using the given rng
     *
     * @param rows    the number of rows in the matrix
     * @param columns the number of columns in the matrix
     * @param r       the random generator to use
     * @return
     */
    INDArray randn(int rows, int columns, org.nd4j.linalg.api.rng.Random r);

    /**
     * Random normal (N(0,1)) using the current time stamp
     * as the seed
     *
     * @param rows    the number of rows in the matrix
     * @param columns the number of columns in the matrix
     * @return
     */
    INDArray randn(int rows, int columns);

    /**
     * Random normal N(0,1), with specified output order
     *
     * @param rows    the number of rows in the matrix
     * @param columns the number of columns in the matrix
     */
    INDArray randn(char order, int rows, int columns);

    /**
     * Random normal using the specified seed
     *
     * @param rows    the number of rows in the matrix
     * @param columns the number of columns in the matrix
     * @return
     */
    INDArray randn(int rows, int columns, long seed);


    /**
     * Create a random ndarray with the given shape using the given rng
     *
     * @param shape the shape of the ndarray
     * @param r     the random generator to use
     * @return the random ndarray with the specified shape
     */
    INDArray rand(int[] shape, Distribution r);

    /**
     * Create a random ndarray with the given shape using the given rng
     *
     * @param shape the shape of the ndarray
     * @param r     the random generator to use
     * @return the random ndarray with the specified shape
     */
    INDArray rand(int[] shape, org.nd4j.linalg.api.rng.Random r);

    /**
     * Create a random ndarray with the given shape using the given rng
     *
     * @param shape the shape of the ndarray
     * @param seed  the  seed to use
     * @return the random ndarray with the specified shape
     */
    INDArray rand(int[] shape, long seed);

    /**
     * Create a random ndarray with the given shape using
     * the current time as the seed
     *
     * @param shape the shape of the ndarray
     * @return the random ndarray with the specified shape
     */
    INDArray rand(int[] shape);

    /**
     * Create a random ndarray with the given shape, and specified output order
     *
     * @param shape the shape of the ndarray
     * @return the random ndarray with the specified shape
     */
    INDArray rand(char order, int[] shape);

    /**
     * Random normal using the given rng
     *
     * @param shape the shape of the ndarray
     * @param r     the random generator to use
     */
    INDArray randn(int[] shape, org.nd4j.linalg.api.rng.Random r);

    /**
     * Random normal N(0,1) using the current time stamp
     * as the seed
     *
     * @param shape the shape of the ndarray
     */
    INDArray randn(int[] shape);

    /**
     * Random normal N(0,1) with the specified shape and order
     *
     * @param order the order ('c' or 'f') of the output array
     * @param shape the shape of the ndarray
     */
    INDArray randn(char order, int[] shape);

    /**
     * Random normal using the specified seed
     *
     * @param shape the shape of the ndarray
     * @return
     */
    INDArray randn(int[] shape, long seed);


    /**
     * Creates a row vector with the data
     *
     * @param data the columns of the ndarray
     * @return the created ndarray
     */
    INDArray create(double[] data);

    /**
     * Creates a row vector with the data
     *
     * @param data the columns of the ndarray
     * @return the created ndarray
     */
    INDArray create(float[] data);

    /**
     * Creates an ndarray with the specified data
     *
     * @param data the number of columns in the row vector
     * @return ndarray
     */
    IComplexNDArray createComplex(double[] data);


    /**
     * Creates a row vector with the data
     *
     * @param data the columns of the ndarray
     * @return the created ndarray
     */
    INDArray create(DataBuffer data);

    /**
     * Creates an ndarray with the specified data
     *
     * @param data the number of columns in the row vector
     * @return ndarray
     */
    IComplexNDArray createComplex(DataBuffer data);


    /**
     * Creates a row vector with the specified number of columns
     *
     * @param columns the columns of the ndarray
     * @return the created ndarray
     */
    INDArray create(int columns);

    /**
     * Creates an ndarray
     *
     * @param columns the number of columns in the row vector
     * @return ndarray
     */
    IComplexNDArray createComplex(int columns);

    /**
     * Creates a row vector with the specified number of columns
     *
     * @param rows    the rows of the ndarray
     * @param columns the columns of the ndarray
     * @return the created ndarray
     */
    INDArray zeros(int rows, int columns);

    /**
     * Creates a matrix of zeros
     *
     * @param rows    te number of rows in the matrix
     * @param columns the number of columns in the row vector
     * @return ndarray
     */
    IComplexNDArray complexZeros(int rows, int columns);


    /**
     * Creates a row vector with the specified number of columns
     *
     * @param columns the columns of the ndarray
     * @return the created ndarray
     */
    INDArray zeros(int columns);

    /**
     * Creates an ndarray
     *
     * @param columns the number of columns in the row vector
     * @return ndarray
     */
    IComplexNDArray complexZeros(int columns);


    /**
     * Creates an ndarray with the specified value
     * as the  only value in the ndarray
     *
     * @param shape the shape of the ndarray
     * @param value the value to assign
     * @return the created ndarray
     */
    INDArray valueArrayOf(int[] shape, double value);


    /**
     * Creates a row vector with the specified number of columns
     *
     * @param rows    the number of rows in the matrix
     * @param columns the columns of the ndarray
     * @param value   the value to assign
     * @return the created ndarray
     */
    INDArray valueArrayOf(int rows, int columns, double value);


    /**
     * Creates a row vector with the specified number of columns
     *
     * @param rows    the number of rows in the matrix
     * @param columns the columns of the ndarray
     * @return the created ndarray
     */
    INDArray ones(int rows, int columns);

    /**
     * Creates an ndarray
     *
     * @param rows    the number of rows in the matrix
     * @param columns the number of columns in the row vector
     * @return ndarray
     */
    IComplexNDArray complexOnes(int rows, int columns);

    /**
     * Creates a row vector with the specified number of columns
     *
     * @param columns the columns of the ndarray
     * @return the created ndarray
     */
    INDArray ones(int columns);

    /**
     * Creates an ndarray
     *
     * @param columns the number of columns in the row vector
     * @return ndarray
     */
    IComplexNDArray complexOnes(int columns);


    /**
     * Concatenates two matrices horizontally. Matrices must have identical
     * numbers of rows.
     *
     * @param arrs
     */
    INDArray hstack(INDArray... arrs);

    /**
     * Concatenates two matrices vertically. Matrices must have identical
     * numbers of columns.
     *
     * @param arrs
     */
    INDArray vstack(INDArray... arrs);


    /**
     * Create an ndarray of zeros
     *
     * @param shape the shape of the ndarray
     * @return an ndarray with ones filled in
     */
    INDArray zeros(int[] shape);

    /**
     * Create an ndarray of ones
     *
     * @param shape the shape of the ndarray
     * @return an ndarray with ones filled in
     */
    IComplexNDArray complexZeros(int[] shape);

    /**
     * Create an ndarray of ones
     *
     * @param shape the shape of the ndarray
     * @return an ndarray with ones filled in
     */
    INDArray ones(int[] shape);

    /**
     * Create an ndarray of ones
     *
     * @param shape the shape of the ndarray
     * @return an ndarray with ones filled in
     */
    IComplexNDArray complexOnes(int[] shape);

    /**
     * Creates a complex ndarray with the specified shape
     *
     * @param data    the data to use with the ndarray
     * @param rows    the rows of the ndarray
     * @param columns the columns of the ndarray
     * @param stride  the stride for the ndarray
     * @param offset  the offset of the ndarray
     * @return the instance
     */
    IComplexNDArray createComplex(float[] data, int rows, int columns, int[] stride, int offset);


    /**
     * Creates a complex ndarray with the specified shape
     *
     * @param data    the data to use with the ndarray
     * @param rows    the rows of the ndarray
     * @param columns the columns of the ndarray
     * @param stride  the stride for the ndarray
     * @param offset  the offset of the ndarray
     * @return the instance
     */
    IComplexNDArray createComplex(DataBuffer data, int rows, int columns, int[] stride, int offset);

    /**
     * Creates an ndarray with the specified shape
     *
     * @param data    the data to use with the ndarray
     * @param rows    the rows of the ndarray
     * @param columns the columns of the ndarray
     * @param stride  the stride for the ndarray
     * @param offset  the offset of the ndarray
     * @return the instance
     */
    INDArray create(DataBuffer data, int rows, int columns, int[] stride, int offset);

    /**
     * Creates a complex ndarray with the specified shape
     *
     * @param data   the data to use with the ndarray
     * @param shape  the shape of the ndarray
     * @param stride the stride for the ndarray
     * @param offset the offset of the ndarray
     * @return the instance
     */
    IComplexNDArray createComplex(DataBuffer data, int[] shape, int[] stride, int offset);


    /**
     * @param data
     * @param rows
     * @param columns
     * @param stride
     * @param offset
     * @return
     */
    INDArray create(float[] data, int rows, int columns, int[] stride, int offset);

    /**
     * Creates a complex ndarray with the specified shape
     *
     * @param data   the data to use with the ndarray
     * @param shape  the shape of the ndarray
     * @param stride the stride for the ndarray
     * @param offset the offset of the ndarray
     * @return the instance
     */
    IComplexNDArray createComplex(IComplexNumber[] data, int[] shape, int[] stride, int offset);

    /**
     * Creates a complex ndarray with the specified shape
     *
     * @param data   the data to use with the ndarray
     * @param shape  the shape of the ndarray
     * @param stride the stride for the ndarray
     * @param offset the offset of the ndarray
     * @return the instance
     */
    IComplexNDArray createComplex(IComplexNumber[] data, int[] shape, int[] stride, int offset, char ordering);


    /**
     * Creates a complex ndarray with the specified shape
     *
     * @param data   the data to use with the ndarray
     * @param shape  the shape of the ndarray
     * @param stride the stride for the ndarray
     * @return the instance
     */
    IComplexNDArray createComplex(IComplexNumber[] data, int[] shape, int[] stride, char ordering);

    /**
     * Creates a complex ndarray with the specified shape
     *
     * @param data   the data to use with the ndarray
     * @param shape  the shape of the ndarray
     * @param offset the stride for the ndarray
     * @return the instance
     */
    IComplexNDArray createComplex(IComplexNumber[] data, int[] shape, int offset, char ordering);


    /**
     * Creates a complex ndarray with the specified shape
     *
     * @param data  the data to use with the ndarray
     * @param shape the shape of the ndarray
     * @return the instance
     */
    IComplexNDArray createComplex(IComplexNumber[] data, int[] shape, char ordering);


    /**
     * Creates an ndarray with the specified shape
     *
     * @param shape  the shape of the ndarray
     * @param stride the stride for the ndarray
     * @param offset the offset of the ndarray
     * @return the instance
     */
    INDArray create(float[] data, int[] shape, int[] stride, int offset);

    /**
     * Create an ndrray with the specified shape
     *
     * @param data  the data to use with tne ndarray
     * @param shape the shape of the ndarray
     * @return the created ndarray
     */
    INDArray create(double[] data, int[] shape);

    /**
     * Create an ndrray with the specified shape
     *
     * @param data  the data to use with tne ndarray
     * @param shape the shape of the ndarray
     * @return the created ndarray
     */
    INDArray create(float[] data, int[] shape);

    /**
     * Create an ndrray with the specified shape
     *
     * @param data  the data to use with tne ndarray
     * @param shape the shape of the ndarray
     * @return the created ndarray
     */
    IComplexNDArray createComplex(double[] data, int[] shape);

    /**
     * Create an ndrray with the specified shape
     *
     * @param data  the data to use with tne ndarray
     * @param shape the shape of the ndarray
     * @return the created ndarray
     */
    IComplexNDArray createComplex(float[] data, int[] shape);

    /**
     * Create an ndrray with the specified shape
     *
     * @param data   the data to use with tne ndarray
     * @param shape  the shape of the ndarray
     * @param stride the stride for the ndarray
     * @return the created ndarray
     */
    IComplexNDArray createComplex(double[] data, int[] shape, int[] stride);

    /**
     * Create an ndrray with the specified shape
     *
     * @param data   the data to use with tne ndarray
     * @param shape  the shape of the ndarray
     * @param stride the stride for the ndarray
     * @return the created ndarray
     */
    IComplexNDArray createComplex(float[] data, int[] shape, int[] stride);

    /**
     * Creates a complex ndarray with the specified shape
     *
     * @param rows    the rows of the ndarray
     * @param columns the columns of the ndarray
     * @param stride  the stride for the ndarray
     * @param offset  the offset of the ndarray
     * @return the instance
     */
    IComplexNDArray createComplex(double[] data, int rows, int columns, int[] stride, int offset);

    /**
     * Creates an ndarray with the specified shape
     *
     * @param data    the data to use with tne ndarray
     * @param rows    the rows of the ndarray
     * @param columns the columns of the ndarray
     * @param stride  the stride for the ndarray
     * @param offset  the offset of the ndarray
     * @return the instance
     */
    INDArray create(double[] data, int rows, int columns, int[] stride, int offset);

    /**
     * Creates a complex ndarray with the specified shape
     *
     * @param shape  the shape of the ndarray
     * @param stride the stride for the ndarray
     * @param offset the offset of the ndarray
     * @return the instance
     */
    IComplexNDArray createComplex(double[] data, int[] shape, int[] stride, int offset);


    /**
     * Creates an ndarray with the specified shape
     *
     * @param shape  the shape of the ndarray
     * @param stride the stride for the ndarray
     * @param offset the offset of the ndarray
     * @return the instance
     */
    INDArray create(double[] data, int[] shape, int[] stride, int offset);


    /**
     * Create an ndrray with the specified shape
     *
     * @param data  the data to use with tne ndarray
     * @param shape the shape of the ndarray
     * @return the created ndarray
     */
    INDArray create(DataBuffer data, int[] shape);

    /**
     * Create an ndrray with the specified shape
     *
     * @param data  the data to use with tne ndarray
     * @param shape the shape of the ndarray
     * @return the created ndarray
     */
    IComplexNDArray createComplex(DataBuffer data, int[] shape);


    /**
     * Create an ndrray with the specified shape
     *
     * @param data   the data to use with tne ndarray
     * @param shape  the shape of the ndarray
     * @param stride the stride for the ndarray
     * @return the created ndarray
     */
    IComplexNDArray createComplex(DataBuffer data, int[] shape, int[] stride);


    /**
     * Creates an ndarray with the specified shape
     *
     * @param shape  the shape of the ndarray
     * @param stride the stride for the ndarray
     * @param offset the offset of the ndarray
     * @return the instance
     */
    INDArray create(DataBuffer data, int[] shape, int[] stride, int offset);


    /**
     * Creates an ndarray with the specified shape
     *
     * @param shape the shape of the ndarray
     * @return the instance
     */
    INDArray create(List<INDArray> list, int[] shape);


    /**
     * Creates a complex ndarray with the specified shape
     * @param rows the rows of the ndarray
     * @param columns the columns of the ndarray
     * @param stride the stride for the ndarray
     * @param offset the offset of the ndarray
     * @return the instance
     */

    /**
     * Creates an ndarray with the specified shape
     *
     * @param rows    the rows of the ndarray
     * @param columns the columns of the ndarray
     * @param stride  the stride for the ndarray
     * @param offset  the offset of the ndarray
     * @return the instance
     */
    INDArray create(int rows, int columns, int[] stride, int offset);


    /**
     * Creates a complex ndarray with the specified shape
     *
     * @param shape  the shape of the ndarray
     * @param stride the stride for the ndarray
     * @param offset the offset of the ndarray
     * @return the instance
     */
    IComplexNDArray createComplex(int[] shape, int[] stride, int offset);

    /**
     * Creates an ndarray with the specified shape
     *
     * @param shape  the shape of the ndarray
     * @param stride the stride for the ndarray
     * @param offset the offset of the ndarray
     * @return the instance
     */
    INDArray create(int[] shape, int[] stride, int offset);


    /**
     * Creates a complex ndarray with the specified shape
     *
     * @param rows    the rows of the ndarray
     * @param columns the columns of the ndarray
     * @param stride  the stride for the ndarray
     * @return the instance
     */
    IComplexNDArray createComplex(int rows, int columns, int[] stride);

    /**
     * Creates an ndarray with the specified shape
     *
     * @param rows    the rows of the ndarray
     * @param columns the columns of the ndarray
     * @param stride  the stride for the ndarray
     * @return the instance
     */
    INDArray create(int rows, int columns, int[] stride);


    /**
     * Creates a complex ndarray with the specified shape
     *
     * @param shape  the shape of the ndarray
     * @param stride the stride for the ndarray
     * @return the instance
     */
    IComplexNDArray createComplex(int[] shape, int[] stride);

    /**
     * Creates an ndarray with the specified shape
     *
     * @param shape  the shape of the ndarray
     * @param stride the stride for the ndarray
     * @return the instance
     */
    INDArray create(int[] shape, int[] stride);


    /**
     * Creates a complex ndarray with the specified shape
     *
     * @param rows    the rows of the ndarray
     * @param columns the columns of the ndarray
     * @return the instance
     */
    IComplexNDArray createComplex(int rows, int columns);

    /**
     * Creates an ndarray with the specified shape
     *
     * @param rows    the rows of the ndarray
     * @param columns the columns of the ndarray
     * @return the instance
     */
    INDArray create(int rows, int columns);


    /**
     * Creates a complex ndarray with the specified shape
     *
     * @param shape the shape of the ndarray
     * @return the instance
     */
    IComplexNDArray createComplex(int[] shape);

    /**
     * Creates an ndarray with the specified shape
     *
     * @param shape the shape of the ndarray
     * @return the instance
     */
    INDArray create(int[] shape);

    /**
     * Create a scalar ndarray with the specified offset
     *
     * @param value  the value to initialize the scalar with
     * @param offset the offset of the ndarray
     * @return the created ndarray
     */
    INDArray scalar(Number value, int offset);

    /**
     * Create a scalar ndarray with the specified offset
     *
     * @param value  the value to initialize the scalar with
     * @param offset the offset of the ndarray
     * @return the created ndarray
     */
    IComplexNDArray complexScalar(Number value, int offset);


    /**
     * Create a scalar ndarray with the specified offset
     *
     * @param value the value to initialize the scalar with
     * @return the created ndarray
     */
    IComplexNDArray complexScalar(Number value);


    /**
     * Create a scalar nd array with the specified value and offset
     *
     * @param value  the value of the scalar
     * @param offset the offset of the ndarray
     * @return the scalar nd array
     */
    INDArray scalar(float value, int offset);

    /**
     * Create a scalar nd array with the specified value and offset
     *
     * @param value  the value of the scalar
     * @param offset the offset of the ndarray
     * @return the scalar nd array
     */
    INDArray scalar(double value, int offset);


    INDArray scalar(int value, int offset);

    /**
     * Create a scalar ndarray with the specified offset
     *
     * @param value the value to initialize the scalar with
     * @return the created ndarray
     */
    INDArray scalar(Number value);

    /**
     * Create a scalar nd array with the specified value and offset
     *
     * @param value the value of the scalar
     *              =     * @return the scalar nd array
     */
    INDArray scalar(float value);

    /**
     * Create a scalar nd array with the specified value and offset
     *
     * @param value the value of the scalar
     *              =     * @return the scalar nd array
     */
    INDArray scalar(double value);

    /**
     * Create a scalar ndarray with the specified offset
     *
     * @param value  the value to initialize the scalar with
     * @param offset the offset of the ndarray
     * @return the created ndarray
     */
    IComplexNDArray scalar(IComplexNumber value, int offset);

    /**
     * Create a scalar nd array with the specified value and offset
     *
     * @param value the value of the scalar
     * @return the scalar nd array
     */
    IComplexNDArray scalar(IComplexFloat value);

    /**
     * Create a scalar nd array with the specified value and offset
     *
     * @param value the value of the scalar
     *              =     * @return the scalar nd array
     */
    IComplexNDArray scalar(IComplexDouble value);

    /**
     * Create a scalar ndarray with the specified offset
     *
     * @param value the value to initialize the scalar with
     * @return the created ndarray
     */
    IComplexNDArray scalar(IComplexNumber value);

    /**
     * Create a scalar nd array with the specified value and offset
     *
     * @param value  the value of the scalar
     * @param offset the offset of the ndarray
     * @return the scalar nd array
     */
    IComplexNDArray scalar(IComplexFloat value, int offset);

    /**
     * Create a scalar nd array with the specified value and offset
     *
     * @param value  the value of the scalar
     * @param offset the offset of the ndarray
     * @return the scalar nd array
     */
    IComplexNDArray scalar(IComplexDouble value, int offset);


    /**
     * Create a complex ndarray with the given data
     *
     * @param data     the data to use with tne ndarray
     * @param shape    the shape of the ndarray
     * @param stride   the stride for the ndarray
     * @param offset   the offset of the ndarray
     * @param ordering the ordering for the ndarray
     * @return the created complex ndarray
     */
    IComplexNDArray createComplex(double[] data, int[] shape, int[] stride, int offset, char ordering);


    /**
     * @param data
     * @param shape
     * @param offset
     * @param ordering
     * @return
     */
    IComplexNDArray createComplex(double[] data, int[] shape, int offset, char ordering);


    IComplexNDArray createComplex(DataBuffer buffer, int[] shape, int offset, char ordering);

    /**
     * @param data
     * @param shape
     * @param offset
     * @return
     */
    IComplexNDArray createComplex(double[] data, int[] shape, int offset);

    /**
     * @param buffer
     * @param shape
     * @param offset
     * @return
     */
    IComplexNDArray createComplex(DataBuffer buffer, int[] shape, int offset);

    /**
     *
     * @param data
     * @param shape
     * @param offset
     * @return
     */
    INDArray create(float[] data, int[] shape, int offset);

    /**
     *
     * @param data
     * @param shape
     * @param ordering
     * @return
     */
    INDArray create(float[] data, int[] shape, char ordering);

    /**
     *
     * @param data
     * @param shape
     * @param offset
     * @param ordering
     * @return
     */
    IComplexNDArray createComplex(float[] data, int[] shape, int offset, char ordering);

    /**
     *
     * @param data
     * @param shape
     * @param offset
     * @return
     */
    IComplexNDArray createComplex(float[] data, int[] shape, int offset);

    /**
     *
     * @param data
     * @param shape
     * @param stride
     * @param offset
     * @param ordering
     * @return
     */
    IComplexNDArray createComplex(float[] data, int[] shape, int[] stride, int offset, char ordering);

    /**
     *
     * @param floats
     * @return
     */
    INDArray create(float[][] floats);

    INDArray create(float[][] data, char ordering);

    /**
     *
     * @param dim
     * @return
     */
    IComplexNDArray createComplex(float[] dim);

    /**
     *
     * @param data
     * @param shape
     * @param stride
     * @param offset
     * @param ordering
     * @return
     */
    INDArray create(float[] data, int[] shape, int[] stride, int offset, char ordering);

    /**
     *
     * @param flatten
     * @return
     */
    IComplexNDArray complexFlatten(List<IComplexNDArray> flatten);

    /**
     *
     * @param flatten
     * @return
     */
    IComplexNDArray complexFlatten(IComplexNDArray[] flatten);

    /**
     *
     * @param buffer
     * @param shape
     * @param offset
     * @return
     */
    INDArray create(DataBuffer buffer, int[] shape, int offset);

    /**
     *
     * @param data
     * @param shape
     * @param stride
     * @param offset
     * @return
     */
    IComplexNDArray createComplex(float[] data, int[] shape, int[] stride, int offset);

    /**
     *
     * @param shape
     * @param ordering
     * @return
     */
    INDArray create(int[] shape, char ordering);


    INDArray createUninitialized(int[] shape, char ordering);

    /**
     * Cretes uninitialized INDArray detached from any (if any) workspace
     * @param shape
     * @param ordering
     * @return
     */
    INDArray createUninitializedDetached(int[] shape, char ordering);

    /**
     *
     * @param data
     * @param newShape
     * @param newStride
     * @param offset
     * @param ordering
     * @return
     */
    INDArray create(DataBuffer data, int[] newShape, int[] newStride, int offset, char ordering);

    /**
     *
     * @param data
     * @param newDims
     * @param newStrides
     * @param offset
     * @param ordering
     * @return
     */
    IComplexNDArray createComplex(DataBuffer data, int[] newDims, int[] newStrides, int offset, char ordering);

    /**
     *
     * @param rows
     * @param columns
     * @param min
     * @param max
     * @param rng
     * @return
     */
    INDArray rand(int rows, int columns, double min, double max, org.nd4j.linalg.api.rng.Random rng);

    /**
     *
     * @param data
     * @param order
     * @return
     */
    IComplexNDArray createComplex(float[] data, Character order);

    /**
     *
     * @param data
     * @param shape
     * @param offset
     * @param order
     * @return
     */
    INDArray create(float[] data, int[] shape, int offset, Character order);

    /**
     *
     * @param data
     * @param rows
     * @param columns
     * @param stride
     * @param offset
     * @param ordering
     * @return
     */
    INDArray create(float[] data, int rows, int columns, int[] stride, int offset, char ordering);

    /**
     *
     * @param data
     * @param shape
     * @param ordering
     * @return
     */
    INDArray create(double[] data, int[] shape, char ordering);

    /**
     *
     * @param list
     * @param shape
     * @param ordering
     * @return
     */
    INDArray create(List<INDArray> list, int[] shape, char ordering);

    /**
     *
     * @param data
     * @param shape
     * @param offset
     * @return
     */
    INDArray create(double[] data, int[] shape, int offset);

    /**
     *
     * @param data
     * @param shape
     * @param stride
     * @param offset
     * @param ordering
     * @return
     */
    INDArray create(double[] data, int[] shape, int[] stride, int offset, char ordering);

    /**
     *
     * @param shape
     * @param min
     * @param max
     * @param rng
     * @return
     */
    INDArray rand(int[] shape, double min, double max, org.nd4j.linalg.api.rng.Random rng);

    /**
     *
     * @param ints
     * @param ints1
     * @param stride
     * @param offset
     * @return
     */
    IComplexNDArray createComplex(int[] ints, int[] ints1, int[] stride, int offset);

    /**
     *
     * @param ints
     * @param ints1
     * @param stride
     * @param offset
     * @return
     */
    INDArray create(int[] ints, int[] ints1, int[] stride, int offset);

    /**
     *
     * @param shape
     * @param ints1
     * @param stride
     * @param order
     * @param offset
     * @return
     */
    INDArray create(int[] shape, int[] ints1, int[] stride, char order, int offset);

    /**
     *
     * @param rows
     * @param columns
     * @param ordering
     * @return
     */
    INDArray create(int rows, int columns, char ordering);

    /**
     *
     * @param shape
     * @param dataType
     * @return
     */
    INDArray create(int[] shape, DataBuffer.Type dataType);

    /**
     *
     * @param data
     * @param order
     * @return
     */
    INDArray create(float[] data, char order);

    /**
     *
     * @param data
     * @param shape
     * @param stride
     * @param order
     * @param offset
     * @return
     */
    INDArray create(float[] data, int[] shape, int[] stride, char order, int offset);

    /**
     *
     * @param buffer
     * @param shape
     * @param stride
     * @param order
     * @param offset
     * @return
     */
    INDArray create(DataBuffer buffer, int[] shape, int[] stride, char order, int offset);

    /**
     *
     * @param data
     * @param order
     * @return
     */
    INDArray create(double[] data, char order);

    /**
     *
     * @param data
     * @param shape
     * @param stride
     * @param order
     * @param offset
     * @return
     */
    INDArray create(double[] data, int[] shape, int[] stride, char order, int offset);

    /**
     *
     * @param shape
     * @param stride
     * @param offset
     * @param ordering
     * @return
     */
    INDArray create(int[] shape, int[] stride, int offset, char ordering);

    /**
     *
     * @param shape
     * @param complexStrides
     * @param offset
     * @param ordering
     * @return
     */
    IComplexNDArray createComplex(int[] shape, int[] complexStrides, int offset, char ordering);


    //    DataBuffer restoreFromHalfs(DataBuffer buffer);


    //    DataBuffer convertToHalfs(DataBuffer buffer);

    /**
     *
     * @param typeSrc
     * @param source
     * @param typeDst
     * @return
     */

    INDArray convertDataEx(DataBuffer.TypeEx typeSrc, INDArray source, DataBuffer.TypeEx typeDst);

    /**
     *
     * @param typeSrc
     * @param source
     * @param typeDst
     * @return
     */
    DataBuffer convertDataEx(DataBuffer.TypeEx typeSrc, DataBuffer source, DataBuffer.TypeEx typeDst);

    /**
     *
     * @param typeSrc
     * @param source
     * @param typeDst
     * @param target
     */
    void convertDataEx(DataBuffer.TypeEx typeSrc, DataBuffer source, DataBuffer.TypeEx typeDst, DataBuffer target);

    /**
     *
     * @param typeSrc
     * @param source
     * @param typeDst
     * @param target
     * @param length
     */
    void convertDataEx(DataBuffer.TypeEx typeSrc, Pointer source, DataBuffer.TypeEx typeDst, Pointer target,
                    long length);

    /**
     * Create from an in memory numpy pointer
     * @param pointer the pointer to the
     *                numpy array
     * @return an ndarray created from the in memory
     * numpy pointer
     */
    INDArray createFromNpyPointer(Pointer pointer);

    /**
     * Create from a given numpy file.
     * @param file the file to create the ndarray from
     * @return the created ndarray
     */
    INDArray createFromNpyFile(File file);


    INDArray[] tear(INDArray tensor, int... dimensions);

<<<<<<< HEAD
    // =========== Sparse methods ===========

    INDArray createSparseCSR(double[] data, int[] columns, int[] pointerB, int[] pointerE, int[] shape);
    INDArray createSparseCSR(float[] data, int[] columns, int[] pointerB, int[] pointerE, int[] shape);
    INDArray createSparseCSR(DataBuffer data, int[] columns, int[] pointerB, int[] pointerE, int[] shape);
    INDArray createSparseCOO(double[] values, int[][] indices, int[] shape);
    INDArray createSparseCOO(float[] values, int[][] indices, int[] shape);
    INDArray createSparseCOO(DataBuffer values, DataBuffer indices, int[] shape);
    INDArray createSparseCOO(DataBuffer values, DataBuffer indices, DataBuffer sparseInformation, int[] shape);
    INDArray createSparseCOO(DataBuffer values, DataBuffer indices, int[] sparseOffsets, int[] flags, int[] hiddenDimensions, int underlyingRank, int[] shape);

    }
=======

    INDArray sort(INDArray x, boolean descending);

    INDArray sort(INDArray x, boolean descending, int... dimensions);
}
>>>>>>> c73aed87
<|MERGE_RESOLUTION|>--- conflicted
+++ resolved
@@ -1840,7 +1840,10 @@
 
     INDArray[] tear(INDArray tensor, int... dimensions);
 
-<<<<<<< HEAD
+    INDArray sort(INDArray x, boolean descending);
+
+    INDArray sort(INDArray x, boolean descending, int... dimensions);
+
     // =========== Sparse methods ===========
 
     INDArray createSparseCSR(double[] data, int[] columns, int[] pointerB, int[] pointerE, int[] shape);
@@ -1852,11 +1855,4 @@
     INDArray createSparseCOO(DataBuffer values, DataBuffer indices, DataBuffer sparseInformation, int[] shape);
     INDArray createSparseCOO(DataBuffer values, DataBuffer indices, int[] sparseOffsets, int[] flags, int[] hiddenDimensions, int underlyingRank, int[] shape);
 
-    }
-=======
-
-    INDArray sort(INDArray x, boolean descending);
-
-    INDArray sort(INDArray x, boolean descending, int... dimensions);
-}
->>>>>>> c73aed87
+}