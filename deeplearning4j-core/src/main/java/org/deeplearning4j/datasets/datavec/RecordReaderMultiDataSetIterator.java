--- conflicted
+++ resolved
@@ -257,65 +257,31 @@
                     Map<String, List<List<List<Writable>>>> nextSeqRRVals, int longestTS, int[] longestSequence) {
         boolean hasMasks = false;
         int i = 0;
-<<<<<<< HEAD
 
         long rngSeed = (timeSeriesRandomOffset ? timeSeriesRandomOffsetRng.nextLong() : -1);
 
-        for (SubsetDetails d : inputs) {
-            if (nextRRVals.containsKey(d.readerName)) {
-=======
         for (SubsetDetails d : subsetDetails) {
             if (nextRRValsBatched != null && nextRRValsBatched.containsKey(d.readerName)) {
                 //Standard reader, but batch ops
                 featuresOrLabels[i] = convertWritablesBatched(nextRRValsBatched.get(d.readerName), d);
             } else if (nextRRVals.containsKey(d.readerName)) {
->>>>>>> dd5c77b5
                 //Standard reader
                 List<List<Writable>> list = nextRRVals.get(d.readerName);
                 featuresOrLabels[i] = convertWritables(list, minExamples, d);
             } else {
                 //Sequence reader
                 List<List<List<Writable>>> list = nextSeqRRVals.get(d.readerName);
-<<<<<<< HEAD
                 Pair<INDArray, INDArray> p = convertWritablesSequence(list, minExamples, longestTS, d, longestSequence, rngSeed);
-                inputArrs[i] = p.getFirst();
-                inputArrMasks[i] = p.getSecond();
-                if (inputArrMasks[i] != null)
-                    inputMasks = true;
-=======
-                Pair<INDArray, INDArray> p = convertWritablesSequence(list, minExamples, longestTS, d, longestSequence);
                 featuresOrLabels[i] = p.getFirst();
                 masks[i] = p.getSecond();
                 if (masks[i] != null)
                     hasMasks = true;
->>>>>>> dd5c77b5
             }
             i++;
         }
 
         return new Pair<>(featuresOrLabels, hasMasks ? masks : null);
     }
-
-<<<<<<< HEAD
-        //Third: create the outputs
-        INDArray[] outputArrs = new INDArray[outputs.size()];
-        INDArray[] outputArrMasks = new INDArray[outputs.size()];
-        boolean outputMasks = false;
-        i = 0;
-        for (SubsetDetails d : outputs) {
-            if (nextRRVals.containsKey(d.readerName)) {
-                //Standard reader
-                List<List<Writable>> list = nextRRVals.get(d.readerName);
-                outputArrs[i] = convertWritables(list, minExamples, d);
-            } else {
-                //Sequence reader
-                List<List<List<Writable>>> list = nextSeqRRVals.get(d.readerName);
-                Pair<INDArray, INDArray> p = convertWritablesSequence(list, minExamples, longestTS, d, longestSequence, rngSeed);
-                outputArrs[i] = p.getFirst();
-                outputArrMasks[i] = p.getSecond();
-                if (outputArrMasks[i] != null)
-                    outputMasks = true;
-=======
 
     private INDArray convertWritablesBatched(List<Writable> list, SubsetDetails details) {
         INDArray arr;
@@ -324,7 +290,6 @@
             if (list.size() > 1) {
                 throw new UnsupportedOperationException(
                                 "Cannot use batched operations on entire reader with multiple " + "writables");
->>>>>>> dd5c77b5
             }
             arr = ((NDArrayWritable) list.get(0)).get();
         } else if (details.subsetStart == details.subsetEndInclusive || details.oneHot) {
@@ -618,18 +583,6 @@
                             l += row.length();
                         } else {
                             arr.putScalar(i, l++, k, w.toDouble());
-<<<<<<< HEAD
-                        } catch (UnsupportedOperationException e) {
-                            // This isn't a scalar, so check if we got an array already
-                            if (w instanceof NDArrayWritable) {
-                                arr.get(NDArrayIndex.point(i), NDArrayIndex.all(), NDArrayIndex.point(k))
-                                        .putRow(0,((NDArrayWritable) w).get()
-                                                .get(NDArrayIndex.all(),NDArrayIndex.interval(details.subsetStart, details.subsetEndInclusive + 1)));
-                            } else {
-                                throw e;
-                            }
-=======
->>>>>>> dd5c77b5
                         }
                     }
                 }
