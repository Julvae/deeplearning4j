/*
 *
 *  * Copyright 2016 Skymind,Inc.
 *  *
 *  *    Licensed under the Apache License, Version 2.0 (the "License");
 *  *    you may not use this file except in compliance with the License.
 *  *    You may obtain a copy of the License at
 *  *
 *  *        http://www.apache.org/licenses/LICENSE-2.0
 *  *
 *  *    Unless required by applicable law or agreed to in writing, software
 *  *    distributed under the License is distributed on an "AS IS" BASIS,
 *  *    WITHOUT WARRANTIES OR CONDITIONS OF ANY KIND, either express or implied.
 *  *    See the License for the specific language governing permissions and
 *  *    limitations under the License.
 *
 */

package org.deeplearning4j.nn.modelimport.keras;

import lombok.extern.slf4j.Slf4j;
<<<<<<< HEAD
=======
import org.apache.commons.io.IOUtils;
import org.bytedeco.javacpp.BytePointer;
import org.bytedeco.javacpp.FloatPointer;
import org.bytedeco.javacpp.hdf5;
import org.deeplearning4j.berkeley.StringUtils;
import org.deeplearning4j.nn.api.Layer;
import org.deeplearning4j.nn.conf.MultiLayerConfiguration;
import org.deeplearning4j.nn.conf.ComputationGraphConfiguration;
>>>>>>> 46c63ea5
import org.deeplearning4j.nn.graph.ComputationGraph;
import org.deeplearning4j.nn.multilayer.MultiLayerNetwork;

import java.io.IOException;
<<<<<<< HEAD
=======
import java.io.InputStream;
import java.nio.file.Files;
import java.nio.file.Paths;
import java.util.*;
import java.util.regex.Matcher;
import java.util.regex.Pattern;

import static org.bytedeco.javacpp.hdf5.H5F_ACC_RDONLY;
import static org.bytedeco.javacpp.hdf5.H5O_TYPE_DATASET;
import static org.bytedeco.javacpp.hdf5.H5O_TYPE_GROUP;
import static org.deeplearning4j.nn.modelimport.keras.ModelConfiguration.extractWeightsMetadataFromConfig;
import static org.deeplearning4j.nn.modelimport.keras.ModelConfiguration.importFunctionalApiConfig;
import static org.deeplearning4j.nn.modelimport.keras.ModelConfiguration.importSequentialModelConfig;
>>>>>>> 46c63ea5

/**
 * Routines for importing saved Keras models.
 *
 * @author dave@skymind.io
 *
 * @deprecated Use {@link KerasModelImport} instead.
 */
<<<<<<< HEAD
@Deprecated
=======
>>>>>>> 46c63ea5
@Slf4j
public class Model {

    private Model() {}

    /**
<<<<<<< HEAD
     * Load Keras model saved using model.save_model(...).
=======
     * Imports a Keras Sequential model saved using model.save_model(...). Model
     * configuration and weights are loaded from single HDF5 archive.
     *
     * @param  modelHdf5Stream input stream storing Keras Sequential model
     * @return                   DL4J MultiLayerNetwork
     * @throws IOException
     * @throws IncompatibleKerasConfigurationException
     * @throws UnsupportedOperationException
     * @see    MultiLayerNetwork
     * @see    MultiLayerConfiguration
     *
     * TODO: remove this once we have a shared model interface?
     */
    public static MultiLayerNetwork importSequentialModelInputStream(InputStream modelHdf5Stream)
            throws IOException, IncompatibleKerasConfigurationException {
        MultiLayerNetwork model = importModelInputStream(modelHdf5Stream, true);
        return model;
    }

    /**
     * Imports a Keras Functional API model saved using model.save_model(...). Model
     * configuration and weights are loaded from single HDF5 archive.
     *
     * @param modelHdf5Stream  input stream storing storing Keras Functional API model
     * @return                   DL4J ComputationGraph
     * @throws IOException
     * @throws IncompatibleKerasConfigurationException
     * @throws UnsupportedOperationException
     * @see    ComputationGraph
     * @see    ComputationGraphConfiguration
     *
     * TODO: remove this once we have a shared model interface?
     */
    public static ComputationGraph importFunctionalApiModelInputStream(InputStream modelHdf5Stream)
            throws IOException, IncompatibleKerasConfigurationException {
        ComputationGraph model = importModelInputStream(modelHdf5Stream, false);
        return model;
    }

    /**
     * Imports a Keras Sequential model saved using model.save_model(...). Model
     * configuration and weights are loaded from single HDF5 archive.
     *
     * @param  modelHdf5Filename path to HDF5 archive storing Keras Sequential model
     * @return                   DL4J MultiLayerNetwork
     * @throws IOException
     * @throws IncompatibleKerasConfigurationException
     * @throws UnsupportedOperationException
     * @see    MultiLayerNetwork
     * @see    MultiLayerConfiguration
     *
     * TODO: remove this once we have a shared model interface?
     */
    public static MultiLayerNetwork importSequentialModel(String modelHdf5Filename)
            throws IOException, IncompatibleKerasConfigurationException, UnsupportedOperationException {
        MultiLayerNetwork model = importModel(modelHdf5Filename, true);
        return model;
    }

    /**
     * Imports a Keras Functional API model saved using model.save_model(...). Model
     * configuration and weights are loaded from single HDF5 archive.
>>>>>>> 46c63ea5
     *
     * @param modelHdf5Filename    path to HDF5 archive storing Keras model
     * @return                     DL4J Model interface
     * @throws IOException
     * @see org.deeplearning4j.nn.api.Model
     * @deprecated Use {@link KerasModelImport#importKerasModelAndWeights} instead
     */
    @Deprecated
    public static org.deeplearning4j.nn.api.Model importModel(String modelHdf5Filename)
            throws IOException, InvalidKerasConfigurationException, UnsupportedKerasConfigurationException {
        return KerasModelImport.importKerasModelAndWeights(modelHdf5Filename);
    }




    /**
     * Load Keras model where the config and weights were saved separately using calls to
     * model.to_json() and model.save_weights(...).
     *
<<<<<<< HEAD
     * @param configJsonFilename    path to JSON file storing Keras Functional API model configuration
     * @param weightsHdf5Filename   path to HDF5 archive storing Keras Functional API model weights
     * @return                      DL4J Model interface
=======
     * @param inputStream  path to HDF5 archive storing Keras model
     * @param isSequential       whether the model to be loaded is Sequential
     * @param <T>
     * @return                   DL4J MultiLayerNetwork or ComputationGraph
>>>>>>> 46c63ea5
     * @throws IOException
     * @see org.deeplearning4j.nn.api.Model
     * @deprecated Use {@link KerasModelImport#importKerasModelAndWeights} instead
     */
<<<<<<< HEAD
    @Deprecated
    public static org.deeplearning4j.nn.api.Model importModel(String configJsonFilename, String weightsHdf5Filename)
            throws IOException, InvalidKerasConfigurationException, UnsupportedKerasConfigurationException {
        return KerasModelImport.importKerasModelAndWeights(configJsonFilename, weightsHdf5Filename);
    }

    /**
     * Imports a Keras Sequential model saved using model.save_model(...). Model
     * configuration and weights are loaded from single HDF5 archive.
=======
    private static <T> T importModelInputStream(InputStream inputStream, boolean isSequential) throws IOException {
        /* Open model HDF5 file. */
        byte[] bytes = IOUtils.toByteArray(inputStream);
        BytePointer bytePointer = new BytePointer(bytes);
        hdf5.H5File file = new hdf5.H5File(bytePointer,H5F_ACC_RDONLY);
        return doImportModel(file,isSequential);
    }

    private static <T> T doImportModel(hdf5.H5File file,boolean isSequential) throws IOException {
          /* Read model config JSON string from "model_config" attribute. */
        hdf5.Attribute attr = file.openAttribute("model_config");
        hdf5.VarLenType vl = attr.getVarLenType();
        int bufferSizeMult = 1;
        String configJson = null;
        /* TODO: find a less hacky way to do this.
         * Reading variable length strings (from attributes) is a giant
         * pain. There does not appear to be any way to determine the
         * length of the string in advance, so we use a hack: choose a
         * buffer size and read the config. If Jackson fails to parse
         * it, then we must not have read the entire config. Increase
         * buffer and repeat.
         */
        while (true) {
            byte[] attrBuffer = new byte[bufferSizeMult * 2000];
            BytePointer attrPointer = new BytePointer(attrBuffer);
            attr.read(vl, attrPointer);
            attrPointer.get(attrBuffer);
            configJson = new String(attrBuffer);
            ObjectMapper mapper = new ObjectMapper();
            mapper.enable(DeserializationFeature.FAIL_ON_READING_DUP_TREE_KEY);
            try {
                mapper.readTree(configJson);
                break;
            } catch (IOException e) {}
            bufferSizeMult++;
            if (bufferSizeMult > 100) {
                throw new IncompatibleKerasConfigurationException("Could not read abnormally long Keras config. Please file an issue!");
            }
        }
        T model = importModel(configJson, file.asCommonFG().openGroup("/model_weights"), isSequential);
        file.close();
        return model;
    }

    /**
     * Load Keras model saved using model.save_model(...).
     *
     * @param modelHdf5Filename  path to HDF5 archive storing Keras model
     * @param isSequential       whether the model to be loaded is Sequential
     * @param <T>
     * @return                   DL4J MultiLayerNetwork or ComputationGraph
     * @throws IOException
     *
     * TODO: make public and change return type to shared model interface once we have one.
     */
    private static <T> T importModel(String modelHdf5Filename, boolean isSequential) throws IOException {
        /* Open model HDF5 file. */
        hdf5.H5File file = new hdf5.H5File(modelHdf5Filename, H5F_ACC_RDONLY);
        return doImportModel(file,isSequential);
    }

    /**
     * Imports a Keras Sequential model where the config and weights were saved
     * separately using calls to model.to_json() and model.save_weights(...).
>>>>>>> 46c63ea5
     *
     * @param modelHdf5Filename    path to HDF5 archive storing Keras Sequential model
     * @return                     DL4J MultiLayerNetwork
     * @throws IOException
     * @see MultiLayerNetwork
     * @deprecated Use {@link KerasModelImport#importKerasSequentialModelAndWeights} instead
     */
    @Deprecated
    public static MultiLayerNetwork importSequentialModel(String modelHdf5Filename)
            throws IOException, InvalidKerasConfigurationException, UnsupportedKerasConfigurationException {
        return KerasModelImport.importKerasSequentialModelAndWeights(modelHdf5Filename);
    }

    /**
     * Imports a Keras Functional API model saved using model.save_model(...). Model
     * configuration and weights are loaded from single HDF5 archive.
     *
     * @param modelHdf5Filename  path to HDF5 archive storing Keras Functional API model
     * @return                   DL4J ComputationGraph
     * @throws IOException
     * @see    ComputationGraph
     * @deprecated Use {@link KerasModelImport#importKerasModelAndWeights} instead
     */
    @Deprecated
    public static ComputationGraph importFunctionalApiModel(String modelHdf5Filename)
            throws IOException, InvalidKerasConfigurationException, UnsupportedKerasConfigurationException {
        return KerasModelImport.importKerasModelAndWeights(modelHdf5Filename);
    }

    /**
     * Imports a Keras Sequential model saved using model.save_model(...). Model
     * configuration and weights are loaded from single HDF5 archive.
     *
     * @param configJsonFilename     path to JSON file storing Keras Functional API model configuration
     * @param weightsHdf5Filename    path to HDF5 archive storing Keras Functional API model weights
     * @return                       DL4J MultiLayerNetwork
     * @throws IOException
     * @see MultiLayerNetwork
     * @deprecated Use {@link KerasModelImport#importKerasSequentialModelAndWeights} instead
     */
    @Deprecated
    public static MultiLayerNetwork importSequentialModel(String configJsonFilename, String weightsHdf5Filename)
            throws IOException, InvalidKerasConfigurationException, UnsupportedKerasConfigurationException {
        return KerasModelImport.importKerasSequentialModelAndWeights(configJsonFilename, weightsHdf5Filename);
    }

    /**
     * Imports a Keras Functional API model saved using model.save_model(...). Model
     * configuration and weights are loaded from single HDF5 archive.
     *
     * @param configJsonFilename     path to JSON file storing Keras Functional API model configuration
     * @param weightsHdf5Filename    path to HDF5 archive storing Keras Functional API model weights
     * @return                       DL4J ComputationGraph
     * @throws IOException
     * @see    ComputationGraph
     * @deprecated Use {@link KerasModelImport#importKerasModelAndWeights} instead
     */
    @Deprecated
    public static ComputationGraph importFunctionalApiModel(String configJsonFilename, String weightsHdf5Filename)
            throws IOException, InvalidKerasConfigurationException, UnsupportedKerasConfigurationException {
        return KerasModelImport.importKerasModelAndWeights(configJsonFilename, weightsHdf5Filename);
    }
}<|MERGE_RESOLUTION|>--- conflicted
+++ resolved
@@ -19,37 +19,16 @@
 package org.deeplearning4j.nn.modelimport.keras;
 
 import lombok.extern.slf4j.Slf4j;
-<<<<<<< HEAD
-=======
 import org.apache.commons.io.IOUtils;
 import org.bytedeco.javacpp.BytePointer;
-import org.bytedeco.javacpp.FloatPointer;
 import org.bytedeco.javacpp.hdf5;
-import org.deeplearning4j.berkeley.StringUtils;
-import org.deeplearning4j.nn.api.Layer;
-import org.deeplearning4j.nn.conf.MultiLayerConfiguration;
-import org.deeplearning4j.nn.conf.ComputationGraphConfiguration;
->>>>>>> 46c63ea5
 import org.deeplearning4j.nn.graph.ComputationGraph;
 import org.deeplearning4j.nn.multilayer.MultiLayerNetwork;
 
 import java.io.IOException;
-<<<<<<< HEAD
-=======
 import java.io.InputStream;
-import java.nio.file.Files;
-import java.nio.file.Paths;
-import java.util.*;
-import java.util.regex.Matcher;
-import java.util.regex.Pattern;
 
 import static org.bytedeco.javacpp.hdf5.H5F_ACC_RDONLY;
-import static org.bytedeco.javacpp.hdf5.H5O_TYPE_DATASET;
-import static org.bytedeco.javacpp.hdf5.H5O_TYPE_GROUP;
-import static org.deeplearning4j.nn.modelimport.keras.ModelConfiguration.extractWeightsMetadataFromConfig;
-import static org.deeplearning4j.nn.modelimport.keras.ModelConfiguration.importFunctionalApiConfig;
-import static org.deeplearning4j.nn.modelimport.keras.ModelConfiguration.importSequentialModelConfig;
->>>>>>> 46c63ea5
 
 /**
  * Routines for importing saved Keras models.
@@ -58,36 +37,43 @@
  *
  * @deprecated Use {@link KerasModelImport} instead.
  */
-<<<<<<< HEAD
 @Deprecated
-=======
->>>>>>> 46c63ea5
 @Slf4j
 public class Model {
 
     private Model() {}
 
     /**
-<<<<<<< HEAD
      * Load Keras model saved using model.save_model(...).
-=======
+     *
+     * @param  modelHdf5Stream input stream storing Keras Sequential model
+     * @return                   DL4J MultiLayerNetwork
+     * @see    MultiLayerNetwork
+     * @throws UnsupportedKerasConfigurationException
+     * @throws IOException
+     * @throws org.deeplearning4j.nn.api.Model
+     * @deprecated Use {@link KerasModelImport#importKerasModelAndWeights} instead
+     */
+    public static org.deeplearning4j.nn.api.Model importModelInputStream(InputStream modelHdf5Stream)
+            throws UnsupportedKerasConfigurationException, IOException, InvalidKerasConfigurationException {
+        return KerasModelImport.importKerasModelAndWeights(modelHdf5Stream);
+    }
+
+    /**
      * Imports a Keras Sequential model saved using model.save_model(...). Model
      * configuration and weights are loaded from single HDF5 archive.
      *
      * @param  modelHdf5Stream input stream storing Keras Sequential model
      * @return                   DL4J MultiLayerNetwork
+     * @see    MultiLayerNetwork
+     * @throws UnsupportedKerasConfigurationException
      * @throws IOException
-     * @throws IncompatibleKerasConfigurationException
-     * @throws UnsupportedOperationException
-     * @see    MultiLayerNetwork
-     * @see    MultiLayerConfiguration
-     *
-     * TODO: remove this once we have a shared model interface?
+     * @throws InvalidKerasConfigurationException
+     * @deprecated Use {@link KerasModelImport#importKerasSequentialModelAndWeights} instead
      */
     public static MultiLayerNetwork importSequentialModelInputStream(InputStream modelHdf5Stream)
-            throws IOException, IncompatibleKerasConfigurationException {
-        MultiLayerNetwork model = importModelInputStream(modelHdf5Stream, true);
-        return model;
+            throws UnsupportedKerasConfigurationException, IOException, InvalidKerasConfigurationException {
+        return KerasModelImport.importKerasSequentialModelAndWeights(modelHdf5Stream);
     }
 
     /**
@@ -96,44 +82,18 @@
      *
      * @param modelHdf5Stream  input stream storing storing Keras Functional API model
      * @return                   DL4J ComputationGraph
+     * @throws UnsupportedKerasConfigurationException
      * @throws IOException
-     * @throws IncompatibleKerasConfigurationException
-     * @throws UnsupportedOperationException
-     * @see    ComputationGraph
-     * @see    ComputationGraphConfiguration
-     *
-     * TODO: remove this once we have a shared model interface?
+     * @throws InvalidKerasConfigurationException
+     * @deprecated Use {@link KerasModelImport#importKerasModelAndWeights} instead
      */
     public static ComputationGraph importFunctionalApiModelInputStream(InputStream modelHdf5Stream)
-            throws IOException, IncompatibleKerasConfigurationException {
-        ComputationGraph model = importModelInputStream(modelHdf5Stream, false);
-        return model;
+            throws UnsupportedKerasConfigurationException, IOException, InvalidKerasConfigurationException {
+        return KerasModelImport.importKerasModelAndWeights(modelHdf5Stream);
     }
 
     /**
-     * Imports a Keras Sequential model saved using model.save_model(...). Model
-     * configuration and weights are loaded from single HDF5 archive.
-     *
-     * @param  modelHdf5Filename path to HDF5 archive storing Keras Sequential model
-     * @return                   DL4J MultiLayerNetwork
-     * @throws IOException
-     * @throws IncompatibleKerasConfigurationException
-     * @throws UnsupportedOperationException
-     * @see    MultiLayerNetwork
-     * @see    MultiLayerConfiguration
-     *
-     * TODO: remove this once we have a shared model interface?
-     */
-    public static MultiLayerNetwork importSequentialModel(String modelHdf5Filename)
-            throws IOException, IncompatibleKerasConfigurationException, UnsupportedOperationException {
-        MultiLayerNetwork model = importModel(modelHdf5Filename, true);
-        return model;
-    }
-
-    /**
-     * Imports a Keras Functional API model saved using model.save_model(...). Model
-     * configuration and weights are loaded from single HDF5 archive.
->>>>>>> 46c63ea5
+     * Load Keras model saved using model.save_model(...).
      *
      * @param modelHdf5Filename    path to HDF5 archive storing Keras model
      * @return                     DL4J Model interface
@@ -147,28 +107,17 @@
         return KerasModelImport.importKerasModelAndWeights(modelHdf5Filename);
     }
 
-
-
-
     /**
      * Load Keras model where the config and weights were saved separately using calls to
      * model.to_json() and model.save_weights(...).
      *
-<<<<<<< HEAD
      * @param configJsonFilename    path to JSON file storing Keras Functional API model configuration
      * @param weightsHdf5Filename   path to HDF5 archive storing Keras Functional API model weights
      * @return                      DL4J Model interface
-=======
-     * @param inputStream  path to HDF5 archive storing Keras model
-     * @param isSequential       whether the model to be loaded is Sequential
-     * @param <T>
-     * @return                   DL4J MultiLayerNetwork or ComputationGraph
->>>>>>> 46c63ea5
      * @throws IOException
      * @see org.deeplearning4j.nn.api.Model
      * @deprecated Use {@link KerasModelImport#importKerasModelAndWeights} instead
      */
-<<<<<<< HEAD
     @Deprecated
     public static org.deeplearning4j.nn.api.Model importModel(String configJsonFilename, String weightsHdf5Filename)
             throws IOException, InvalidKerasConfigurationException, UnsupportedKerasConfigurationException {
@@ -178,72 +127,6 @@
     /**
      * Imports a Keras Sequential model saved using model.save_model(...). Model
      * configuration and weights are loaded from single HDF5 archive.
-=======
-    private static <T> T importModelInputStream(InputStream inputStream, boolean isSequential) throws IOException {
-        /* Open model HDF5 file. */
-        byte[] bytes = IOUtils.toByteArray(inputStream);
-        BytePointer bytePointer = new BytePointer(bytes);
-        hdf5.H5File file = new hdf5.H5File(bytePointer,H5F_ACC_RDONLY);
-        return doImportModel(file,isSequential);
-    }
-
-    private static <T> T doImportModel(hdf5.H5File file,boolean isSequential) throws IOException {
-          /* Read model config JSON string from "model_config" attribute. */
-        hdf5.Attribute attr = file.openAttribute("model_config");
-        hdf5.VarLenType vl = attr.getVarLenType();
-        int bufferSizeMult = 1;
-        String configJson = null;
-        /* TODO: find a less hacky way to do this.
-         * Reading variable length strings (from attributes) is a giant
-         * pain. There does not appear to be any way to determine the
-         * length of the string in advance, so we use a hack: choose a
-         * buffer size and read the config. If Jackson fails to parse
-         * it, then we must not have read the entire config. Increase
-         * buffer and repeat.
-         */
-        while (true) {
-            byte[] attrBuffer = new byte[bufferSizeMult * 2000];
-            BytePointer attrPointer = new BytePointer(attrBuffer);
-            attr.read(vl, attrPointer);
-            attrPointer.get(attrBuffer);
-            configJson = new String(attrBuffer);
-            ObjectMapper mapper = new ObjectMapper();
-            mapper.enable(DeserializationFeature.FAIL_ON_READING_DUP_TREE_KEY);
-            try {
-                mapper.readTree(configJson);
-                break;
-            } catch (IOException e) {}
-            bufferSizeMult++;
-            if (bufferSizeMult > 100) {
-                throw new IncompatibleKerasConfigurationException("Could not read abnormally long Keras config. Please file an issue!");
-            }
-        }
-        T model = importModel(configJson, file.asCommonFG().openGroup("/model_weights"), isSequential);
-        file.close();
-        return model;
-    }
-
-    /**
-     * Load Keras model saved using model.save_model(...).
-     *
-     * @param modelHdf5Filename  path to HDF5 archive storing Keras model
-     * @param isSequential       whether the model to be loaded is Sequential
-     * @param <T>
-     * @return                   DL4J MultiLayerNetwork or ComputationGraph
-     * @throws IOException
-     *
-     * TODO: make public and change return type to shared model interface once we have one.
-     */
-    private static <T> T importModel(String modelHdf5Filename, boolean isSequential) throws IOException {
-        /* Open model HDF5 file. */
-        hdf5.H5File file = new hdf5.H5File(modelHdf5Filename, H5F_ACC_RDONLY);
-        return doImportModel(file,isSequential);
-    }
-
-    /**
-     * Imports a Keras Sequential model where the config and weights were saved
-     * separately using calls to model.to_json() and model.save_weights(...).
->>>>>>> 46c63ea5
      *
      * @param modelHdf5Filename    path to HDF5 archive storing Keras Sequential model
      * @return                     DL4J MultiLayerNetwork
