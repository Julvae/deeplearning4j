package org.nd4j.linalg.api.blas.params;

import lombok.Data;
import org.nd4j.linalg.api.ndarray.INDArray;
import org.nd4j.linalg.api.shape.Shape;

/**
 * Used for setting the gemm parameters
 * Separates blas logic from
 * the run time itself.
 *
 * @author Adam Gibson
 */
public @Data class GemmParams {
    private int lda,ldb,ldc,m,n,k;
    private INDArray a,b,c;
    private char aOrdering = 'N';
    private char bOrdering = 'N';

    /**
     *
     * @param a
     * @param b
     * @param c
     */
    public GemmParams(INDArray a,INDArray b,INDArray c) {
        if(b.columns() != c.columns())
            throw new IllegalArgumentException("B columns must match c columns");
        if(a.rows() != c.rows())
            throw new IllegalArgumentException("A rows must equal c rows");

        a = Shape.toOffsetZeroCopy(a);
        b = Shape.toOffsetZeroCopy(b);

        //automatically assume fortran ordering
        //multiple backends force us to be
        //in fortran ordering only
        this.a = a;
        this.b = b;
        this.c = c;

<<<<<<< HEAD
        //multiple backends force us to be
        //in fortran ordering only
        this.a = a;
        this.b = b;
        this.c = c;

=======
>>>>>>> fdb97cce
        if(a.ordering() == 'f' && b.ordering() == 'f'){
            this.m = a.rows();
            this.n = b.columns();
            this.k = a.columns();
            this.lda = a.rows();
            this.ldb = b.rows();
            this.ldc = a.rows();
<<<<<<< HEAD
=======
        } else if(a.ordering() == 'c' && b.ordering() == 'c') {
            this.m = c.rows();
            this.n = c.columns();
            this.k = b.rows();

            this.lda = a.columns();
            this.ldb = b.columns();
            this.ldc = c.rows();
            aOrdering = 'T';
            bOrdering = 'T';
        } else throw new RuntimeException();

        /*
        this.m = a.ordering() == 'f' ? a.size(0) : a.size(1);
        this.n = b.ordering() == 'f' ? b.size(1) : b.size(0);
        this.k = c.ordering() == 'f' ? a.size(1) : a.size(0);



        this.lda = a.ordering() == 'f' ? (a.size(0) > 1 ? a.size(0) : 1) : (a.size(1) > 1 ? a.size(1) : 1);
        this.ldb = b.ordering() == 'f' ? (b.size(0) > 1 ? b.size(0) : 1) : (b.size(1) > 1 ? b.size(1) : 1);
        this.ldc = c.size(0) > 1 ? c.size(0) : 1;

//        this.ldc = c.size(1);

        if(a.ordering() == 'c') {
            aOrdering = 'T';
>>>>>>> fdb97cce
        }
        else if(a.ordering() == 'c' && b.ordering() == 'c') {
            this.m = c.rows();
            this.n = c.columns();
            this.k = b.rows();
            this.lda = a.columns();
            this.ldb = b.columns();
            this.ldc = c.rows();
            aOrdering = 'T';
            bOrdering = 'T';
        }
        else
            throw new RuntimeException();

        ldc = c.size(0);*/

    }




<<<<<<< HEAD
=======
    private void validate() {

        if( c.ordering() != 'f' ) throw new IllegalStateException("C is not order f");

        /*
        if(aOrdering == 'N') {
            if(a.columns() != k)
                throw new IllegalStateException("When trans(a) == n a columns must be equal to k");
            if(lda < Math.max(1,m))
                throw new IllegalStateException("When trans(a) == n lda must be >= max(1,m)");

        }
        else {
            if(a.columns() != m)
                throw new IllegalStateException("When trans(a) == t a columns must be m");
            if(lda < Math.max(1,k))
                throw new IllegalStateException("When trans(a) == t lda must be >= max(1,k)");
        }

        if(bOrdering == 'N') {
            if(b.columns() != n)
                throw new IllegalStateException("When trans(b) == n b columns must be n");
            if(ldb < Math.max(1,k))
                throw new IllegalStateException("When trans(b) == n ldb must be >= max(1,k)");
        }
        else {
            if(b.rows() != k)
                throw new IllegalStateException("When trans(b) == t b columns must be k");
            if(ldb < Math.max(1,n))
                throw new IllegalStateException("When trans(b) == t ldb must be >= max(1,n)");
        }


        if(ldc < Math.max(1,m))
            throw new IllegalStateException("ldc must be >= max(1,m)");

        if(m < 0)
            throw new IllegalStateException("M must be >= 0");
        if(n < 0)
            throw new IllegalStateException("N must be >= 0");
        if(k < 0)
            throw new IllegalStateException("K must be at least 0");*/

    }



>>>>>>> fdb97cce

}<|MERGE_RESOLUTION|>--- conflicted
+++ resolved
@@ -29,9 +29,7 @@
         if(a.rows() != c.rows())
             throw new IllegalArgumentException("A rows must equal c rows");
 
-        a = Shape.toOffsetZeroCopy(a);
-        b = Shape.toOffsetZeroCopy(b);
-
+   
         //automatically assume fortran ordering
         //multiple backends force us to be
         //in fortran ordering only
@@ -39,15 +37,6 @@
         this.b = b;
         this.c = c;
 
-<<<<<<< HEAD
-        //multiple backends force us to be
-        //in fortran ordering only
-        this.a = a;
-        this.b = b;
-        this.c = c;
-
-=======
->>>>>>> fdb97cce
         if(a.ordering() == 'f' && b.ordering() == 'f'){
             this.m = a.rows();
             this.n = b.columns();
@@ -55,8 +44,6 @@
             this.lda = a.rows();
             this.ldb = b.rows();
             this.ldc = a.rows();
-<<<<<<< HEAD
-=======
         } else if(a.ordering() == 'c' && b.ordering() == 'c') {
             this.m = c.rows();
             this.n = c.columns();
@@ -84,30 +71,23 @@
 
         if(a.ordering() == 'c') {
             aOrdering = 'T';
->>>>>>> fdb97cce
         }
-        else if(a.ordering() == 'c' && b.ordering() == 'c') {
-            this.m = c.rows();
-            this.n = c.columns();
-            this.k = b.rows();
-            this.lda = a.columns();
-            this.ldb = b.columns();
-            this.ldc = c.rows();
-            aOrdering = 'T';
+
+        if(b.ordering() == 'c') {
             bOrdering = 'T';
         }
-        else
-            throw new RuntimeException();
+
+
 
         ldc = c.size(0);*/
 
+
+        validate();
     }
 
 
 
 
-<<<<<<< HEAD
-=======
     private void validate() {
 
         if( c.ordering() != 'f' ) throw new IllegalStateException("C is not order f");
@@ -155,6 +135,5 @@
 
 
 
->>>>>>> fdb97cce
 
 }