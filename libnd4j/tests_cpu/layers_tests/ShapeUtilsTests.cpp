--- conflicted
+++ resolved
@@ -71,18 +71,9 @@
 TEST_F(ShapeUtilsTests, EvalBroadcastShapeInfo_1)
 {
 
-<<<<<<< HEAD
-    Nd4jLong xShapeInfo[]   = {3, 3, 2, 2, 4, 2, 1, 0, 1, 99};
-    Nd4jLong yShapeInfo[]   = {2,    1, 2,    2, 1, 0, 1, 99};
-    Nd4jLong expShapeInfo[] = {3, 3, 2, 2, 4, 2, 1, 0, 1, 99};
-    ArrayOptions::setDataType(xShapeInfo, nd4j::DataType::FLOAT32);
-    ArrayOptions::setDataType(yShapeInfo, nd4j::DataType::FLOAT32);
-    ArrayOptions::setDataType(expShapeInfo, nd4j::DataType::FLOAT32);
-=======
     Nd4jLong xShapeInfo[]   = {3, 3, 2, 2, 4, 2, 1, 8192, 1, 99};
     Nd4jLong yShapeInfo[]   = {2,    1, 2,    2, 1, 8192, 1, 99};
     Nd4jLong expShapeInfo[] = {3, 3, 2, 2, 4, 2, 1, 8192, 1, 99};
->>>>>>> d6c1a9b8
 
     NDArray x(xShapeInfo);
     NDArray y(yShapeInfo);
@@ -99,18 +90,9 @@
 TEST_F(ShapeUtilsTests, EvalBroadcastShapeInfo_2)
 {
 
-<<<<<<< HEAD
-    Nd4jLong xShapeInfo[]   = {4, 8, 1, 6, 1, 6,   6,  1, 1, 0, 1, 99};    
-    Nd4jLong yShapeInfo[]   = {3,    7, 1, 5,      5,  5, 1, 0, 1, 99};
-    Nd4jLong expShapeInfo[] = {4, 8, 7, 6, 5, 210, 30, 5, 1, 0, 1, 99};
-    ArrayOptions::setDataType(xShapeInfo, nd4j::DataType::FLOAT32);
-    ArrayOptions::setDataType(yShapeInfo, nd4j::DataType::FLOAT32);
-    ArrayOptions::setDataType(expShapeInfo, nd4j::DataType::FLOAT32);
-=======
     Nd4jLong xShapeInfo[]   = {4, 8, 1, 6, 1, 6,   6,  1, 1, 8192, 1, 99};    
     Nd4jLong yShapeInfo[]   = {3,    7, 1, 5,      5,  5, 1, 8192, 1, 99};
     Nd4jLong expShapeInfo[] = {4, 8, 7, 6, 5, 210, 30, 5, 1, 8192, 1, 99};    
->>>>>>> d6c1a9b8
 
     NDArray x(xShapeInfo);
     NDArray y(yShapeInfo);
@@ -127,18 +109,9 @@
 TEST_F(ShapeUtilsTests, EvalBroadcastShapeInfo_3)
 {
 
-<<<<<<< HEAD
-    Nd4jLong xShapeInfo[]   = {3, 15, 3, 5, 15, 5, 1, 0, 1, 99};
-    Nd4jLong yShapeInfo[]   = {3, 15, 1, 5,  5, 5, 1, 0, 1, 99};
-    Nd4jLong expShapeInfo[] = {3, 15, 3, 5, 15, 5, 1, 0, 1, 99};
-    ArrayOptions::setDataType(xShapeInfo, nd4j::DataType::FLOAT32);
-    ArrayOptions::setDataType(yShapeInfo, nd4j::DataType::FLOAT32);
-    ArrayOptions::setDataType(expShapeInfo, nd4j::DataType::FLOAT32);
-=======
     Nd4jLong xShapeInfo[]   = {3, 15, 3, 5, 15, 5, 1, 8192, 1, 99};
     Nd4jLong yShapeInfo[]   = {3, 15, 1, 5,  5, 5, 1, 8192, 1, 99};
     Nd4jLong expShapeInfo[] = {3, 15, 3, 5, 15, 5, 1, 8192, 1, 99};
->>>>>>> d6c1a9b8
 
     NDArray x(xShapeInfo);
     NDArray y(yShapeInfo);
@@ -155,18 +128,9 @@
 TEST_F(ShapeUtilsTests, EvalBroadcastShapeInfo_4)
 {
 
-<<<<<<< HEAD
-    Nd4jLong xShapeInfo[]   = {3, 8, 1, 3,  3, 3, 1, 0, 1, 99};
-    Nd4jLong yShapeInfo[]   = {2,    4, 3,     3, 1, 0, 1, 99};    
-    Nd4jLong expShapeInfo[] = {3, 8, 4, 3, 12, 3, 1, 0, 1, 99};
-    ArrayOptions::setDataType(xShapeInfo, nd4j::DataType::FLOAT32);
-    ArrayOptions::setDataType(yShapeInfo, nd4j::DataType::FLOAT32);
-    ArrayOptions::setDataType(expShapeInfo, nd4j::DataType::FLOAT32);
-=======
     Nd4jLong xShapeInfo[]   = {3, 8, 1, 3,  3, 3, 1, 8192, 1, 99};
     Nd4jLong yShapeInfo[]   = {2,    4, 3,     3, 1, 8192, 1, 99};    
     Nd4jLong expShapeInfo[] = {3, 8, 4, 3, 12, 3, 1, 8192, 1, 99};
->>>>>>> d6c1a9b8
 
     NDArray x(xShapeInfo);
     NDArray y(yShapeInfo);
