--- conflicted
+++ resolved
@@ -846,10 +846,7 @@
     public INDArray mapTensorProto(TensorProto tfTensor) {
         // building shape first
         int dims = tfTensor.getTensorShape().getDimCount();
-<<<<<<< HEAD
         long[] arrayShape = null;
-=======
->>>>>>> 39049a37
         List<Integer> dimensions = new ArrayList<>();
         for (int e = 0; e < dims; e++) {
             // TODO: eventually we want long shapes :(
@@ -859,14 +856,7 @@
 
 
 
-<<<<<<< HEAD
         arrayShape = ArrayUtil.toLongArray(Ints.toArray(dimensions));
-=======
-        long[] arrayShape = new long[dimensions.size()];
-        for(int i=0; i< arrayShape.length; i++ ){
-            arrayShape[i] = dimensions.get(i);
-        }
->>>>>>> 39049a37
 
         if (tfTensor.getDtype() == DataType.DT_INT32 || tfTensor.getDtype() == DataType.DT_INT16 || tfTensor.getDtype() == DataType.DT_INT8) {
             // valueOf
@@ -911,11 +901,7 @@
                 if (arrayShape.length == 1)
                     return Nd4j.trueVector(fa);
 
-<<<<<<< HEAD
                 val array = Nd4j.create(Nd4j.createTypedBuffer(fa, ArrayOptionsHelper.convertToDataType(tfTensor.getDtype())), arrayShape, Nd4j.getStrides(arrayShape, 'c'), 0, 'c', ArrayOptionsHelper.convertToDataType(tfTensor.getDtype()));
-=======
-                val array = Nd4j.create(fa, arrayShape, 'c');
->>>>>>> 39049a37
                 //log.debug("SUM1: {}", array.sumNumber());
                 //log.debug("Data: {}", Arrays.toString(array.data().asFloat()));
                 return array;
@@ -940,12 +926,7 @@
                     jArray[e] = tfTensor.getFloatVal(e);
                 }
 
-<<<<<<< HEAD
-                INDArray array = Nd4j.create(Nd4j.createTypedBuffer(jArray, org.nd4j.linalg.api.buffer.DataType.FLOAT), arrayShape, Nd4j.getStrides(arrayShape, 'c'), 0, 'c');
-=======
-                // FIXME: we're missing float[] signature
-                INDArray array = Nd4j.create(Nd4j.createBuffer(jArray), arrayShape);
->>>>>>> 39049a37
+                INDArray array = Nd4j.create(Nd4j.createTypedBuffer(jArray, org.nd4j.linalg.api.buffer.DataType.FLOAT), arrayShape, Nd4j.getStrides(arrayShape), 0, 'c');
                 return array;
             } else if (tfTensor.getTensorContent().size() > 0){
                 // binary representation
@@ -1043,14 +1024,8 @@
 
                 if (arrayShape.length == 1)
                     return Nd4j.trueVector(fa);
-<<<<<<< HEAD
 
                 val array = Nd4j.create(Nd4j.createTypedBuffer(fa, org.nd4j.linalg.api.buffer.DataType.LONG), arrayShape, Nd4j.getStrides(arrayShape, 'c'),  0, 'c', org.nd4j.linalg.api.buffer.DataType.LONG);
-=======
-                val array = Nd4j.create(fa, arrayShape, 'c');
-                //log.debug("SUM1: {}", array.sumNumber());
-                //log.debug("Data: {}", Arrays.toString(array.data().asFloat()));
->>>>>>> 39049a37
                 return array;
             }
         } else if (tfTensor.getDtype() == DataType.DT_BOOL){
