package org.nd4j.parameterserver.distributed;

import lombok.Getter;
import lombok.NonNull;
import lombok.extern.slf4j.Slf4j;
import org.nd4j.parameterserver.distributed.conf.Configuration;
import org.nd4j.parameterserver.distributed.enums.NodeRole;

import java.net.InterfaceAddress;
import java.net.NetworkInterface;
import java.util.*;
import java.util.concurrent.atomic.AtomicBoolean;

/**
 * This is "special case" distributed P2P parameter server implementation, suitable for Spark Word2Vec/ParagraphVectors/DeepWalk implementations.
 * Aeron is used as backbone for messaging system here.
 *
 * Highlights:
 * a) It does ONLY one-way messaging. Clients are NOT getting anything back from ParamServer.
 * b) It works sharded. Amount of shards is defined in runtime.
 * c) Data replication strategy is defined in runtime.
 * d) It's supposed to be used as singleton in Spark environment ONLY.
 *
 * @author raver119@gmail.com
 */
@Slf4j
public class VoidParameterServer {
    private static final VoidParameterServer INSTANCE = new VoidParameterServer();

    @Getter protected volatile NodeRole nodeRole;

    protected volatile Configuration configuration;


    protected AtomicBoolean initLocker = new AtomicBoolean(false);
    protected AtomicBoolean initFinished = new AtomicBoolean(false);
    protected AtomicBoolean shutdownLocker = new AtomicBoolean(false);
    protected AtomicBoolean shutdownFinished = new AtomicBoolean(false);


    protected VoidParameterServer() {
        nodeRole = NodeRole.NONE;
    }

    public static VoidParameterServer getInstance() {
        return INSTANCE;
    }


    /**
     * This method starts ParameterServer instance
     *
     */
    public void init(@NonNull Configuration configuration){
        /**
         * Basic plan here:
         *      start publishers/listeners/subscribers
         *      determine role of the current instance:
         *          Shard
         *          Backup
         *          Client
         *      shutdown unwanted aeron helpers (according to role)
         *      wait for incoming task queries (according to role
         *
         */
<<<<<<< HEAD
        if (initFinished.get())
            return;

        synchronized (this) {
            if (initLocker.compareAndSet(false, true)) {
                this.configuration = configuration;

                // we need to start coordination channel, to start election process


                // after coordination channel is set, we start decision process, which role this node going to serve

                initFinished.set(true);
            }
=======
        if (initLocker.compareAndSet(false, true)) {
            this.configuration = configuration;
            log.info("Starting Void initialization...");

            // first we need to check, if our current IP matches designated shards or backup
            nodeRole = getRole(configuration, getLocalAddresses());

            // role-dependent additional initialization
            switch (nodeRole) {
                case SHARD: {
                    log.info("Initializing as Shard...");
                    break;
                }
                case BACKUP: {
                    log.info("Initializing as Backup...");

                    break;
                }
                case MASTER: {
                    log.info("Initializing as Master...");

                    break;
                }
                case CLIENT:
                default: {
                    log.info("Initializing as Client...");
                    break;
                }
            }


        }
    }

    /**
     * This method checks for designated role, according to local IP addresses and configuration passed into method
     *
     * @param configuration
     * @param localIPs
     * @return
     */
    protected NodeRole getRole(@NonNull Configuration configuration, @NonNull Collection<String> localIPs) {
        NodeRole result = NodeRole.CLIENT;

        for (String ip: localIPs) {
            if (configuration.getShardAddresses().contains(ip))
                return NodeRole.SHARD;
        }

        for (String ip: localIPs) {
            if (configuration.getBackupAddresses().contains(ip))
                return NodeRole.BACKUP;
>>>>>>> 7e0ea106
        }

        return result;
    }

    /**
     * This method initiates shutdown sequence for this instance.
     *
     * PLEASE NOTE: This method is blocking for first caller only
     */
    public void shutdown() {
        /**
         * Probably we don't need this method in practice
         */
        if (initLocker.get() && shutdownLocker.compareAndSet(false, true)) {
            // do shutdown
        }
    }

    /**
     * This method returns set of local IP addresses available in system.
     *
     * PLEASE NOTE: loopback, disabled interfaces, IPv6 addresses are ignored here.
     *
     * @return
     */
    protected static Set<String> getLocalAddresses() {
        try {
            List<NetworkInterface> interfaces = Collections.list(NetworkInterface.getNetworkInterfaces());

            Set<String> result = new HashSet<>();

            for (NetworkInterface networkInterface : interfaces) {
                if (networkInterface.isLoopback() || !networkInterface.isUp())
                    continue;

                for(InterfaceAddress address: networkInterface.getInterfaceAddresses()) {
                    String addr = address.getAddress().getHostAddress();

                    if (addr == null || addr.isEmpty() || addr.contains(":"))
                        continue;

                    result.add(addr);
                }
            }

            return result;
        } catch (Exception e) {
            throw new RuntimeException(e);
        }
    }
}<|MERGE_RESOLUTION|>--- conflicted
+++ resolved
@@ -50,6 +50,7 @@
     /**
      * This method starts ParameterServer instance
      *
+     * PLEASE NOTE: This method is blocking for first caller only
      */
     public void init(@NonNull Configuration configuration){
         /**
@@ -63,25 +64,12 @@
          *      wait for incoming task queries (according to role
          *
          */
-<<<<<<< HEAD
         if (initFinished.get())
             return;
 
         synchronized (this) {
             if (initLocker.compareAndSet(false, true)) {
                 this.configuration = configuration;
-
-                // we need to start coordination channel, to start election process
-
-
-                // after coordination channel is set, we start decision process, which role this node going to serve
-
-                initFinished.set(true);
-            }
-=======
-        if (initLocker.compareAndSet(false, true)) {
-            this.configuration = configuration;
-            log.info("Starting Void initialization...");
 
             // first we need to check, if our current IP matches designated shards or backup
             nodeRole = getRole(configuration, getLocalAddresses());
@@ -109,7 +97,8 @@
                 }
             }
 
-
+                initFinished.set(true);
+            }
         }
     }
 
@@ -131,7 +120,6 @@
         for (String ip: localIPs) {
             if (configuration.getBackupAddresses().contains(ip))
                 return NodeRole.BACKUP;
->>>>>>> 7e0ea106
         }
 
         return result;
