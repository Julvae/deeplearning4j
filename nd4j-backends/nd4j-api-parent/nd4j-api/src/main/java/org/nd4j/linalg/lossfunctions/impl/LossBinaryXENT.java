package org.nd4j.linalg.lossfunctions.impl;

import lombok.EqualsAndHashCode;
import lombok.Getter;
import org.apache.commons.math3.util.Pair;
import org.nd4j.linalg.activations.IActivation;
import org.nd4j.linalg.activations.impl.ActivationSoftmax;
import org.nd4j.linalg.api.ndarray.INDArray;
import org.nd4j.linalg.api.ops.impl.transforms.LogSoftMax;
import org.nd4j.linalg.factory.Nd4j;
import org.nd4j.linalg.lossfunctions.ILossFunction;
import org.nd4j.linalg.lossfunctions.LossUtil;
import org.nd4j.linalg.lossfunctions.serde.RowVectorDeserializer;
import org.nd4j.linalg.lossfunctions.serde.RowVectorSerializer;
import org.nd4j.linalg.ops.transforms.Transforms;
import org.nd4j.shade.jackson.annotation.JsonInclude;
import org.nd4j.shade.jackson.databind.annotation.JsonDeserialize;
import org.nd4j.shade.jackson.databind.annotation.JsonSerialize;

/**
 * Binary cross entropy loss function
 * <a href="https://en.wikipedia.org/wiki/Cross_entropy#Cross-entropy_error_function_and_logistic_regression">
 * https://en.wikipedia.org/wiki/Cross_entropy#Cross-entropy_error_function_and_logistic_regression</a>
 * Labels are assumed to take values 0 or 1
 *
 * @author Susan Eraly
 */
@EqualsAndHashCode
@JsonInclude(JsonInclude.Include.NON_NULL)
@Getter
public class LossBinaryXENT implements ILossFunction {

    @JsonSerialize(using = RowVectorSerializer.class)
    @JsonDeserialize(using = RowVectorDeserializer.class)
    private final INDArray weights;

    public LossBinaryXENT() {
        this(null);
    }

    /**
<<<<<<< HEAD
     * Binary cross entropy where each the output is (optionally) weighted/scaled by a flags scalar value.
     * Note that the weights array must be a row vector, of length equal to the labels/output dimension 1 size.
=======
     * Binary cross entropy where each the output is
     * (optionally) weighted/scaled by a fixed scalar value.
     * Note that the weights array must be a row vector, of length equal to
     * the labels/output dimension 1 size.
>>>>>>> 239e57db
     * A weight vector of 1s should give identical results to no weight vector.
     *
     * @param weights Weights array (row vector). May be null.
     */
    public LossBinaryXENT(INDArray weights) {
        if (weights != null && !weights.isRowVector()) {
            throw new IllegalArgumentException("Weights array must be a row vector");
        }

        this.weights = weights;
    }

    private INDArray scoreArray(INDArray labels,
                                INDArray preOutput,
                                IActivation activationFn,
                                INDArray mask) {

        if (labels.size(1) != preOutput.size(1)) {
            throw new IllegalArgumentException("Labels array numColumns (size(1) = " + labels.size(1)
                    + ") does not match output layer" + " number of outputs (nOut = " + preOutput.size(1)
                    + ") ");
        }

        INDArray scoreArr;
        if (activationFn instanceof ActivationSoftmax) {
            //Use LogSoftMax op to avoid numerical issues when calculating score
            INDArray logsoftmax = Nd4j.getExecutioner().execAndReturn(new LogSoftMax(preOutput.dup()));
            scoreArr = logsoftmax.muli(labels);

        } else {
            //INDArray output = Nd4j.getExecutioner().execAndReturn(Nd4j.getOpFactory().createTransform(activationFn, preOutput.dup()));
            INDArray output = activationFn.getActivation(preOutput.dup(), true);
            scoreArr = Transforms.log(output, true).muli(labels);
            INDArray secondTerm = output.rsubi(1);
            Transforms.log(secondTerm, false);
            secondTerm.muli(labels.rsub(1));
            scoreArr.addi(secondTerm);
        }

        //Weighted loss function
        if (weights != null) {
            if (weights.length() != preOutput.size(1)) {
                throw new IllegalStateException("Weights vector (length " + weights.length()
                        + ") does not match output.size(1)=" + preOutput.size(1));
            }

            scoreArr.muliRowVector(weights);
        }

        if (mask != null) {
            LossUtil.applyMask(scoreArr, mask);
        }
        return scoreArr;
    }

    @Override
    public double computeScore(INDArray labels,
                               INDArray preOutput,
                               IActivation activationFn,
                               INDArray mask,
                               boolean average) {

        INDArray scoreArr = scoreArray(labels, preOutput, activationFn, mask);

        double score = -scoreArr.sumNumber().doubleValue();

        if (average) {
            score /= scoreArr.size(0);
        }

        return score;
    }

    @Override
    public INDArray computeScoreArray(INDArray labels,
                                      INDArray preOutput,
                                      IActivation activationFn,
                                      INDArray mask) {

        INDArray scoreArr = scoreArray(
                labels,
                preOutput,
                activationFn,
                mask);
        return scoreArr.sum(1).muli(-1);
    }

    @Override
    public INDArray computeGradient(INDArray labels,
                                    INDArray preOutput,
                                    IActivation activationFn,
                                    INDArray mask) {

        if (labels.size(1) != preOutput.size(1)) {
            throw new IllegalArgumentException("Labels array numColumns (size(1) = " + labels.size(1)
                    + ") does not match output layer" + " number of outputs (nOut = " + preOutput.size(1)
                    + ") ");
        }

        INDArray output = activationFn.getActivation(preOutput.dup(), true);

        INDArray numerator = output.sub(labels);
        INDArray denominator = output.mul(output.rsubi(1)); // output * (1-output)
        INDArray dLda = numerator.divi(denominator);

        if(mask != null && LossUtil.isPerOutputMasking(dLda, mask)) {
            //For *most* activation functions: we don't actually need to mask dL/da in addition to masking dL/dz later
            //but: some, like softmax, require both (due to dL/dz_i being a function of dL/da_j, for i != j)
            //We could add a special case for softmax (activationFn instanceof ActivationSoftmax) but that would be
            // error prone - but buy us a tiny bit of performance
            LossUtil.applyMask(dLda, mask);
        }

        INDArray grad = activationFn.backprop(preOutput, dLda).getFirst(); //TODO activation functions with weights

        //Weighted loss function
        if (weights != null) {
            if (weights.length() != output.size(1)) {
                throw new IllegalStateException("Weights vector (length " + weights.length()
                        + ") does not match output.size(1)=" + output.size(1));
            }

            grad.muliRowVector(weights);
        }

        if (mask != null) {
            LossUtil.applyMask(grad, mask);
        }

        return grad;
    }

    @Override
    public Pair<Double, INDArray> computeGradientAndScore(INDArray labels, INDArray preOutput, IActivation activationFn,
                                                          INDArray mask, boolean average) {
        //TODO: probably a more efficient way to do this...

        return new Pair<>(
                computeScore(
                labels,
                preOutput,
                activationFn,
                mask,
                average),
                computeGradient(labels,
                        preOutput,
                        activationFn,
                        mask));
    }

    /**
     * The name of this function
     *
     * @return
     */
    @Override
    public String name() {
        return toString();
    }



    @Override
    public String toString() {
        if (weights == null)
            return "LossBinaryXENT()";
        return "LossBinaryXENT(weights=" + weights + ")";
    }
}<|MERGE_RESOLUTION|>--- conflicted
+++ resolved
@@ -39,15 +39,10 @@
     }
 
     /**
-<<<<<<< HEAD
-     * Binary cross entropy where each the output is (optionally) weighted/scaled by a flags scalar value.
-     * Note that the weights array must be a row vector, of length equal to the labels/output dimension 1 size.
-=======
      * Binary cross entropy where each the output is
      * (optionally) weighted/scaled by a fixed scalar value.
      * Note that the weights array must be a row vector, of length equal to
      * the labels/output dimension 1 size.
->>>>>>> 239e57db
      * A weight vector of 1s should give identical results to no weight vector.
      *
      * @param weights Weights array (row vector). May be null.
