--- conflicted
+++ resolved
@@ -22,13 +22,10 @@
 #define ND4J_CONTEXT_PROTOTYPE_H
 
 #include <vector>
-<<<<<<< HEAD
+#include <Environment.h>
 #include <array/DataType.h>
 #include <dll.h>
 #include <RandomGenerator.h>
-=======
-#include <Environment.h>
->>>>>>> 39049a37
 
 namespace nd4j {
     namespace graph {
