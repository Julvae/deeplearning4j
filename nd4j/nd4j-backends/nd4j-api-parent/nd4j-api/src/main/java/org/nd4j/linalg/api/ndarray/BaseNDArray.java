--- conflicted
+++ resolved
@@ -436,12 +436,8 @@
      * @param shape  the shape of the ndarray
      */
     public BaseNDArray(List<INDArray> slices, int[] shape, int[] stride, char ordering) {
-<<<<<<< HEAD
+        Shape.assertValidOrder(ordering);
         DataBuffer ret = slices.get(0).data().dataType() == (DataType.FLOAT)
-=======
-        Shape.assertValidOrder(ordering);
-        DataBuffer ret = slices.get(0).data().dataType() == (DataBuffer.Type.FLOAT)
->>>>>>> 39049a37
                 ? Nd4j.createBuffer(new float[ArrayUtil.prod(shape)])
                 : Nd4j.createBuffer(new double[ArrayUtil.prod(shape)]);
         this.data = ret;
@@ -504,14 +500,9 @@
      * @param ordering
      */
     public BaseNDArray(float[] data, int[] shape, int[] stride, long offset, char ordering) {
-<<<<<<< HEAD
+        Shape.assertValidOrder(ordering);
         setShapeInformation(Nd4j.getShapeInfoProvider().createShapeInformation(ArrayUtil.toLongArray(shape), ArrayUtil.toLongArray(stride),
                 Shape.elementWiseStride(shape, stride, ordering == 'f'), ordering, Nd4j.dataType()));
-=======
-        Shape.assertValidOrder(ordering);
-        setShapeInformation(Nd4j.getShapeInfoProvider().createShapeInformation(shape, stride, offset,
-                Shape.elementWiseStride(shape, stride, ordering == 'f'), ordering));
->>>>>>> 39049a37
         if (data != null && data.length > 0) {
 
             val perfD = PerformanceTracker.getInstance().helperStartTransaction();
@@ -528,14 +519,9 @@
     }
 
     public BaseNDArray(float[] data, long[] shape, long[] stride, long offset, char ordering) {
-<<<<<<< HEAD
+        Shape.assertValidOrder(ordering);
         setShapeInformation(Nd4j.getShapeInfoProvider().createShapeInformation(shape, stride,
                 Shape.elementWiseStride(shape, stride, ordering == 'f'), ordering, DataType.FLOAT));
-=======
-        Shape.assertValidOrder(ordering);
-        setShapeInformation(Nd4j.getShapeInfoProvider().createShapeInformation(shape, stride, offset,
-                Shape.elementWiseStride(shape, stride, ordering == 'f'), ordering));
->>>>>>> 39049a37
         if (data != null && data.length > 0) {
             this.data = Nd4j.createTypedBuffer(data, DataType.FLOAT);
             if (offset >= data.length)
@@ -546,14 +532,9 @@
     }
 
     public BaseNDArray(double[] data, long[] shape, long[] stride, long offset, char ordering) {
-<<<<<<< HEAD
+        Shape.assertValidOrder(ordering);
         setShapeInformation(Nd4j.getShapeInfoProvider().createShapeInformation(shape, stride,
                 Shape.elementWiseStride(shape, stride, ordering == 'f'), ordering, Nd4j.dataType()));
-=======
-        Shape.assertValidOrder(ordering);
-        setShapeInformation(Nd4j.getShapeInfoProvider().createShapeInformation(shape, stride, offset,
-                Shape.elementWiseStride(shape, stride, ordering == 'f'), ordering));
->>>>>>> 39049a37
         if (data != null && data.length > 0) {
             this.data = Nd4j.createBuffer(data, offset);
             if (offset >= data.length)
@@ -1468,14 +1449,10 @@
      */
     @Override
     public INDArray assign(final INDArray arr) {
-<<<<<<< HEAD
-        Nd4j.getExecutioner().exec(new org.nd4j.linalg.api.ops.impl.transforms.pairwise.Set(this, arr, this, length()));
-=======
         Preconditions.checkState((this.isScalar() && arr.isScalar()) || (this.isVector() && arr.isVector()) || Shape.shapeEqualWithSqueeze(this.shape(), arr.shape()),
                 "Cannot assign arrays: arrays must both be scalars, both vectors, or shapes must be equal other than size 1 dimensions. Attempting to do x.assign(y)" +
                         " with x.shape=%ndShape and y.shape=%ndShape", this, arr );
-        Nd4j.getExecutioner().exec(new org.nd4j.linalg.api.ops.impl.transforms.Set(this, arr, this, length()));
->>>>>>> 39049a37
+        Nd4j.getExecutioner().exec(new org.nd4j.linalg.api.ops.impl.transforms.pairwise.Set(this, arr, this, length()));
         return this;
     }
 
@@ -4555,12 +4532,8 @@
         }
 
 
-<<<<<<< HEAD
-        INDArray ret = Nd4j.createUninitialized(this.dataType(), shape, order);
-=======
->>>>>>> 39049a37
         if (order != ordering()) {
-            INDArray ret = Nd4j.createUninitialized(shape, order);
+            INDArray ret = Nd4j.createUninitialized(this.dataType(), shape, order);
             ret.setData(dup(order).data());
             return ret;
         } else {
@@ -6262,11 +6235,7 @@
         }
         int shape = FlatArray.createShapeVector(builder, this.shapeInfoDataBuffer().asLong());
         int buffer = this.isEmpty() ? 0 : FlatArray.createBufferVector(builder, this.data().asBytes());
-<<<<<<< HEAD
-        val type = SameDiff.getDataTypeAsByte(this.data().dataType());
-=======
         val type = this.isEmpty() ? FlatBuffersMapper.getDataTypeAsByte(Nd4j.dataType()) : FlatBuffersMapper.getDataTypeAsByte(this.data().dataType());
->>>>>>> 39049a37
         int array = FlatArray.createFlatArray(builder, shape, buffer, type, ByteOrder.BE);
 
         return array;
