--- conflicted
+++ resolved
@@ -43,8 +43,7 @@
 
 /**
  * Basic op executioner. Knows how to iterate over
- * the buffers of each respective ndarray
- * and apply transformations
+ * the buffers of each respective ndarray and apply transformations
  *
  * @author Adam Gibson
  */
@@ -86,14 +85,6 @@
             //make assumption x and z are same type
             if (!op.x().getClass().equals(t.z().getClass()) && !(op.x() instanceof LinearViewNDArray) && !(t.z() instanceof LinearViewNDArray))
                 throw new IllegalArgumentException("Illegal operation. Origin and output ndarray must be same types. op.x was " + op.x().getClass().getName() + " while t.z was " + t.z().getClass().getName());
-<<<<<<< HEAD
-            if(op.y() != null) {
-                int length = op.n();
-                for(int i = 0; i < length; i++)  {
-                    t.z().data().put(op.z().offset() + i * op.z().elementWiseStride(), t.op(t.x().data().getDouble(op.x().offset() + i * op.x().elementWiseStride()),t.y().data().getDouble(t.y().offset() + i * t.y().elementWiseStride())));
-                }
-            }
-=======
             if(op.y() != null &&  op.x().ordering() == op.y().ordering() && op.x().ordering() == op.z().ordering()) {
                 for(int i = 0; i < op.n(); i++) {
                     op.z().putScalarUnsafe(i * op.z().elementWiseStride(), op.op(op.x().getDoubleUnsafe(i * op.x().elementWiseStride()), op.y().getDoubleUnsafe(op.y().elementWiseStride() * i)));
@@ -120,26 +111,58 @@
 
             }
 
->>>>>>> 534f49a0
             else {
-                int length = op.n();
-                for(int i = 0; i < length; i++)  {
-                    t.z().data().put(op.z().offset() + i * op.z().elementWiseStride(), t.op(t.x().data().getDouble(op.x().offset() + i * op.x().elementWiseStride())));
+                NdIndexIterator iter = new NdIndexIterator(op.x().shape());
+                for (int c = 0; c < op.n(); c++) {
+                    apply(t, iter.next());
                 }
             }
 
         }
         else if (op instanceof Accumulation) {
             Accumulation accumulation = (Accumulation) op;
-            if(op.y() != null) {
+            if(op.y() != null && Shape.opIsWholeBufferWithMatchingStrides(op)) {
                 for(int i = 0; i < op.n(); i++) {
-                    accumulation.update(op.op(op.x().data().getDouble(op.x().offset() + i * op.x().elementWiseStride()), op.y().data().getDouble(op.y().offset() + i * op.y().elementWiseStride())));
-                }
-
-            }
+                    accumulation.update(op.op(op.x().data().getDouble(i), op.y().data().getDouble(i)));
+                }
+
+            }
+       /*     else if(op.y() != null && Shape.opIsWithMatchingStrides(op)) {
+                int xStride = op.x().ordering() == 'f' ? op.x().stride(-1) : op.x().stride(0);
+                int yStride = op.y().ordering() == 'f' ? op.y().stride(-1) : op.y().stride(0);
+                for(int i = 0; i < op.n(); i++) {
+                    accumulation.update(op.op(op.x().getDouble(op.x().offset() + i * xStride), op.y().getDouble(op.y().offset() + i * yStride)));
+                }
+            }*/
+            else if(Shape.opIsWholeBufferWithMatchingStrides(op)) {
+                for(int i = 0; i < op.n(); i++) {
+                    accumulation.update(op.op(op.x().data().getDouble(i)));
+                }
+            }
+
+
+            else if(!(op.x() instanceof IComplexNDArray)) {
+                if(op.y() != null) {
+                    INDArray xLinear = op.x().reshape(1,op.x().length());
+                    INDArray yLinear = op.y().reshape(1,op.y().length());
+                    for(int i = 0; i < op.n(); i++) {
+                        accumulation.update(op.op(xLinear.getDouble(0,i),yLinear.getDouble(0,i)));
+                    }
+                }
+                else {
+                    INDArray xLinear = op.x().reshape(1,op.x().length());
+                    for(int i = 0; i < op.n(); i++) {
+                        accumulation.update(op.op(xLinear.getDouble(0,i)));
+                    }
+                }
+
+            }
+
+
+
             else {
-                for(int i = 0; i < op.n(); i++) {
-                    accumulation.update(op.op(op.x().data().getDouble(op.x().offset() + i * op.x().elementWiseStride())));
+                for (int c = 0; c < op.n(); c++) {
+                    apply(accumulation, c);
                 }
             }
 
@@ -151,10 +174,6 @@
                 return scalarOp;
             INDArray zLinear = op.z();
             INDArray xLinear = op.x();
-<<<<<<< HEAD
-            for(int c = 0; c < op.n(); c ++)
-                zLinear.data().put(zLinear.offset() + c * zLinear.elementWiseStride(), op.op(xLinear.data().getDouble(xLinear.offset() + c * xLinear.elementWiseStride())));
-=======
             if(xLinear.ordering() == zLinear.ordering()) {
                 int length = xLinear.length();
                 for(int i = 0; i < length; i++)  {
@@ -168,7 +187,6 @@
                     ndArray.putScalar(c, op.op(((IComplexNDArray) op.x()).getComplex(c)));
             }
 
->>>>>>> 534f49a0
         }
 
 
@@ -350,7 +368,18 @@
             Accumulation a = (Accumulation) op;
             return exec(a);
         }
-
+/*
+        for (int i = 0; i < op.x().tensorssAlongDimension(dimension); i++) {
+            Op op2 = op.opForDimension(i, dimension);
+            exec(op2);
+            if (op instanceof TransformOp) {
+                TransformOp t = (TransformOp) op;
+                TransformOp t2 = (TransformOp) op2;
+                t.z().tensorAlongDimension(i, dimension).assign(t2.z());
+            }
+
+
+        }*/
         parallelExecutioner().execBasedOnArraysAlongDimension(op.x(),op,this,dimension);
 
         return op;
@@ -467,6 +496,143 @@
     public void setExecutionMode(ExecutionMode executionMode) {
         this.executionMode = executionMode;
     }
+    //apply a pairwise op to x and store the result
+    private void apply(TransformOp op, int[] c,int[] c2) {
+        if(op.isPassThrough())
+            return;
+        if (op.y() != null) {
+            //x is complex, y could be complex or real
+            if (op.x() instanceof IComplexNDArray) {
+                IComplexNDArray complexX = (IComplexNDArray) op.x();
+                IComplexNDArray complexZ = (IComplexNDArray) op.z();
+
+                IComplexNumber curr = complexX.getComplex(c);
+                if (op.y() instanceof IComplexNDArray) {
+                    IComplexNDArray complexY = (IComplexNDArray) op.y();
+                    complexZ.putScalar(c, op.op(curr, complexY.getComplex(c)));
+                } else
+                    complexZ.putScalar(c, op.op(curr, op.y().getDouble(c)));
+            }
+            //x is real
+            else {
+                INDArray zLinear = op.z();
+                INDArray xLinear = op.x();
+                INDArray yLinear = op.y();
+                zLinear.putScalar(c, op.op(xLinear.getDouble(c),yLinear.getDouble(c2)));
+
+            }
+
+        }
+
+        else {
+
+            //x is complex, y could be complex or real
+            if (op.x() instanceof IComplexNDArray) {
+                IComplexNDArray complexX = (IComplexNDArray) op.x();
+                IComplexNDArray complexZ = (IComplexNDArray) op.z();
+
+                if (op.y() instanceof IComplexNDArray)
+                    complexZ.putScalar(c, op.op(complexX.getComplex(c)));
+
+                else
+                    complexZ.putScalar(c, op.op(complexX.getComplex(c)));
+            }
+            //x is real
+            else
+                op.z().putScalar(c, op.op(op.x().getDouble(c)));
+        }
+
+    }
+
+
+
+
+    //apply a pairwise op to x and store the result
+    private void apply(TransformOp op, int[] c) {
+        if(op.isPassThrough())
+            return;
+        if (op.y() != null) {
+            //x is complex, y could be complex or real
+            if (op.x() instanceof IComplexNDArray) {
+                IComplexNDArray complexX = (IComplexNDArray) op.x();
+                IComplexNDArray complexZ = (IComplexNDArray) op.z();
+
+                IComplexNumber curr = complexX.getComplex(c);
+                if (op.y() instanceof IComplexNDArray) {
+                    IComplexNDArray complexY = (IComplexNDArray) op.y();
+                    complexZ.putScalar(c, op.op(curr, complexY.getComplex(c)));
+                } else
+                    complexZ.putScalar(c, op.op(curr, op.y().getDouble(c)));
+            }
+            //x is real
+            else {
+                INDArray zLinear = op.z();
+                INDArray xLinear = op.x();
+                INDArray yLinear = op.y();
+                zLinear.putScalar(c, op.op(xLinear.getDouble(c),yLinear.getDouble(c)));
+
+            }
+
+        }
+
+        else {
+
+            //x is complex, y could be complex or real
+            if (op.x() instanceof IComplexNDArray) {
+                IComplexNDArray complexX = (IComplexNDArray) op.x();
+                IComplexNDArray complexZ = (IComplexNDArray) op.z();
+
+                if (op.y() instanceof IComplexNDArray)
+                    complexZ.putScalar(c, op.op(complexX.getComplex(c)));
+
+                else
+                    complexZ.putScalar(c, op.op(complexX.getComplex(c)));
+            }
+            //x is real
+            else
+                op.z().putScalar(c, op.op(op.x().getDouble(c)));
+        }
+
+    }
+
+
+
+
+
+    private void apply(Accumulation op, int x) {
+        if(op.isPassThrough())
+            return;
+
+        if (op.y() != null) {
+
+            //x is complex, y could be complex or real
+            if (op.x() instanceof IComplexNDArray) {
+                IComplexNDArray complexX = (IComplexNDArray) op.x();
+                IComplexNDArray complexY = (IComplexNDArray) op.y();
+                IComplexNumber curr = complexX.getComplex(x);
+                if (op.y() instanceof IComplexNDArray)
+                    op.update(op.op(curr, complexY.getComplex(x)));
+
+                else
+                    op.update(op.op(curr, op.y().getDouble(x)));
+            }
+            //x is real
+            else
+                op.update(op.op(op.x().getDouble(x), op.y().getDouble(x)));
+        }
+
+        else {
+            //x is complex, y could be complex or real
+            if (op.x() instanceof IComplexNDArray) {
+                IComplexNDArray complexX = (IComplexNDArray) op.x();
+                op.update(op.op(complexX.getComplex(x)));
+            }
+            else
+                op.update(op.op(op.x().getDouble(x)));
+        }
+
+
+    }
 
 
 }