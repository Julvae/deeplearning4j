/*
 *
 *  * Copyright 2016 Skymind,Inc.
 *  *
 *  *    Licensed under the Apache License, Version 2.0 (the "License");
 *  *    you may not use this file except in compliance with the License.
 *  *    You may obtain a copy of the License at
 *  *
 *  *        http://www.apache.org/licenses/LICENSE-2.0
 *  *
 *  *    Unless required by applicable law or agreed to in writing, software
 *  *    distributed under the License is distributed on an "AS IS" BASIS,
 *  *    WITHOUT WARRANTIES OR CONDITIONS OF ANY KIND, either express or implied.
 *  *    See the License for the specific language governing permissions and
 *  *    limitations under the License.
 *
 */

package org.deeplearning4j.nn.graph.vertex.impl;

import lombok.Data;
import org.deeplearning4j.berkeley.Pair;
import org.deeplearning4j.nn.api.Layer;
import org.deeplearning4j.nn.api.layers.RecurrentLayer;
import org.deeplearning4j.nn.conf.InputPreProcessor;
import org.deeplearning4j.nn.gradient.Gradient;
import org.deeplearning4j.nn.graph.ComputationGraph;
import org.deeplearning4j.nn.graph.vertex.BaseGraphVertex;
import org.deeplearning4j.nn.graph.vertex.VertexIndices;
import org.deeplearning4j.nn.layers.BaseOutputLayer;
import org.nd4j.linalg.api.ndarray.INDArray;

import java.util.Arrays;

/**
 * LayerVertex is a GraphVertex with a neural network Layer (and, optionally an {@link InputPreProcessor}) in it
 *
 * @author Alex Black
 */
@Data
public class LayerVertex extends BaseGraphVertex {

    private final Layer layer;
    private final InputPreProcessor layerPreProcessor;
    //Set outputVertex to true when Layer is an OutputLayer, OR For use in specialized situations like reinforcement learning
    // For RL situations, this Layer insn't an OutputLayer, but is the last layer in a graph, that gets its error/epsilon
    // passed in externally
    private final boolean outputVertex;

    /**
     * Create a network input vertex:
     */
    public LayerVertex(ComputationGraph graph, String name, int vertexIndex, Layer layer, InputPreProcessor layerPreProcessor, boolean outputVertex) {
        this(graph, name, vertexIndex, null, null, layer, layerPreProcessor, outputVertex);
    }

    public LayerVertex(ComputationGraph graph, String name, int vertexIndex, VertexIndices[] inputVertices, VertexIndices[] outputVertices,
                       Layer layer, InputPreProcessor layerPreProcessor, boolean outputVertex) {
        super(graph, name, vertexIndex, inputVertices, outputVertices);
        this.graph = graph;
        this.vertexName = name;
        this.vertexIndex = vertexIndex;
        this.inputVertices = inputVertices;
        this.outputVertices = outputVertices;
        this.layer = layer;
        this.layerPreProcessor = layerPreProcessor;
        this.outputVertex = outputVertex;

        this.inputs = new INDArray[(inputVertices != null ? inputVertices.length : 0)];
    }

    @Override
    public boolean hasLayer() {
        return true;
    }

    @Override
    public boolean isOutputVertex() {
        return outputVertex || layer instanceof BaseOutputLayer;
    }

    @Override
    public Layer getLayer() {
        return layer;
    }

    @Override
    public INDArray doForward(boolean training) {
        if (!canDoForward()) throw new IllegalStateException("Cannot do forward pass: all inputs not set");

        return layer.activate(training);
    }

    @Override
    public Pair<Gradient, INDArray[]> doBackward(boolean tbptt) {
        if (!canDoBackward()) {
            throw new IllegalStateException("Cannot do backward pass: all epsilons not set");
        }

<<<<<<< HEAD
        INDArray epsTotal = null;
        if(epsilons != null && epsilons.length == 1 ) epsTotal = epsilons[0];
        else if(epsilons != null && epsilons.length > 1 ){
            //This is the "output connected to multiple other layers" case
            epsTotal = epsilons[0].dup();
            for( int i=1; i<epsilons.length; i++ ){
                epsTotal.addi(epsilons[i]);
            }
        }

        Pair<Gradient,INDArray> pair;
        if(tbptt && layer instanceof RecurrentLayer){
=======
        Pair<Gradient, INDArray> pair;
        if (tbptt && layer instanceof RecurrentLayer) {
>>>>>>> c1b793b1
            //Truncated BPTT for recurrent layers
            pair = ((RecurrentLayer) layer).tbpttBackpropGradient(epsilon, graph.getConfiguration().getTbpttBackLength());
        } else {
            //Normal backprop
            pair = layer.backpropGradient(epsilon);    //epsTotal may be null for OutputLayers
        }

        if (layerPreProcessor != null) {
            INDArray eps = pair.getSecond();
            eps = layerPreProcessor.backprop(eps, graph.batchSize());
            pair.setSecond(eps);
        }

        //Layers always have single activations input -> always have single epsilon output during backprop
        return new Pair<>(pair.getFirst(), new INDArray[]{pair.getSecond()});
    }

    @Override
    public void setInput(int inputNumber, INDArray input) {
        if (inputNumber > 0)
            throw new IllegalArgumentException("Invalid input number: LayerVertex instances have only 1 input (got inputNumber = " + inputNumber + ")");
        inputs[inputNumber] = input;

        INDArray currInput = inputs[0];
        if (layerPreProcessor != null) {
            currInput = layerPreProcessor.preProcess(currInput, graph.batchSize());
        }
        layer.setInput(currInput);
    }

    @Override
    public void setBackpropGradientsViewArray(INDArray backpropGradientsViewArray) {
        layer.setBackpropGradientsViewArray(backpropGradientsViewArray);
    }


    @Override
    public String toString() {
        StringBuilder sb = new StringBuilder();
        sb.append("LayerVertex(id=").append(vertexIndex).append(",name=\"").append(vertexName)
                .append("\",inputs=").append(Arrays.toString(inputVertices)).append(",outputs=").append(Arrays.toString(outputVertices))
                .append(")");
        return sb.toString();
    }

    @Override
    public boolean canDoBackward() {
        if (!isOutputVertex()) return super.canDoBackward();

        for (INDArray input : inputs) {
            if (input == null) {
                return false;
            }
        }

        if (!(layer instanceof BaseOutputLayer)) {
            if (epsilon == null) {
                return false;
            }
        }

        return true;
    }
}<|MERGE_RESOLUTION|>--- conflicted
+++ resolved
@@ -97,23 +97,8 @@
             throw new IllegalStateException("Cannot do backward pass: all epsilons not set");
         }
 
-<<<<<<< HEAD
-        INDArray epsTotal = null;
-        if(epsilons != null && epsilons.length == 1 ) epsTotal = epsilons[0];
-        else if(epsilons != null && epsilons.length > 1 ){
-            //This is the "output connected to multiple other layers" case
-            epsTotal = epsilons[0].dup();
-            for( int i=1; i<epsilons.length; i++ ){
-                epsTotal.addi(epsilons[i]);
-            }
-        }
-
-        Pair<Gradient,INDArray> pair;
-        if(tbptt && layer instanceof RecurrentLayer){
-=======
         Pair<Gradient, INDArray> pair;
         if (tbptt && layer instanceof RecurrentLayer) {
->>>>>>> c1b793b1
             //Truncated BPTT for recurrent layers
             pair = ((RecurrentLayer) layer).tbpttBackpropGradient(epsilon, graph.getConfiguration().getTbpttBackLength());
         } else {
