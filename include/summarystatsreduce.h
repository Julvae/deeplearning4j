--- conflicted
+++ resolved
@@ -761,13 +761,8 @@
 				}
 
 				__syncthreads();
-<<<<<<< HEAD
 				if (threadIdx.x == 0) {
-					free(tadShapeShapeInfo);
-=======
-				if (tid == 0) {
 					delete tadShapeShapeInfo;
->>>>>>> 0319fbb2
 
 					if(newSqueezeDimensions) {
 						delete dimension;
