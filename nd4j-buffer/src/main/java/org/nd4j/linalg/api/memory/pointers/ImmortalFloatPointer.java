package org.nd4j.linalg.api.memory.pointers;

import lombok.extern.slf4j.Slf4j;
import org.bytedeco.javacpp.FloatPointer;
import org.bytedeco.javacpp.Pointer;

/**
 * @author raver119@gmail.com
 */
@Slf4j
public class ImmortalFloatPointer extends FloatPointer {
    private Pointer pointer;

    public ImmortalFloatPointer(PagedPointer pointer) {
        this.pointer = pointer;

        this.address = pointer.address();
        this.capacity = pointer.capacity();
        this.limit = pointer.limit();
        this.position = 0;
    }
<<<<<<< HEAD

    @Override
    public void deallocate() {
        log.info("deallocate 1");
        //super.deallocate();
    }

    @Override
    public void deallocate(boolean deallocate) {
        log.info("deallocate 2");
        //  super.deallocate(deallocate);
    }
=======
>>>>>>> 139427f9
}<|MERGE_RESOLUTION|>--- conflicted
+++ resolved
@@ -19,19 +19,4 @@
         this.limit = pointer.limit();
         this.position = 0;
     }
-<<<<<<< HEAD
-
-    @Override
-    public void deallocate() {
-        log.info("deallocate 1");
-        //super.deallocate();
-    }
-
-    @Override
-    public void deallocate(boolean deallocate) {
-        log.info("deallocate 2");
-        //  super.deallocate(deallocate);
-    }
-=======
->>>>>>> 139427f9
 }