--- conflicted
+++ resolved
@@ -31,17 +31,11 @@
 
 CUSTOM_OP_IMPL(depthwise_conv2d, 2, 1, false, 0, 9) {
     
-<<<<<<< HEAD
     auto input   = INPUT_VARIABLE(0);                                    // [bS, iH, iW, iC] (NHWC) or [bS, iC, iH, iW] (NCHW)
     auto weights = INPUT_VARIABLE(1);                                    // [kH, kW, iC, mC] always
     auto bias    = block.width() > 2 ? INPUT_VARIABLE(2) : nullptr;      // [oC] = iC*mC
-=======
-    NDArray<T> *input   = INPUT_VARIABLE(0);                                    // [bS, iH, iW, iC] (NHWC) or [bS, iC, iH, iW] (NCHW)
-    NDArray<T> *weights = INPUT_VARIABLE(1);                                    // [kH, kW, iC, mC] always
-    NDArray<T> *bias    = block.width() > 2 ? INPUT_VARIABLE(2) : nullptr;      // [oC] = iC*mC
->>>>>>> 39049a37
-    
-    auto output  = OUTPUT_VARIABLE(0);                                   // [bS, oH, oW, iC*mC] (NHWC) or [bS, iC*mC, oH, oW] (NCHW)        
+    
+    auto output  = OUTPUT_VARIABLE(0);                                   // [bS, oH, oW, iC*mC] (NHWC) or [bS, iC*mC, oH, oW] (NCHW)
 
     REQUIRE_TRUE(input->rankOf()   == 4, 0, "CUSTOM DEPTHWISECONV2D OP: rank of input array must be equal to 4, but got %i instead !", input->rankOf());
     REQUIRE_TRUE(weights->rankOf() == 4, 0, "CUSTOM DEPTHWISECONV2D OP: rank of weights array must be equal to 4, but got %i instead !", weights->rankOf());
@@ -59,16 +53,11 @@
 
     int bS, iC, iH, iW, mC, oC, oH, oW;                     // batch size, input channels, input height/width, channels multiplier(oC = iC*mC), output channels, output height/width
     int indIOioC, indIiH, indWmC, indWiC, indWkH, indOoH;   // corresponding indexes
-    ConvolutionUtils::getSizesAndIndexesConv2d(isNCHW, *input, *output, bS, iC, iH, iW, oC, oH, oW, indIOioC, indIiH, indWiC, indWmC, indWkH, indOoH);    
+    ConvolutionUtils::getSizesAndIndexesConv2d(isNCHW, *input, *output, bS, iC, iH, iW, oC, oH, oW, indIOioC, indIiH, indWiC, indWmC, indWkH, indOoH);
     mC = weights->sizeAt(indWmC);                           // channels multiplier
 
-<<<<<<< HEAD
     std::string expectedWeightsShape = ShapeUtils::shapeAsString({kH, kW, iC, mC});
-    REQUIRE_TRUE(expectedWeightsShape == ShapeUtils::shapeAsString(weights), 0, "CUSTOM DEPTHWISECONV2D OP: wrong shape of weights array, expected is %s, but got %s instead !", expectedWeightsShape.c_str(), ShapeUtils::shapeAsString(weights).c_str());    
-=======
-    std::string expectedWeightsShape = ShapeUtils<T>::shapeAsString({kH, kW, iC, mC});
-    REQUIRE_TRUE(expectedWeightsShape == ShapeUtils<T>::shapeAsString(weights), 0, "CUSTOM DEPTHWISECONV2D OP: wrong shape of weights array, expected is %s, but got %s instead !", expectedWeightsShape.c_str(), ShapeUtils<T>::shapeAsString(weights).c_str());    
->>>>>>> 39049a37
+    REQUIRE_TRUE(expectedWeightsShape == ShapeUtils::shapeAsString(weights), 0, "CUSTOM DEPTHWISECONV2D OP: wrong shape of weights array, expected is %s, but got %s instead !", expectedWeightsShape.c_str(), ShapeUtils::shapeAsString(weights).c_str());
     REQUIRE_TRUE(output->sizeAt(indIOioC) == iC*mC, 0, "CUSTOM DEPTHWISECONV2D OP: the output_channels must be equal to input_channels * channels_multiplier = %i !", iC*mC);
     if (bias)
         REQUIRE_TRUE(bias->rankOf() <= 2 && oC == bias->lengthOf(), 0, "CUSTOM DEPTHWISECONV2D OP: wrong shape of array with biases, expected rank, length: <=2, %i, but got %i, %i instead !", oC, bias->rankOf(), bias->lengthOf());
@@ -78,15 +67,11 @@
     return Status::OK();
 }
 
-<<<<<<< HEAD
     DECLARE_TYPES(depthwise_conv2d) {
         getOpDescriptor()
                 ->setAllowedInputTypes(nd4j::DataType::ANY)
                 ->setAllowedOutputTypes({ALL_FLOATS});
     }
-=======
->>>>>>> 39049a37
-
 DECLARE_SHAPE_FN(depthwise_conv2d) {
 
     Nd4jLong* inputShapeInfo   = inputShape->at(0);                                    // [bS, iH, iW, iC] (NHWC) or [bS, iC, iH, iW] (NCHW)
@@ -116,20 +101,15 @@
         indIOioC = 1; indIiH = 2;
     }    
 
-    const int bS = inputShapeInfo[1];                            // batch size 
+    const int bS = inputShapeInfo[1];                            // batch size
     const int iH = inputShapeInfo[indIiH+1];                     // input height
     const int iW = inputShapeInfo[indIiH+2];                     // input width
     const int iC = inputShapeInfo[indIOioC+1];                   // input channels        
     const int mC = weightsShapeInfo[indWmC+1];                   // channels multiplier(oC = iC*mC)
     const int oC = iC*mC;                                        // output channels
 
-<<<<<<< HEAD
     std::string expectedWeightsShape = ShapeUtils::shapeAsString({kH, kW, iC, mC});
-    REQUIRE_TRUE(expectedWeightsShape == ShapeUtils::shapeAsString(weightsShapeInfo), 0, "DEPTHWISECONV2D OP: wrong shape of weights array, expected is %s, but got %s instead !", expectedWeightsShape.c_str(), ShapeUtils::shapeAsString(weightsShapeInfo).c_str());    
-=======
-    std::string expectedWeightsShape = ShapeUtils<T>::shapeAsString({kH, kW, iC, mC});
-    REQUIRE_TRUE(expectedWeightsShape == ShapeUtils<T>::shapeAsString(weightsShapeInfo), 0, "DEPTHWISECONV2D OP: wrong shape of weights array, expected is %s, but got %s instead !", expectedWeightsShape.c_str(), ShapeUtils<T>::shapeAsString(weightsShapeInfo).c_str());    
->>>>>>> 39049a37
+    REQUIRE_TRUE(expectedWeightsShape == ShapeUtils::shapeAsString(weightsShapeInfo), 0, "DEPTHWISECONV2D OP: wrong shape of weights array, expected is %s, but got %s instead !", expectedWeightsShape.c_str(), ShapeUtils::shapeAsString(weightsShapeInfo).c_str());
     if (biasShapeInfo) 
         REQUIRE_TRUE(biasShapeInfo[0] <= 2 && oC == shape::length(biasShapeInfo), 0, "DEPTHWISECONV2D OP: wrong shape of array with biases, expected rank, length: <=2, %i, but got %i, %i instead !", oC, biasShapeInfo[0], shape::length(biasShapeInfo));    
 
@@ -166,7 +146,6 @@
 ////////////////////////////////////////////////////////////////////////// 
 CUSTOM_OP_IMPL(depthwise_conv2d_bp, 3, 2, false, 0, 9) {
     
-<<<<<<< HEAD
     auto input   = INPUT_VARIABLE(0);                                                // [bS, iH, iW, iC] (NDHWC) or [bS, iC, iH, iW] (NCDHW)
     auto weights = INPUT_VARIABLE(1);                                                // [kH, kW, iC, mC] always
     auto bias    = block.width() > 3 ? INPUT_VARIABLE(2) : nullptr;                  // [oC] = [iC*mC]
@@ -174,17 +153,7 @@
     
     auto gradI = OUTPUT_VARIABLE(0);                                                 // [bS, iH, iW, iC] (NDHWC) or [bS, iC, iH, iW] (NCDHW), epsilon
     auto gradW = OUTPUT_VARIABLE(1);                                                 // [kH, kW, iC, mC] always
-    auto gradB = block.width() > 3 ? OUTPUT_VARIABLE(2) : nullptr;                   // [oC]        
-=======
-    NDArray<T> *input   = INPUT_VARIABLE(0);                                                // [bS, iH, iW, iC] (NDHWC) or [bS, iC, iH, iW] (NCDHW)
-    NDArray<T> *weights = INPUT_VARIABLE(1);                                                // [kH, kW, iC, mC] always
-    NDArray<T> *bias    = block.width() > 3 ? INPUT_VARIABLE(2) : nullptr;                  // [oC] = [iC*mC]
-    NDArray<T> *gradO   = block.width() > 3 ? INPUT_VARIABLE(3) : INPUT_VARIABLE(2);        // [bS, oH, oW, oC] (NDHWC) or [bS, oC, oH, oW] (NCDHW), epsilon_next
-    
-    NDArray<T> *gradI = OUTPUT_VARIABLE(0);                                                 // [bS, iH, iW, iC] (NDHWC) or [bS, iC, iH, iW] (NCDHW), epsilon
-    NDArray<T> *gradW = OUTPUT_VARIABLE(1);                                                 // [kH, kW, iC, mC] always
-    NDArray<T> *gradB = block.width() > 3 ? OUTPUT_VARIABLE(2) : nullptr;                   // [oC]        
->>>>>>> 39049a37
+    auto gradB = block.width() > 3 ? OUTPUT_VARIABLE(2) : nullptr;                   // [oC]
 
     REQUIRE_TRUE(input->rankOf()   == 4, 0, "CUSTOM DEPTHWISECONV2D_BP OP: rank of input array must be equal to 4, but got %i instead !", input->rankOf());
     REQUIRE_TRUE(weights->rankOf() == 4, 0, "CUSTOM DEPTHWISECONV2D_BP OP: rank of weights array must be equal to 4, but got %i instead !", weights->rankOf());
@@ -203,23 +172,16 @@
 
     int bS, iC, iH, iW, mC, oC, oH, oW;                     // batch size, input channels, input height/width, channels multiplier(oC = iC*mC), output channels, output height/width
     int indIOioC, indIiH, indWmC, indWiC, indWkH, indOoH;   // corresponding indexes
-    ConvolutionUtils::getSizesAndIndexesConv2d(isNCHW, *input, *gradO, bS, iC, iH, iW, oC, oH, oW, indIOioC, indIiH, indWiC, indWmC, indWkH, indOoH);    
+    ConvolutionUtils::getSizesAndIndexesConv2d(isNCHW, *input, *gradO, bS, iC, iH, iW, oC, oH, oW, indIOioC, indIiH, indWiC, indWmC, indWkH, indOoH);
     mC = weights->sizeAt(indWmC);                           // channels multiplier    
 
     int trueoH, trueoW;          // correct output height, width
     ConvolutionUtils::calcOutSizePool2D(trueoH, trueoW, kH, kW, sH, sW, pH, pW, dH, dW, iH, iW, isSameMode);
 
-<<<<<<< HEAD
-    std::string expectedGradOShape   = ShapeUtils::shapeAsString(ShapeUtils::composeShapeUsingDimsAndIdx({bS,oC,trueoH,trueoW,  0,indIOioC,indOoH,indOoH+1}));            
+    std::string expectedGradOShape   = ShapeUtils::shapeAsString(ShapeUtils::composeShapeUsingDimsAndIdx({bS,oC,trueoH,trueoW,  0,indIOioC,indOoH,indOoH+1}));
     std::string expectedWeightsShape = ShapeUtils::shapeAsString({kH, kW, iC, mC});
     REQUIRE_TRUE(expectedGradOShape == ShapeUtils::shapeAsString(gradO), 0,  "CUSTOM DEPTHWISECONV2D_BP OP: wrong shape of output gradients (next epsilon) array, expected is %s, but got %s instead !", expectedGradOShape.c_str(), ShapeUtils::shapeAsString(gradO).c_str());
-    REQUIRE_TRUE(expectedWeightsShape == ShapeUtils::shapeAsString(weights), 0, "CUSTOM DEPTHWISECONV2D_BP OP: wrong shape of weights array, expected is %s, but got %s instead !", expectedWeightsShape.c_str(), ShapeUtils::shapeAsString(weights).c_str());    
-=======
-    std::string expectedGradOShape   = ShapeUtils<T>::shapeAsString(ShapeUtils<T>::composeShapeUsingDimsAndIdx({bS,oC,trueoH,trueoW,  0,indIOioC,indOoH,indOoH+1}));            
-    std::string expectedWeightsShape = ShapeUtils<T>::shapeAsString({kH, kW, iC, mC});
-    REQUIRE_TRUE(expectedGradOShape == ShapeUtils<T>::shapeAsString(gradO), 0,  "CUSTOM DEPTHWISECONV2D_BP OP: wrong shape of output gradients (next epsilon) array, expected is %s, but got %s instead !", expectedGradOShape.c_str(), ShapeUtils<T>::shapeAsString(gradO).c_str());
-    REQUIRE_TRUE(expectedWeightsShape == ShapeUtils<T>::shapeAsString(weights), 0, "CUSTOM DEPTHWISECONV2D_BP OP: wrong shape of weights array, expected is %s, but got %s instead !", expectedWeightsShape.c_str(), ShapeUtils<T>::shapeAsString(weights).c_str());    
->>>>>>> 39049a37
+    REQUIRE_TRUE(expectedWeightsShape == ShapeUtils::shapeAsString(weights), 0, "CUSTOM DEPTHWISECONV2D_BP OP: wrong shape of weights array, expected is %s, but got %s instead !", expectedWeightsShape.c_str(), ShapeUtils::shapeAsString(weights).c_str());
     if(bias)
         REQUIRE_TRUE(bias->rankOf() <= 2 && oC == bias->lengthOf(), 0, "CUSTOM DEPTHWISECONV2D_BP OP: wrong shape of array with biases, expected rank, length: <=2, %i, but got %i, %i instead !", oC, bias->rankOf(), bias->lengthOf());        
 
@@ -255,7 +217,7 @@
 
     int indIOioC, indIiH, indWmC(3);
     if(!isNCHW) {
-        indIOioC = 3; indIiH = 1; 
+        indIOioC = 3; indIiH = 1;
     }
     else {        
         indIOioC = 1; indIiH = 2;
@@ -271,17 +233,10 @@
     int trueoH, trueoW;          // correct output height, width
     ConvolutionUtils::calcOutSizePool2D(trueoH, trueoW, kH, kW, sH, sW, pH, pW, dH, dW, iH, iW, isSameMode);
 
-<<<<<<< HEAD
-    std::string expectedGradOShape   = ShapeUtils::shapeAsString(ShapeUtils::composeShapeUsingDimsAndIdx({bS,oC,trueoH,trueoW,  0,indIOioC,indIiH,indIiH+1}));            
+    std::string expectedGradOShape   = ShapeUtils::shapeAsString(ShapeUtils::composeShapeUsingDimsAndIdx({bS,oC,trueoH,trueoW,  0,indIOioC,indIiH,indIiH+1}));
     std::string expectedWeightsShape = ShapeUtils::shapeAsString({kH, kW, iC, mC});
     REQUIRE_TRUE(expectedGradOShape == ShapeUtils::shapeAsString(gradOShapeInfo), 0,  "CUSTOM DEPTHWISECONV2D_BP OP: wrong shape of output gradients (next epsilon) array, expected is %s, but got %s instead !", expectedGradOShape.c_str(), ShapeUtils::shapeAsString(gradOShapeInfo).c_str());
-    REQUIRE_TRUE(expectedWeightsShape == ShapeUtils::shapeAsString(weightsShapeInfo), 0, "CUSTOM DEPTHWISECONV2D_BP OP: wrong shape of weights array, expected is %s, but got %s instead !", expectedWeightsShape.c_str(), ShapeUtils::shapeAsString(weightsShapeInfo).c_str());    
-=======
-    std::string expectedGradOShape   = ShapeUtils<T>::shapeAsString(ShapeUtils<T>::composeShapeUsingDimsAndIdx({bS,oC,trueoH,trueoW,  0,indIOioC,indIiH,indIiH+1}));            
-    std::string expectedWeightsShape = ShapeUtils<T>::shapeAsString({kH, kW, iC, mC});
-    REQUIRE_TRUE(expectedGradOShape == ShapeUtils<T>::shapeAsString(gradOShapeInfo), 0,  "CUSTOM DEPTHWISECONV2D_BP OP: wrong shape of output gradients (next epsilon) array, expected is %s, but got %s instead !", expectedGradOShape.c_str(), ShapeUtils<T>::shapeAsString(gradOShapeInfo).c_str());
-    REQUIRE_TRUE(expectedWeightsShape == ShapeUtils<T>::shapeAsString(weightsShapeInfo), 0, "CUSTOM DEPTHWISECONV2D_BP OP: wrong shape of weights array, expected is %s, but got %s instead !", expectedWeightsShape.c_str(), ShapeUtils<T>::shapeAsString(weightsShapeInfo).c_str());    
->>>>>>> 39049a37
+    REQUIRE_TRUE(expectedWeightsShape == ShapeUtils::shapeAsString(weightsShapeInfo), 0, "CUSTOM DEPTHWISECONV2D_BP OP: wrong shape of weights array, expected is %s, but got %s instead !", expectedWeightsShape.c_str(), ShapeUtils::shapeAsString(weightsShapeInfo).c_str());
     if(biasShapeInfo)
         REQUIRE_TRUE(biasShapeInfo[0] <= 2 && oC == shape::length(biasShapeInfo), 0, "CUSTOM DEPTHWISECONV2D_BP OP: wrong shape of array with biases, expected rank, length: <=2, %i, but got %i, %i instead !", oC, biasShapeInfo[0], shape::length(biasShapeInfo));        
 
@@ -319,12 +274,12 @@
 //     auto input   = INPUT_VARIABLE(0);                                    // [bS, iH, iW, iC] (NHWC) or [bS, iC, iH, iW] (NCHW)
 //     auto weights = INPUT_VARIABLE(1);                                    // [kH, kW, iC, mC] (NHWC) or [mC, iC, kH, kW] (NCHW)
 //     auto bias    = block.width() > 2 ? INPUT_VARIABLE(2) : nullptr;      // [oC] = iC*mC
-    
+
 //     auto output  = OUTPUT_VARIABLE(0);                                   // [bS, oH, oW, iC*mC] (NHWC) or [bS, iC*mC, oH, oW] (NCHW)
 
 //     REQUIRE_TRUE(input->rankOf()   == 4, 0, "CUSTOM DEPTHWISECONV2D OP: rank of input array must be equal to 4, but got %i instead !", input->rankOf());
 //     REQUIRE_TRUE(weights->rankOf() == 4, 0, "CUSTOM DEPTHWISECONV2D OP: rank of weights array must be equal to 4, but got %i instead !", weights->rankOf());
-                                     
+
 //     int kH = INT_ARG(0);                                                        // filter(kernel) height
 //     int kW = INT_ARG(1);                                                        // filter(kernel) width
 //     int sH = INT_ARG(2);                                                        // strides height
@@ -348,7 +303,7 @@
 //         REQUIRE_TRUE(bias->rankOf() <= 2 && oC == bias->lengthOf(), 0, "CUSTOM DEPTHWISECONV2D OP: wrong shape of array with biases, expected rank, length: <=2, %i, but got %i, %i instead !", oC, bias->rankOf(), bias->lengthOf());
 
 //     ConvolutionUtils::depthwiseConv2d(input, weights, bias, output,  kH,kW,sH,sW,pH,pW,dH,dW,isSameMode,isNCHW);
-    
+
 //     return Status::OK();
 // }
 
@@ -378,25 +333,25 @@
 //     if(!isNCHW) {
 //         indIOioC = 3; indIiH = 1; indWkH = 0; indWmC = 3; indWiC = 2;
 //     }
-//     else {        
-//         indIOioC = 1; indIiH = 2; indWkH = 2; indWmC = 0; indWiC = 1;              
-//     }    
+//     else {
+//         indIOioC = 1; indIiH = 2; indWkH = 2; indWmC = 0; indWiC = 1;
+//     }
 
 //     const int bS = inputShapeInfo[1];                            // batch size
 //     const int iH = inputShapeInfo[indIiH+1];                     // input height
 //     const int iW = inputShapeInfo[indIiH+2];                     // input width
-//     const int iC = inputShapeInfo[indIOioC+1];                   // input channels        
+//     const int iC = inputShapeInfo[indIOioC+1];                   // input channels
 //     const int mC = weightsShapeInfo[indWmC+1];                   // channels multiplier(oC = iC*mC)
 //     const int oC = iC*mC;                                        // output channels
 
 //     std::string expectedWeightsShape = ShapeUtils::shapeAsString(ShapeUtils::composeShapeUsingDimsAndIdx({iC,mC,kH,kW,  indWiC,indWmC,indWkH,indWkH+1}));
 //     REQUIRE_TRUE(expectedWeightsShape == ShapeUtils::shapeAsString(weightsShapeInfo), 0, "DEPTHWISECONV2D OP: wrong shape of weights array, expected is %s, but got %s instead !", expectedWeightsShape.c_str(), ShapeUtils::shapeAsString(weightsShapeInfo).c_str());
-//     if (biasShapeInfo) 
-//         REQUIRE_TRUE(biasShapeInfo[0] <= 2 && oC == shape::length(biasShapeInfo), 0, "DEPTHWISECONV2D OP: wrong shape of array with biases, expected rank, length: <=2, %i, but got %i, %i instead !", oC, biasShapeInfo[0], shape::length(biasShapeInfo));    
+//     if (biasShapeInfo)
+//         REQUIRE_TRUE(biasShapeInfo[0] <= 2 && oC == shape::length(biasShapeInfo), 0, "DEPTHWISECONV2D OP: wrong shape of array with biases, expected rank, length: <=2, %i, but got %i, %i instead !", oC, biasShapeInfo[0], shape::length(biasShapeInfo));
 
 //     int oH, oW;                                         // output height, width
 //     ConvolutionUtils::calcOutSizePool2D(oH, oW, kH, kW, sH, sW, pH, pW, dH, dW, iH, iW, isSameMode);
-    
+
 //     Nd4jLong* outputShapeInfo = nullptr;
 //     ALLOCATE(outputShapeInfo, block.getWorkspace(), shape::shapeInfoLength(inputShapeInfo), Nd4jLong);
 
@@ -412,7 +367,7 @@
 //         outputShapeInfo[3] = oW;
 //         outputShapeInfo[4] = oC;
 //     }
-    
+
 //     shape::updateStrides(outputShapeInfo, shape::order(inputShapeInfo));
 
 //     return SHAPELIST(outputShapeInfo);
@@ -420,13 +375,13 @@
 
 
 
-// ////////////////////////////////////////////////////////////////////////// 
+// //////////////////////////////////////////////////////////////////////////
 // CUSTOM_OP_IMPL(depthwise_conv2d_bp, 3, 2, false, 0, 9) {
 //     auto input   = INPUT_VARIABLE(0);                                                // [bS, iH, iW, iC] (NDHWC) or [bS, iC, iH, iW] (NCDHW)
 //     auto weights = INPUT_VARIABLE(1);                                                // [kH, kW, iC, mC] (NDHWC) or [mC, iC, kH, kW] (NCDHW)
 //     auto bias    = block.width() > 3 ? INPUT_VARIABLE(2) : nullptr;                  // [oC] = [iC*mC]
 //     auto gradO   = block.width() > 3 ? INPUT_VARIABLE(3) : INPUT_VARIABLE(2);        // [bS, oH, oW, oC] (NDHWC) or [bS, oC, oH, oW] (NCDHW), epsilon_next
-    
+
 //     auto gradI = OUTPUT_VARIABLE(0);                                                 // [bS, iH, iW, iC] (NDHWC) or [bS, iC, iH, iW] (NCDHW), epsilon
 //     auto gradW = OUTPUT_VARIABLE(1);                                                 // [kH, kW, iC, mC] (NDHWC) or [mC, iC, kH, kW] (NCDHW)
 //     auto gradB = block.width() > 3 ? OUTPUT_VARIABLE(2) : nullptr;                   // [oC]
@@ -434,7 +389,7 @@
 //     REQUIRE_TRUE(input->rankOf()   == 4, 0, "CUSTOM DEPTHWISECONV2D_BP OP: rank of input array must be equal to 4, but got %i instead !", input->rankOf());
 //     REQUIRE_TRUE(weights->rankOf() == 4, 0, "CUSTOM DEPTHWISECONV2D_BP OP: rank of weights array must be equal to 4, but got %i instead !", weights->rankOf());
 //     REQUIRE_TRUE(gradO->rankOf() == 4, 0, "CUSTOM DEPTHWISECONV2D_BP OP: rank of output gradients (next epsilon) array must be equal to 4, but got %i instead !", gradO->rankOf());
-                                     
+
 //     int kH = INT_ARG(0);                                                        // filter(kernel) height
 //     int kW = INT_ARG(1);                                                        // filter(kernel) width
 //     int sH = INT_ARG(2);                                                        // strides height
@@ -444,12 +399,12 @@
 //     int dH = INT_ARG(6);                                                        // dilations height
 //     int dW = INT_ARG(7);                                                        // dilations width
 //     int isSameMode = INT_ARG(8);                                                // 0-VALID, 1-SAME
-//     int isNCHW  = block.getIArguments()->size() > 9 ? !INT_ARG(9) : 1;          // 0-NHWC, 1-NCHW    
+//     int isNCHW  = block.getIArguments()->size() > 9 ? !INT_ARG(9) : 1;          // 0-NHWC, 1-NCHW
 
 //     int bS, iC, iH, iW, mC, oC, oH, oW;                     // batch size, input channels, input height/width, channels multiplier(oC = iC*mC), output channels, output height/width
 //     int indIOioC, indIiH, indWmC, indWiC, indWkH, indOoH;   // corresponding indexes
 //     ConvolutionUtils::getSizesAndIndexesConv2d(isNCHW, *input, *gradO, bS, iC, iH, iW, oC, oH, oW, indIOioC, indIiH, indWiC, indWmC, indWkH, indOoH);
-//     mC = weights->sizeAt(indWmC);                           // channels multiplier    
+//     mC = weights->sizeAt(indWmC);                           // channels multiplier
 
 //     int trueoH, trueoW;          // correct output height, width
 //     ConvolutionUtils::calcOutSizePool2D(trueoH, trueoW, kH, kW, sH, sW, pH, pW, dH, dW, iH, iW, isSameMode);
@@ -459,7 +414,7 @@
 //     REQUIRE_TRUE(expectedGradOShape == ShapeUtils::shapeAsString(gradO), 0,  "CUSTOM DEPTHWISECONV2D_BP OP: wrong shape of output gradients (next epsilon) array, expected is %s, but got %s instead !", expectedGradOShape.c_str(), ShapeUtils::shapeAsString(gradO).c_str());
 //     REQUIRE_TRUE(expectedWeightsShape == ShapeUtils::shapeAsString(weights), 0, "CUSTOM DEPTHWISECONV2D_BP OP: wrong shape of weights array, expected is %s, but got %s instead !", expectedWeightsShape.c_str(), ShapeUtils::shapeAsString(weights).c_str());
 //     if(bias)
-//         REQUIRE_TRUE(bias->rankOf() <= 2 && oC == bias->lengthOf(), 0, "CUSTOM DEPTHWISECONV2D_BP OP: wrong shape of array with biases, expected rank, length: <=2, %i, but got %i, %i instead !", oC, bias->rankOf(), bias->lengthOf());        
+//         REQUIRE_TRUE(bias->rankOf() <= 2 && oC == bias->lengthOf(), 0, "CUSTOM DEPTHWISECONV2D_BP OP: wrong shape of array with biases, expected rank, length: <=2, %i, but got %i, %i instead !", oC, bias->rankOf(), bias->lengthOf());
 
 //     ConvolutionUtils::depthwiseConv2dBP(input, weights, bias, gradO,  gradI, gradW, gradB,  kH,kW, sH,sW, pH,pW, dH,dW, isSameMode, isNCHW);
 
@@ -488,20 +443,20 @@
 //     int dH = INT_ARG(6);                                                        // dilations height
 //     int dW = INT_ARG(7);                                                        // dilations width
 //     int isSameMode = INT_ARG(8);                                                // 0-VALID, 1-SAME
-//     int isNCHW  = block.getIArguments()->size() > 9 ? !INT_ARG(9) : 1;          // 0-NHWC, 1-NCHW    
+//     int isNCHW  = block.getIArguments()->size() > 9 ? !INT_ARG(9) : 1;          // 0-NHWC, 1-NCHW
 
 //     int indIOioC, indIiH, indWkH, indWmC, indWiC, indOoH;
 //     if(!isNCHW) {
-//         indIOioC = 3; indIiH = 1; indWkH = 0; indWmC = 3; indWiC = 2; 
-//     }
-//     else {        
-//         indIOioC = 1; indIiH = 2; indWkH = 2; indWmC = 0; indWiC = 1;              
-//     }    
+//         indIOioC = 3; indIiH = 1; indWkH = 0; indWmC = 3; indWiC = 2;
+//     }
+//     else {
+//         indIOioC = 1; indIiH = 2; indWkH = 2; indWmC = 0; indWiC = 1;
+//     }
 
 //     const int bS = inputShapeInfo[1];                            // batch size
 //     const int iH = inputShapeInfo[indIiH+1];                     // input height
 //     const int iW = inputShapeInfo[indIiH+2];                     // input width
-//     const int iC = inputShapeInfo[indIOioC+1];                   // input channels        
+//     const int iC = inputShapeInfo[indIOioC+1];                   // input channels
 //     const int mC = weightsShapeInfo[indWmC+1];                   // channels multiplier(oC = iC*mC)
 //     const int oC = iC*mC;                                        // output channels
 
@@ -513,7 +468,7 @@
 //     REQUIRE_TRUE(expectedGradOShape == ShapeUtils::shapeAsString(gradOShapeInfo), 0,  "CUSTOM DEPTHWISECONV2D_BP OP: wrong shape of output gradients (next epsilon) array, expected is %s, but got %s instead !", expectedGradOShape.c_str(), ShapeUtils::shapeAsString(gradOShapeInfo).c_str());
 //     REQUIRE_TRUE(expectedWeightsShape == ShapeUtils::shapeAsString(weightsShapeInfo), 0, "CUSTOM DEPTHWISECONV2D_BP OP: wrong shape of weights array, expected is %s, but got %s instead !", expectedWeightsShape.c_str(), ShapeUtils::shapeAsString(weightsShapeInfo).c_str());
 //     if(biasShapeInfo)
-//         REQUIRE_TRUE(biasShapeInfo[0] <= 2 && oC == shape::length(biasShapeInfo), 0, "CUSTOM DEPTHWISECONV2D_BP OP: wrong shape of array with biases, expected rank, length: <=2, %i, but got %i, %i instead !", oC, biasShapeInfo[0], shape::length(biasShapeInfo));        
+//         REQUIRE_TRUE(biasShapeInfo[0] <= 2 && oC == shape::length(biasShapeInfo), 0, "CUSTOM DEPTHWISECONV2D_BP OP: wrong shape of array with biases, expected rank, length: <=2, %i, but got %i, %i instead !", oC, biasShapeInfo[0], shape::length(biasShapeInfo));
 
 //     Nd4jLong* gradIshapeInfo(nullptr), *gradWshapeInfo(nullptr);
 //     COPY_SHAPE(inputShapeInfo, gradIshapeInfo);
@@ -523,9 +478,9 @@
 //         Nd4jLong* gradBshapeInfo(nullptr);
 //         COPY_SHAPE(biasShapeInfo, gradBshapeInfo);
 //         return SHAPELIST(gradIshapeInfo, gradWshapeInfo, gradBshapeInfo);
-//     }     
-
-//     return SHAPELIST(gradIshapeInfo, gradWshapeInfo);        
+//     }
+
+//     return SHAPELIST(gradIshapeInfo, gradWshapeInfo);
 // }
 
 
