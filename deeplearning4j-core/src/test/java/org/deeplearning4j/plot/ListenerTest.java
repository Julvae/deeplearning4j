--- conflicted
+++ resolved
@@ -118,12 +118,6 @@
 
     private static MultiLayerConfiguration getIrisSimpleConfig(String activationFunction, int iterations ) {
         MultiLayerConfiguration c = new NeuralNetConfiguration.Builder()
-<<<<<<< HEAD
-                .nIn(4).nOut(3)
-=======
-                .weightInit(WeightInit.DISTRIBUTION)
-                .dist(new NormalDistribution(0, 0.1))
->>>>>>> 32f5c69d
 
                 .lossFunction(LossFunctions.LossFunction.RMSE_XENT)
                 .optimizationAlgo(OptimizationAlgorithm.LINE_GRADIENT_DESCENT)
@@ -132,16 +126,7 @@
                 .batchSize(1)
                 .constrainGradientToUnitNorm(false)
                 .corruptionLevel(0.0)
-<<<<<<< HEAD
-
-                .layer(new RBM.Builder()
-                        .weightInit(WeightInit.DISTRIBUTION).dist(new NormalDistribution(0, 0.1))
-                        .activation(activationFunction)
-                        .build())
-                .learningRate(0.1).useAdaGrad(false)
-=======
                 .learningRate(0.1)
->>>>>>> 32f5c69d
 
                 .regularization(false)
                 .l1(0.0)
@@ -149,38 +134,27 @@
                 .momentum(0.0)
                 .applySparsity(false).sparsity(0.0)
                 .seed(12345L)
-<<<<<<< HEAD
-                .list(hiddenLayerSizes.length + 1)
-                .layer(hiddenLayerSizes.length, new OutputLayer.Builder()
-                        .activation("softmax")
+                .list(3)
+                .layer(0, new RBM.Builder()
+                        .nIn(4).nOut(10)
                         .weightInit(WeightInit.DISTRIBUTION).dist(new NormalDistribution(0, 0.1))
-                        .dist(new NormalDistribution(0, 0.1))
+                        .activation(activationFunction)
                         .build())
-
-                .hiddenLayerSizes(hiddenLayerSizes)
-                .useDropConnect(false)
-
+                .layer(1, new RBM.Builder()
+                        .weightInit(WeightInit.DISTRIBUTION).dist(new NormalDistribution(0, 0.1))
+                        .nIn(10).nOut(5)
+                        .activation(activationFunction)
+                        .build())
+                .layer(2, new OutputLayer.Builder()
+                        .weightInit(WeightInit.DISTRIBUTION).dist(new NormalDistribution(0, 0.1))
+                        .nIn(5).nOut(3)
+                        .build())
                 .build();
-
-
-=======
-                .list(3)
-                .layer(0, new RBM.Builder().nIn(4).nOut(10).activation(activationFunction).build())
-                .layer(1, new RBM.Builder().nIn(10).nOut(5).activation(activationFunction).build())
-                .layer(2, new OutputLayer.Builder().nIn(5).nOut(3).build())
-                .build();
->>>>>>> 32f5c69d
         return c;
     }
 
     private static MultiLayerConfiguration getIrisMLPSimpleConfig(String activationFunction, int iterations ) {
         MultiLayerConfiguration c = new NeuralNetConfiguration.Builder()
-<<<<<<< HEAD
-                .nIn(4).nOut(3)
-=======
-                .weightInit(WeightInit.DISTRIBUTION)
-                .dist(new NormalDistribution(0, 0.1))
->>>>>>> 32f5c69d
 
                 .lossFunction(LossFunctions.LossFunction.RMSE_XENT)
                 .optimizationAlgo(OptimizationAlgorithm.LINE_GRADIENT_DESCENT)
@@ -190,15 +164,7 @@
                 .constrainGradientToUnitNorm(false)
                 .corruptionLevel(0.0)
 
-<<<<<<< HEAD
-                .layer(new RBM.Builder()
-                        .weightInit(WeightInit.DISTRIBUTION).dist(new NormalDistribution(0, 0.1))
-                        .activation(activationFunction)
-                        .build())
-                .learningRate(0.1).useAdaGrad(false)
-=======
                 .learningRate(0.1)
->>>>>>> 32f5c69d
 
                 .regularization(false)
                 .l1(0.0)
@@ -207,23 +173,17 @@
                 .applySparsity(false).sparsity(0.0)
                 .seed(12345L)
 
-<<<<<<< HEAD
-                .list(hiddenLayerSizes.length + 1)
-                .layer(hiddenLayerSizes.length, new OutputLayer.Builder()
-                        .activation("softmax")
-                        .weightInit(WeightInit.DISTRIBUTION)
-                        .dist(new NormalDistribution(0, 0.1))
+                .list(2)
+                .layer(0, new DenseLayer.Builder()
+                        .nIn(4).nOut(5)
+                        .weightInit(WeightInit.DISTRIBUTION).dist(new NormalDistribution(0, 0.1))
+                        .activation(activationFunction)
                         .build())
-                .hiddenLayerSizes(hiddenLayerSizes)
+                .layer(1, new OutputLayer.Builder()
+                        .nIn(5).nOut(3)
+                        .weightInit(WeightInit.DISTRIBUTION).dist(new NormalDistribution(0, 0.1))
+                        .build())
                 .backprop(true).pretrain(false)
-                .useDropConnect(false)
-
-=======
-                .list(2)
-                .layer(0, new DenseLayer.Builder().nIn(4).nOut(5).activation(activationFunction).build())
-                .layer(1, new OutputLayer.Builder().nIn(5).nOut(3).build())
-                .backprop(true).pretrain(false)
->>>>>>> 32f5c69d
                 .build();
 
 
