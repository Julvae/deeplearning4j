--- conflicted
+++ resolved
@@ -104,14 +104,9 @@
      */
     @Override
     public void incrementWordCount(String word, int increment) {
-<<<<<<< HEAD
-        if (extendedVocabulary.containsKey(word)) {
-            extendedVocabulary.get(word).increaseElementFrequency(increment);
-=======
-        T element = vocabulary.get(word);
+        T element = extendedVocabulary.get(word);
         if (element != null) {
-            element.increaseElementFrequency(increment);
->>>>>>> 1f1ad806
+            extendedVocabulary.increaseElementFrequency(increment);
             totalWordCount.addAndGet(increment);
         }
     }
@@ -125,14 +120,9 @@
     @Override
     public int wordFrequency(@NonNull String word) {
         // TODO: proper wordFrequency impl should return long, instead of int
-<<<<<<< HEAD
-        if (extendedVocabulary.containsKey(word))
-            return (int) extendedVocabulary.get(word).getElementFrequency();
-=======
-        T element = vocabulary.get(word);
+        T element = extendedVocabulary.get(word);
         if (element != null)
             return (int) element.getElementFrequency();
->>>>>>> 1f1ad806
         return 0;
     }
 
@@ -291,15 +281,9 @@
      * @param howMuch
      */
     @Override
-<<<<<<< HEAD
-    public void incrementDocCount(String word, int howMuch) {
+    public void incrementDocCount(String word, long howMuch) {
         if (extendedVocabulary.containsKey(word)) {
-            extendedVocabulary.get(word).setSequencesCount(vocabulary.get(word).getSequencesCount() + 1);
-=======
-    public void incrementDocCount(String word, long howMuch) {
-        if (vocabulary.containsKey(word)) {
-            vocabulary.get(word).setSequencesCount(vocabulary.get(word).getSequencesCount() + 1);
->>>>>>> 1f1ad806
+            extendedVocabulary.get(word).setSequencesCount(extendedVocabulary.get(word).getSequencesCount() + 1);
         }
     }
 
@@ -312,15 +296,9 @@
      * @param count the count of the word
      */
     @Override
-<<<<<<< HEAD
-    public void setCountForDoc(String word, int count) {
+    public void setCountForDoc(String word, long count) {
         if (extendedVocabulary.containsKey(word)) {
             extendedVocabulary.get(word).setSequencesCount(count);
-=======
-    public void setCountForDoc(String word, long count) {
-        if (vocabulary.containsKey(word)) {
-            vocabulary.get(word).setSequencesCount(count);
->>>>>>> 1f1ad806
         }
     }
 
@@ -440,14 +418,9 @@
             SequenceElement element = extendedVocabulary.get(label);
             totalWordCount.getAndAdd((long) element.getElementFrequency() * -1);
             idxMap.remove(element.getIndex());
-<<<<<<< HEAD
             extendedVocabulary.remove(label);
             vocabulary.remove(element.getStorageId());
         } else throw new IllegalStateException("Can't get label: '" + label + "'");
-=======
-            vocabulary.remove(label);
-        }// else throw new IllegalStateException("Can't get label: '" + label + "'");
->>>>>>> 1f1ad806
     }
 
     @Override
