package org.nd4j.nativeblas;


import org.bytedeco.javacpp.Loader;
import org.bytedeco.javacpp.Pointer;
import org.bytedeco.javacpp.annotation.Platform;

import org.nd4j.linalg.api.buffer.util.LibUtils;
import org.nd4j.linalg.api.ndarray.INDArray;
import org.slf4j.Logger;
import org.slf4j.LoggerFactory;


/**
 * Native interface for
 * op execution on cpu
 * @author Adam Gibson
 *
 * the preload="libnd4j" is there because MinGW puts a "lib" in front of the filename for the DLL, but at load time,
 * we are using the default Windows platform naming scheme, which doesn't put "lib" in front, so that's a bit of a hack,
 * but easier than forcing MinGW into not renaming the library name -- @saudet on 3/21/16
 */
@Platform(include={"NativeOps.h"}, preload="libnd4j", link = "nd4j")
public class NativeOps extends Pointer {
    private static Logger log = LoggerFactory.getLogger(NativeOps.class);
    static {
        Loader.load();
    }

    public NativeOps() {
        allocate();
        initializeDevicesAndFunctions();
        int numThreads;
        String numThreadsString = System.getenv("OMP_NUM_THREADS");
        if(numThreadsString != null && !numThreadsString.isEmpty()) {
            numThreads = Integer.parseInt(numThreadsString);
            setOmpNumThreads(numThreads);
        }
        else
            setOmpNumThreads(Runtime.getRuntime().availableProcessors());

        log.debug("Number of threads used for linear algebra " + ompGetNumThreads());

    }
    private native void allocate();


    /**
     *
     * @param opNum
     * @param x
     * @param xShapeInfo
     * @param extraParams
     */
    public native double   execIndexReduceScalarDouble(long[]extraPointers, int opNum,
                                                       long x,
                                                       long xShapeInfo,
                                                       long extraParams);

    /**
     *
     * @param opNum
     * @param x
     * @param xShapeInfo
     * @param extraParams
     * @param result
     * @param resultShapeInfoBuffer
     * @param dimension
     * @param dimensionLength
     */
    public native void   execIndexReduceDouble(long[]extraPointers, int opNum,
                                               long x,
                                               long xShapeInfo,
                                               long extraParams,
                                               long result,
                                               long resultShapeInfoBuffer,
                                               long dimension, int dimensionLength);
    /**
     *
     * @param opNum
     * @param x
     * @param xShapeInfo
     * @param y
     * @param yShapeInfo
     * @param result
     * @param resultShapeInfo
     * @param dimension
     * @param dimensionLength
     */
    public native void   execBroadcastDouble(long[]extraPointers,
                                             int opNum,
                                             long x,
                                             long xShapeInfo,
                                             long y,
                                             long yShapeInfo,
                                             long result,
                                             long resultShapeInfo,
                                             long dimension, int dimensionLength);



    /**
     *
     * @param opNum
     * @param dx
     * @param xStride
     * @param y
     * @param yStride
     * @param result
     * @param resultStride
     * @param extraParams
     * @param n
     */
    public native void   execPairwiseTransformDouble(long[]extraPointers, int opNum,
                                                     long dx,
                                                     int xStride,
                                                     long y,
                                                     int yStride,
                                                     long result,
                                                     int resultStride,
                                                     long extraParams, long n);

    /**
     *
     * @param opNum
     * @param dx
     * @param xShapeInfo
     * @param y
     * @param yShapeInfo
     * @param result
     * @param resultShapeInfo
     * @param extraParams
     * @param xIndexes
     * @param yIndexes
     * @param resultIndexes
     */
    public native void execPairwiseTransformDouble(long[]extraPointers,
                                                   int opNum,
                                                   long dx,
                                                   long xShapeInfo,
                                                   long y,
                                                   long yShapeInfo,
                                                   long result,
                                                   long resultShapeInfo,
                                                   long extraParams,
                                                   long xIndexes,
                                                   long yIndexes,
                                                   long resultIndexes);

    /**
     *
     * @param opNum
     * @param dx
     * @param xShapeInfo
     * @param y
     * @param yShapeInfo
     * @param result
     * @param resultShapeInfo
     * @param extraParams
     */
    public native void execPairwiseTransformDouble(
            long[]extraPointers,
            int opNum,
            long dx,
            long  xShapeInfo,
            long y,
            long  yShapeInfo,
            long result,
            long  resultShapeInfo,
            long extraParams);

    /**
     *
     * @param opNum
     * @param x
     * @param xShapeInfo
     * @param extraParams
     * @param result
     * @param resultShapeInfo
     */
    public native void   execReduceDouble(long[]extraPointers, int opNum,
                                          long x,
                                          long xShapeInfo,
                                          long extraParams,
                                          long result,
                                          long resultShapeInfo);

    /**
     *
     * @param opNum
     * @param x
     * @param xShapeInfo
     * @param extraParams
     * @param result
     * @param resultShapeInfo
     */
    public native void   execReduceDouble(long[]extraPointers, int opNum,
                                          long x,
                                          long xShapeInfo,
                                          long extraParams,
                                          long result,
                                          long resultShapeInfo,
                                          long dimension,int dimensionLength);

    /**
     *
     * @param opNum
     * @param x
     * @param xShapeInfo
     * @param extraParams
     * @return
     */
    public native  double execReduceScalarDouble(long[]extraPointers, int opNum,
                                                 long x,
                                                 long xShapeInfo,
                                                 long extraParams);

    /**
     *
     * @param opNum
     * @param x
     * @param xShapeInfo
     * @param extraParamsVals
     * @param y
     * @param yShapeInfo
     * @param result
     * @param resultShapeInfo
     */
    public native void   execReduce3Double(long[]extraPointers, int opNum,
                                           long x,
                                           long xShapeInfo,
                                           long extraParamsVals,
                                           long y,
                                           long yShapeInfo,
                                           long result,
                                           long resultShapeInfo);

    /**
     *
     * @param opNum
     * @param x
     * @param xShapeInfo
     * @param extraParamsVals
     * @param y
     * @param yShapeInfo
     */
    public native double   execReduce3ScalarDouble(long[]extraPointers, int opNum,
                                                   long x,
                                                   long xShapeInfo,
                                                   long extraParamsVals,
                                                   long y,
                                                   long yShapeInfo);
    /**
     *
     * @param opNum
     * @param x
     * @param xShapeInfo
     * @param extraParamsVals
     * @param y
     * @param yShapeInfo
     * @param result
     * @param resultShapeInfoBuffer
     * @param dimension
     * @param dimensionLength
     */
    public native void   execReduce3Double(long[]extraPointers, int opNum,
                                           long x,
                                           long xShapeInfo,
                                           long extraParamsVals,
                                           long y,
                                           long yShapeInfo,
                                           long result,
                                           long resultShapeInfoBuffer,
                                           long dimension,
                                           int dimensionLength);
    /**
     *
     * @param opNum
     * @param x
     * @param xStride
     * @param result
     * @param resultStride
     * @param scalar
     * @param extraParams
     * @param n
     */
    public native void   execScalarDouble(long[]extraPointers, int opNum,
                                          long x,
                                          int xStride,
                                          long result,
                                          int resultStride,
                                          double scalar,
                                          long extraParams,
                                          long n);

    /**
     *
     * @param opNum
     * @param x
     * @param xShapeInfo
     * @param result
     * @param resultShapeInfo
     * @param scalar
     * @param extraParams
     */
    public native void execScalarDouble(long[]extraPointers, int opNum,
                                        long x,
                                        long xShapeInfo,
                                        long result,
                                        long resultShapeInfo,
                                        double scalar,
                                        long extraParams);

    /**
     *
     * @param opNum
     * @param x
     * @param xShapeInfo
     * @param result
     * @param resultShapeInfo
     * @param scalar
     * @param extraParams
     * @param n
     * @param xIndexes
     * @param resultIndexes
     */
    public native void execScalarDouble(long[]extraPointers, int opNum,
                                        long x,
                                        long xShapeInfo,
                                        long result,
                                        long resultShapeInfo,
                                        double scalar,
                                        long extraParams,
                                        long n,
                                        long xIndexes,
                                        long resultIndexes);
    /**
     *  @param opNum
     * @param x
     * @param xShapeInfo
     * @param extraParams
     * @param biasCorrected
     */
    public native double   execSummaryStatsScalarDouble(long[] extraPointers,  int opNum, long x,
                                                        long xShapeInfo,
                                                        long extraParams, boolean biasCorrected);
    /**
     *  @param opNum
     * @param x
     * @param xShapeInfo
     * @param extraParams
     * @param result
     * @param resultShapeInfo
     * @param biasCorrected
     */
    public native void   execSummaryStatsDouble(long[] extraPointers,  int opNum,
                                                long x,
                                                long xShapeInfo,
                                                long extraParams,
                                                long result,
                                                long resultShapeInfo, boolean biasCorrected);
    /**
     *
     * @param opNum
     * @param x
     * @param xShapeInfo
     * @param extraParams
     * @param result
     * @param resultShapeInfoBuffer
     * @param dimension
     * @param dimensionLength
     */
    public native void   execSummaryStatsDouble(long[]extraPointers, int opNum,long x,
                                                long xShapeInfo,
                                                long extraParams,
                                                long result,
                                                long resultShapeInfoBuffer,
                                                long dimension, int dimensionLength,boolean biasCorrected);
    /**
     *
     * @param opNum
     * @param dx
     * @param xStride
     * @param result
     * @param resultStride
     * @param extraParams
     * @param n
     */
    public native void   execTransformDouble(long[]extraPointers, int opNum,
                                             long dx,
                                             int xStride,
                                             long result,
                                             int resultStride,
                                             long extraParams, long n);

    /**
     *
     * @param opNum
     * @param dx
     * @param xShapeInfo
     * @param result
     * @param resultShapeInfo
     * @param extraParams
     * @param n
     */
    public native void   execTransformDouble(long[]extraPointers, int opNum,
                                             long dx,
                                             long xShapeInfo,
                                             long result,
                                             long resultShapeInfo,
                                             long extraParams);

    /**
     *
     * @param opNum
     * @param dx
     * @param xShapeInfo
     * @param result
     * @param resultShapeInfo
     * @param extraParams
     * @param n
     */
    public native void   execTransformDouble(long[]extraPointers, int opNum,
                                             long dx,
                                             long xShapeInfo,
                                             long result,
                                             long resultShapeInfo,
                                             long extraParams,
                                             long xIndexes,
                                             long resultIndexes);

    /**
     *
     * @param opNum
     * @param x
     * @param xShapeInfo
     * @param extraParams
     */
    public native float   execIndexReduceScalarFloat(long[]extraPointers,
                                                     int opNum,
                                                     long x,
                                                     long xShapeInfo,
                                                     long extraParams);

    /**
     *
     * @param opNum
     * @param x
     * @param xShapeInfo
     * @param extraParams
     * @param result
     * @param resultShapeInfoBuffer
     * @param dimension
     * @param dimensionLength
     */
    public native void   execIndexReduceFloat(long[]extraPointers, int opNum,
                                              long x,
                                              long xShapeInfo,
                                              long extraParams,
                                              long result,
                                              long resultShapeInfoBuffer,
                                              long dimension, int dimensionLength);
    /**
     *
     * @param opNum
     * @param x
     * @param xShapeInfo
     * @param y
     * @param yShapeInfo
     * @param result
     * @param resultShapeInfo
     * @param dimension
     * @param dimensionLength
     */
    public native void   execBroadcastFloat(long[]extraPointers,
                                            int opNum,
                                            long x,
                                            long xShapeInfo,
                                            long y,
                                            long yShapeInfo,
                                            long result,
                                            long resultShapeInfo,
                                            long dimension,
                                            int dimensionLength);



    /**
     *
     * @param opNum
     * @param dx
     * @param xStride
     * @param y
     * @param yStride
     * @param result
     * @param resultStride
     * @param extraParams
     * @param n
     */
    public native void   execPairwiseTransformFloat(long[]extraPointers, int opNum,
                                                    long dx,
                                                    int xStride,
                                                    long y,
                                                    int yStride,
                                                    long result,
                                                    int resultStride,
                                                    long extraParams, long n);

    /**
     *
     * @param opNum
     * @param dx
     * @param xShapeInfo
     * @param y
     * @param yShapeInfo
     * @param result
     * @param resultShapeInfo
     * @param extraParams
     * @param xIndexes
     * @param yIndexes
     * @param resultIndexes
     */
    public native void execPairwiseTransformFloat(long[]extraPointers, int opNum,
                                                  long dx,
                                                  long xShapeInfo,
                                                  long y,
                                                  long yShapeInfo,
                                                  long result,
                                                  long resultShapeInfo,
                                                  long extraParams,
                                                  long xIndexes,
                                                  long yIndexes,
                                                  long resultIndexes);

    /**
     *
     * @param opNum
     * @param dx
     * @param xShapeInfo
     * @param y
     * @param yShapeInfo
     * @param result
     * @param resultShapeInfo
     * @param extraParams
     */
    public native void execPairwiseTransformFloat(long[]extraPointers, int opNum,
                                                  long dx,
                                                  long  xShapeInfo,
                                                  long y,
                                                  long  yShapeInfo,
                                                  long result,
                                                  long  resultShapeInfo,
                                                  long extraParams);

    /**
     *
     * @param opNum
     * @param x
     * @param xShapeInfo
     * @param extraParams
     * @param result
     * @param resultShapeInfo
     */
    public native void   execReduceFloat(long[]extraPointers, int opNum,
                                         long x,
                                         long xShapeInfo,
                                         long extraParams,
                                         long result,
                                         long resultShapeInfo);

    /**
     *
     * @param opNum
     * @param x
     * @param xShapeInfo
     * @param extraParams
     * @param result
     * @param resultShapeInfo
     */
    public native void   execReduceFloat(long[]extraPointers, int opNum,
                                         long x,
                                         long xShapeInfo,
                                         long extraParams,
                                         long result,
                                         long resultShapeInfo,
                                         long dimension,int dimensionLength);

    /**
     *
     * @param opNum
     * @param x
     * @param xShapeInfo
     * @param extraParams
     * @return
     */
    public native float execReduceScalarFloat(long[]extraPointers, int opNum,
                                              long x,
                                              long xShapeInfo,
                                              long extraParams);

    /**
     *
     * @param opNum
     * @param x
     * @param xShapeInfo
     * @param extraParamsVals
     * @param y
     * @param yShapeInfo
     * @param result
     * @param resultShapeInfo
     */
    public native void   execReduce3Float(long[]extraPointers, int opNum,
                                          long x,
                                          long xShapeInfo,
                                          long extraParamsVals,
                                          long y,
                                          long yShapeInfo,
                                          long result,
                                          long resultShapeInfo);

    /**
     *
     * @param opNum
     * @param x
     * @param xShapeInfo
     * @param extraParamsVals
     * @param y
     * @param yShapeInfo
     */
    public native float   execReduce3ScalarFloat(long[]extraPointers, int opNum,
                                                 long x,
                                                 long xShapeInfo,
                                                 long extraParamsVals,
                                                 long y,
                                                 long yShapeInfo);
    /**
     *
     * @param opNum
     * @param x
     * @param xShapeInfo
     * @param extraParamsVals
     * @param y
     * @param yShapeInfo
     * @param result
     * @param resultShapeInfoBuffer
     * @param dimension
     * @param dimensionLength
     */
    public native void   execReduce3Float(long[]extraPointers, int opNum,
                                          long x,
                                          long xShapeInfo,
                                          long extraParamsVals,
                                          long y,
                                          long yShapeInfo,
                                          long result,
                                          long resultShapeInfoBuffer,
                                          long dimension,
                                          int dimensionLength);
    /**
     *
     * @param opNum
     * @param x
     * @param xStride
     * @param result
     * @param resultStride
     * @param scalar
     * @param extraParams
     * @param n
     */
    public native void   execScalarFloat(long[]extraPointers, int opNum,
                                         long x,
                                         int xStride,
                                         long result,
                                         int resultStride,
                                         double scalar,
                                         long extraParams,
                                         long n);

    /**
     *
     * @param opNum
     * @param x
     * @param xShapeInfo
     * @param result
     * @param resultShapeInfo
     * @param scalar
     * @param extraParams
     * @param n
     */
    public native void execScalarFloat(long[]extraPointers, int opNum,
                                       long x,
                                       long xShapeInfo,
                                       long result,
                                       long resultShapeInfo,
                                       float scalar,
                                       long extraParams);

    /**
     *
     * @param opNum
     * @param x
     * @param xShapeInfo
     * @param result
     * @param resultShapeInfo
     * @param scalar
     * @param extraParams
     * @param xIndexes
     * @param resultIndexes
     */
    public native void execScalarFloat(long[]extraPointers, int opNum,
                                       long x,
                                       long xShapeInfo,
                                       long result,
                                       long resultShapeInfo,
                                       double scalar,
                                       long extraParams,
                                       long xIndexes,
                                       long resultIndexes);
    /**
     *
     * @param opNum
     * @param x
     * @param xShapeInfo
     * @param extraParams
     */
    public native float   execSummaryStatsScalarFloat(long[]extraPointers, int opNum,long x,
                                                      long xShapeInfo,
                                                      long extraParams,boolean biasCorrected);
    /**
     *
     * @param opNum
     * @param x
     * @param xShapeInfo
     * @param extraParams
     * @param result
     * @param resultShapeInfo
     */
    public native void   execSummaryStatsFloat(long[]extraPointers, int opNum,
                                               long x,
                                               long xShapeInfo,
                                               long extraParams,
                                               long result,
                                               long resultShapeInfo,boolean biasCorrected);
    /**
     *
     * @param opNum
     * @param x
     * @param xShapeInfo
     * @param extraParams
     * @param result
     * @param resultShapeInfoBuffer
     * @param dimension
     * @param dimensionLength
     */
    public native void   execSummaryStatsFloat(long[]extraPointers, int opNum,long x,
                                               long xShapeInfo,
                                               long extraParams,
                                               long result,
                                               long resultShapeInfoBuffer,
                                               long dimension, int dimensionLength,boolean biasCorrected);
    /**
     *
     * @param opNum
     * @param dx
     * @param xStride
     * @param result
     * @param resultStride
     * @param extraParams
     * @param n
     */
    public native void   execTransformFloat(long[]extraPointers, int opNum,
                                            long dx,
                                            int xStride,
                                            long result,
                                            int resultStride,
                                            long extraParams, long n);

    /**
     *
     * @param opNum
     * @param dx
     * @param xShapeInfo
     * @param result
     * @param resultShapeInfo
     * @param extraParams
     * @param n
     */
    public native void   execTransformFloat(
            long[]extraPointers,
            int opNum,
            long dx,
            long xShapeInfo,
            long result,
            long resultShapeInfo,
            long extraParams);

    /**
     *
     * @param extraPointers
     * @param opNum
     * @param dx
     * @param xShapeInfo
     * @param result
     * @param resultShapeInfo
     * @param extraParams
     * @param xIndexes
     * @param resultIndexes
     */
    public native void   execTransformFloat(long[]extraPointers,
                                            int opNum,
                                            long dx,
                                            long xShapeInfo,
                                            long result,
                                            long resultShapeInfo,
                                            long extraParams,
                                            long xIndexes,
                                            long resultIndexes);


    /**
     * Append an input array
     * to the end of a flat array
     * in a particular order
     * @param offset the offset of the array to start at
     * @param order the order
     * @param result the result array
     * @param resultShapeInfo the shape info for te array
     * @param input the input for the array
     * @param inputShapeInfo the shape information for that array
     */
    public native void flattenFloat(
            long[] extraPointers,
            int offset,
            char order,
            long result,
            long resultShapeInfo,
            long input,
            long inputShapeInfo);


    /**
     * Append an input array
     * to the end of a flat array
     * in a particular order
     * @param offset the offset of the array to start at
     * @param order the order
     * @param result the result array
     * @param resultShapeInfo the shape info for te array
     * @param input the input for the array
     * @param inputShapeInfo the shape information for that array
     */
    public native void flattenDouble(long[] extraPointers,
                                     int offset,
                                     char order,
                                     long result,
                                     long resultShapeInfo,
                                     long input,
                                     long inputShapeInfo);

    /**
     *
     * @param dimension
     * @param data
     * @param inputShapeInfo
     * @param result
     * @param resultShapeInfo
     */
    public native void concatDouble(
            int dimension,
<<<<<<< HEAD
=======
            int numArrays,
>>>>>>> 0d153dbf
            long []data,
            long [] inputShapeInfo,
            long result,
            long resultShapeInfo);

    /**
<<<<<<< HEAD
     * 
=======
     *
>>>>>>> 0d153dbf
     * @param dimension
     * @param data
     * @param inputShapeInfo
     * @param result
     * @param resultShapeInfo
     */
    public native void concatFloat(
            int dimension,
<<<<<<< HEAD
=======
            int numArrays,
>>>>>>> 0d153dbf
            long []data,
            long [] inputShapeInfo,
            long result,
            long resultShapeInfo);

    /**
     * Gets the number of open mp threads
     * @return
     */
    public native int ompGetNumThreads();

    /**
     * Sets the number of openmp threads
     * @param threads
     */
    public native void setOmpNumThreads(int threads);

    /**
     * NEVER EVER USE THIS METHOD OUTSIDE OF  CUDA
     */
    public native void initializeDevicesAndFunctions();

    public native long mallocHost(long memorySize, int flags);

    public native long mallocDevice(long memorySize, long ptrToDeviceId, int flags);

    public native long freeHost(long pointer);

    public native long freeDevice(long pointer, long deviceId);

    public native long createContext();

    public native long createStream();

    public native long createEvent();

    public native long createBlasHandle();

    public native long registerEvent(long event, long stream);

    public native long destroyEvent(long event);

    public native long setBlasStream(long handle, long stream);

    public native long setDevice(long ptrToDeviceId);

    public native long streamSynchronize(long stream);

    public native long eventSynchronize(long event);

    public native long getDeviceFreeMemory(long ptrToDeviceId);

    public native long memcpy(long dst, long src, long size, int flags, long reserved);

    public native long memcpyAsync(long dst, long src, long size, int flags, long reserved);

    public native long memset(long dst, int value, long size,  int flags, long reserved);

    public native long memsetAsync(long dst, int value, long size, int flags, long reserved);

    public native long getAvailableDevices();

    public native void enableDebugMode(boolean reallyEnable);

    public native void setGridLimit(int gridSize);
}<|MERGE_RESOLUTION|>--- conflicted
+++ resolved
@@ -867,21 +867,14 @@
      */
     public native void concatDouble(
             int dimension,
-<<<<<<< HEAD
-=======
             int numArrays,
->>>>>>> 0d153dbf
             long []data,
             long [] inputShapeInfo,
             long result,
             long resultShapeInfo);
 
     /**
-<<<<<<< HEAD
-     * 
-=======
-     *
->>>>>>> 0d153dbf
+     *
      * @param dimension
      * @param data
      * @param inputShapeInfo
@@ -890,10 +883,7 @@
      */
     public native void concatFloat(
             int dimension,
-<<<<<<< HEAD
-=======
             int numArrays,
->>>>>>> 0d153dbf
             long []data,
             long [] inputShapeInfo,
             long result,
