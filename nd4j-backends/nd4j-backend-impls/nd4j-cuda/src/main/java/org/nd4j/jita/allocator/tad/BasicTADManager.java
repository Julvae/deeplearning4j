--- conflicted
+++ resolved
@@ -30,12 +30,6 @@
 
     @Override
     public Pair<DataBuffer, DataBuffer> getTADOnlyShapeInfo(INDArray array, int[] dimension) {
-<<<<<<< HEAD
-        if(dimension == null)
-            dimension = new int[] {Integer.MAX_VALUE};
-        if(dimension != null)
-            Arrays.sort(dimension);
-=======
         if (dimension != null && dimension.length > 1)
             Arrays.sort(dimension);
 
@@ -43,7 +37,6 @@
             dimension = new int[] {Integer.MAX_VALUE};
 
         boolean isScalar = dimension == null || (dimension.length == 1 && dimension[0] == Integer.MAX_VALUE);
->>>>>>> b0197e5c
 
         // FIXME: this is fast triage, remove it later
         int targetRank = isScalar ? 2 : array.rank(); //dimensionLength <= 1 ? 2 : dimensionLength;
