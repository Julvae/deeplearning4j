--- conflicted
+++ resolved
@@ -321,13 +321,7 @@
                 .list(3)
                 .layer(0, new ConvolutionLayer.Builder(new int[]{10, 10})
                         .nIn(nChannels)
-<<<<<<< HEAD
-                        .nOut(8)
-                        .weightInit(WeightInit.XAVIER)
-                        .activation("relu")
-=======
                         .nOut(6)
->>>>>>> 32f5c69d
                         .build())
                 .layer(1, new SubsamplingLayer.Builder(SubsamplingLayer.PoolingType.MAX, new int[] {2,2})
                         .weightInit(WeightInit.XAVIER)
