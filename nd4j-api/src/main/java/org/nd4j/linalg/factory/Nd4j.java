--- conflicted
+++ resolved
@@ -36,6 +36,7 @@
 import org.nd4j.linalg.api.ops.executioner.OpExecutioner;
 import org.nd4j.linalg.api.ops.factory.DefaultOpFactory;
 import org.nd4j.linalg.api.ops.factory.OpFactory;
+import org.nd4j.linalg.api.ops.impl.indexaccum.IMax;
 import org.nd4j.linalg.api.rng.DefaultRandom;
 import org.nd4j.linalg.api.rng.distribution.Distribution;
 import org.nd4j.linalg.api.rng.distribution.factory.DefaultDistributionFactory;
@@ -554,14 +555,8 @@
      * @param dimension
      * @return
      */
-<<<<<<< HEAD
-    public static INDArray  argMax(INDArray arr,int...dimension) {
-        throw new UnsupportedOperationException("TODO");
-//        return Nd4j.getExecutioner().parallelExecutioner().execBasedOnArraysAlongDimension(arr,new IMax(arr),Nd4j.getExecutioner(),dimension);
-=======
     public static INDArray argMax(INDArray arr,int...dimension) {
-        return Nd4j.getExecutioner().exec(new IAMax(arr),dimension);
->>>>>>> 207fc944
+        return Nd4j.getExecutioner().exec(new IMax(arr),dimension);
     }
 
     /**
