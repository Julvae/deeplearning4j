--- conflicted
+++ resolved
@@ -27,19 +27,12 @@
 namespace helpers {
 
     template <typename T>
-<<<<<<< HEAD
     static int topKFunctor_(NDArray* input, NDArray* values, NDArray* indeces, int k, bool needSort) {
         Nd4jLong width = input->sizeAt(-1);
 //        Nd4jLong lastDim = input->rankOf() - 1;
 //      FIX ME: lastDim should be Nd4Long not int only?
         int lastDim = input->rankOf() - 1;
 //        std::unique_ptr<ResultSet> lastDimList(input->allTensorsAlongDimension({lastDim}));
-=======
-    int topKFunctor(NDArray<T>* input, NDArray<T>* values, NDArray<T>* indeces, int k, bool needSort) {
-        int width = input->sizeAt(-1); // last dim of input
-        std::unique_ptr<ResultSet<T>> lastDimList(input->allTensorsAlongDimension({input->rankOf() - 1}));
-
->>>>>>> 39049a37
 // ----------------------------------------------------------------------------------------------- //
 // this assumption is right:
 //        if (values->lengthOf() != k * lastDimList->size()) {
@@ -55,7 +48,6 @@
 
             if (k == 1) {
                 int pos = 0;
-<<<<<<< HEAD
 //#pragma omp parallel for if(numOfSubArrs > Environment::getInstance()->elementwiseThreshold()) schedule(static)
                 for (Nd4jLong e = 0; e < numOfSubArrs; ++e) {
                     auto trial = (*input)(e, dimsToExclude);
@@ -70,15 +62,6 @@
                         }
                     indeces->p(e, maxPos); //topIndex;
                     values->p(e, maxVal);
-=======
-//#pragma omp parallel for if(lastDimList->size() > Environment::getInstance()->elementwiseThreshold()) schedule(static)
-                for (size_t e = 0; e < lastDimList->size(); ++e) {
-                    int maxPos = lastDimList->at(e)->argMax();
-                    if (indeces)
-                        (*indeces)(e) = maxPos; //topIndex;
-                    if (values)
-                        (*values)(e) = (*lastDimList->at(e))(maxPos);
->>>>>>> 39049a37
                 }
             }
             else { 
@@ -126,7 +109,7 @@
 
                         for (int j = 0; j < width; j++)
                             for (int pos = 0; pos < k; ++pos)
-                                if (topValues[pos] == (*trial)(j))
+                                if (topValues[pos] == trial.e<T>(j))
                                     topIndices[pos] = j;
                     }
                     else { // else sort by indices
@@ -137,16 +120,6 @@
                             data[e].second = topValues[e];
                         }
 
-<<<<<<< HEAD
-                    for (int j = 0; j < width; j++)
-                        for (int pos = 0; pos < k; ++pos)
-                            if (topValues[pos] == trial.e<T>(j))
-                                topIndices[pos] = j;
-
-                    for (int pos = 0; pos < k; ++pos, ++nextPos) {
-                        if (values != nullptr)
-                            values->p<T>(nextPos, topValues[pos]);
-=======
                         std::sort(data.begin(), data.end(), [](std::pair<int, T> const& a, std::pair<int, T> const& b) {
                             return a.first < b.first;
                         });
@@ -160,8 +133,7 @@
 
                     for (int pos = 0; pos < k; ++pos, ++nextPos) {
                         if (values != nullptr)
-                            (*values)(nextPos) = topValues[pos];
->>>>>>> 39049a37
+                            values->p<T>(nextPos, topValues[pos]);
 
                         indeces->p<Nd4jLong>(nextPos, topIndices[pos]);
                     }
