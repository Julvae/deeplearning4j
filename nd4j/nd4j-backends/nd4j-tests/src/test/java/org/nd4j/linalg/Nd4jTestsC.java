/*******************************************************************************
 * Copyright (c) 2015-2018 Skymind, Inc.
 *
 * This program and the accompanying materials are made available under the
 * terms of the Apache License, Version 2.0 which is available at
 * https://www.apache.org/licenses/LICENSE-2.0.
 *
 * Unless required by applicable law or agreed to in writing, software
 * distributed under the License is distributed on an "AS IS" BASIS, WITHOUT
 * WARRANTIES OR CONDITIONS OF ANY KIND, either express or implied. See the
 * License for the specific language governing permissions and limitations
 * under the License.
 *
 * SPDX-License-Identifier: Apache-2.0
 ******************************************************************************/

package org.nd4j.linalg;


import lombok.extern.slf4j.Slf4j;
import lombok.val;
import lombok.var;
import org.apache.commons.io.FilenameUtils;
import org.apache.commons.math3.stat.descriptive.rank.Percentile;
import org.apache.commons.math3.util.FastMath;
import org.junit.After;
import org.junit.Before;
import org.junit.Ignore;
import org.junit.Test;
import org.junit.runner.RunWith;
import org.junit.runners.Parameterized;
import org.nd4j.imports.TFGraphs.NodeReader;
import org.nd4j.linalg.api.blas.params.GemmParams;
import org.nd4j.linalg.api.blas.params.MMulTranspose;
import org.nd4j.linalg.api.buffer.DataBuffer;
import org.nd4j.linalg.api.buffer.DataType;
import org.nd4j.linalg.api.environment.Nd4jEnvironment;
import org.nd4j.linalg.api.iter.INDArrayIterator;
import org.nd4j.linalg.api.iter.NdIndexIterator;
import org.nd4j.linalg.api.ndarray.INDArray;
import org.nd4j.linalg.api.ops.BroadcastOp;
import org.nd4j.linalg.api.ops.DynamicCustomOp;
import org.nd4j.linalg.api.ops.Op;
import org.nd4j.linalg.api.ops.executioner.GridExecutioner;
import org.nd4j.linalg.api.ops.executioner.OpExecutioner;
import org.nd4j.linalg.api.ops.executioner.OpExecutionerUtil;
import org.nd4j.linalg.api.ops.impl.broadcast.bool.BroadcastEqualTo;
import org.nd4j.linalg.api.ops.impl.broadcast.bool.BroadcastGreaterThan;
import org.nd4j.linalg.api.ops.impl.broadcast.bool.BroadcastGreaterThanOrEqual;
import org.nd4j.linalg.api.ops.impl.broadcast.bool.BroadcastLessThan;
import org.nd4j.linalg.api.ops.impl.reduce.*;
import org.nd4j.linalg.api.ops.impl.reduce.bool.All;
import org.nd4j.linalg.api.ops.impl.reduce.custom.LogSumExp;
import org.nd4j.linalg.api.ops.impl.reduce.floating.Norm1;
import org.nd4j.linalg.api.ops.impl.reduce.floating.Norm2;
import org.nd4j.linalg.api.ops.impl.reduce.same.Sum;
import org.nd4j.linalg.api.ops.impl.broadcast.*;
import org.nd4j.linalg.api.ops.impl.indexaccum.IAMax;
import org.nd4j.linalg.api.ops.impl.indexaccum.IAMin;
import org.nd4j.linalg.api.ops.impl.indexaccum.IMax;
import org.nd4j.linalg.api.ops.impl.indexaccum.IMin;
import org.nd4j.linalg.api.ops.impl.layers.convolution.Im2col;
import org.nd4j.linalg.api.ops.impl.layers.convolution.config.Conv2DConfig;
import org.nd4j.linalg.api.ops.impl.reduce3.*;
import org.nd4j.linalg.api.ops.impl.scalar.LeakyReLU;
import org.nd4j.linalg.api.ops.impl.scalar.ReplaceNans;
import org.nd4j.linalg.api.ops.impl.transforms.pairwise.Set;
import org.nd4j.linalg.api.ops.impl.transforms.bool.IsMax;
import org.nd4j.linalg.api.ops.impl.transforms.bool.MatchConditionTransform;
import org.nd4j.linalg.api.ops.impl.transforms.comparison.CompareAndSet;
import org.nd4j.linalg.api.ops.impl.transforms.comparison.Eps;
import org.nd4j.linalg.api.ops.impl.transforms.floating.ACosh;
import org.nd4j.linalg.api.ops.impl.transforms.floating.Tanh;
import org.nd4j.linalg.api.ops.impl.transforms.pairwise.BinaryRelativeError;
import org.nd4j.linalg.api.ops.impl.transforms.same.OldReverse;
import org.nd4j.linalg.api.ops.impl.transforms.same.Sign;
import org.nd4j.linalg.api.ops.impl.transforms.strict.OldSoftMax;
import org.nd4j.linalg.api.ops.impl.transforms.strict.SoftMaxDerivative;
import org.nd4j.linalg.api.shape.Shape;
import org.nd4j.linalg.checkutil.NDArrayCreationUtil;
import org.nd4j.linalg.exception.ND4JIllegalStateException;
import org.nd4j.linalg.factory.Nd4j;
import org.nd4j.linalg.factory.Nd4jBackend;
import org.nd4j.linalg.indexing.BooleanIndexing;
import org.nd4j.linalg.indexing.INDArrayIndex;
import org.nd4j.linalg.indexing.NDArrayIndex;
import org.nd4j.linalg.indexing.SpecifiedIndex;
import org.nd4j.linalg.indexing.conditions.Conditions;
import org.nd4j.linalg.io.ClassPathResource;
import org.nd4j.linalg.ops.transforms.Transforms;
import org.nd4j.linalg.primitives.Pair;
import org.nd4j.linalg.util.ArrayUtil;
import org.nd4j.linalg.util.MathUtils;

import java.io.*;
import java.nio.ByteBuffer;
import java.nio.ByteOrder;
import java.nio.file.Files;
import java.nio.file.Paths;
import java.util.*;

import static org.junit.Assert.*;

/**
 * NDArrayTests
 *
 * @author Adam Gibson
 */
@Slf4j
@RunWith(Parameterized.class)
public class Nd4jTestsC extends BaseNd4jTest {

    DataType initialType;

    public Nd4jTestsC(Nd4jBackend backend) {
        super(backend);
        this.initialType = Nd4j.dataType();
    }


    @Before
    public void before() throws Exception {
        super.before();
        Nd4j.setDataType(DataType.DOUBLE);
        Nd4j.getRandom().setSeed(123);

    }

    @After
    public void after() throws Exception {
        super.after();
        Nd4j.setDataType(initialType);
    }



    @Test
    public void testArangeNegative() {
      INDArray arr = Nd4j.arange(-2,2);
      INDArray assertion = Nd4j.create(new double[]{-2, -1,  0,  1});
      assertEquals(assertion,arr);
    }

    @Test
    public void testTri() {
       INDArray assertion = Nd4j.create(new double[][]{
               {1,1,1,0,0},
               {1,1,1,1,0},
               {1,1,1,1,1}
       });

       INDArray tri = Nd4j.tri(3,5,2);
       assertEquals(assertion,tri);
    }


    @Test
    public void testTriu() {
        INDArray input = Nd4j.linspace(1,12,12, DataType.DOUBLE).reshape(4,3);
        int k = -1;
        INDArray test = Nd4j.triu(input,k);
        INDArray create = Nd4j.create(new double[][]{
                {1,2,3},
                {4,5,6},
                {0,8,9},
                {0,0,12}
        });

        assertEquals(test,create);
    }

    @Test
    public void testDiag() {
      INDArray diag = Nd4j.diag(Nd4j.linspace(1,4,4, DataType.DOUBLE).reshape(4,1));
      assertArrayEquals(new long[] {4,4},diag.shape());
    }

    @Test
    public void testGetRowEdgeCase() {

        INDArray orig = Nd4j.linspace(1,300,300, DataType.DOUBLE).reshape('c', 100, 3);
        INDArray col = orig.getColumn(0);

        for( int i = 0; i < 100; i++) {
            INDArray row = col.getRow(i);
            INDArray rowDup = row.dup();
            double d = orig.getDouble(i,0);
            double d2 = col.getDouble(i, 0);
            double dRowDup = rowDup.getDouble(0);
            double dRow = row.getDouble(0);

            String s = String.valueOf(i);
            assertEquals(s, d, d2, 0.0);
            assertEquals(s, d, dRowDup, 0.0);   //Fails
            assertEquals(s, d, dRow, 0.0);      //Fails
        }
    }

    @Test
    public void testNd4jEnvironment() {
        System.out.println(Nd4j.getExecutioner().getEnvironmentInformation());
        int manualNumCores = Integer.parseInt(Nd4j.getExecutioner().getEnvironmentInformation()
                .get(Nd4jEnvironment.CPU_CORES_KEY).toString());
        assertEquals(Runtime.getRuntime().availableProcessors(), manualNumCores);
        assertEquals(Runtime.getRuntime().availableProcessors(), Nd4jEnvironment.getEnvironment().getNumCores());
        System.out.println(Nd4jEnvironment.getEnvironment());
    }

    @Test
    public void testSerialization() throws Exception {
        Nd4j.getRandom().setSeed(12345);
        INDArray arr = Nd4j.rand(1, 20);

        String temp = System.getProperty("java.io.tmpdir");

        String outPath = FilenameUtils.concat(temp, "dl4jtestserialization.bin");

        try (DataOutputStream dos = new DataOutputStream(Files.newOutputStream(Paths.get(outPath)))) {
            Nd4j.write(arr, dos);
        }

        INDArray in;
        try (DataInputStream dis = new DataInputStream(new FileInputStream(outPath))) {
            in = Nd4j.read(dis);
        }

        INDArray inDup = in.dup();

        System.out.println(in);
        System.out.println(inDup);

        assertEquals(arr, in); //Passes:   Original array "in" is OK, but array "inDup" is not!?
        assertEquals(in, inDup); //Fails
    }

    @Test
    public void testTensorAlongDimension2() {
        INDArray array = Nd4j.create(new float[100], new long[] {50, 1, 2});
        assertArrayEquals(new long[] {1, 2}, array.slice(0, 0).shape());

    }

    @Ignore // with broadcastables mechanic it'll be ok
    @Test(expected = IllegalStateException.class)
    public void testShapeEqualsOnElementWise() {
        Nd4j.ones(10000, 1).sub(Nd4j.ones(1, 2));
    }

    @Test
    public void testIsMax() {
        INDArray arr = Nd4j.create(new double[] {1, 2, 4, 3}, new long[] {2, 2});
        INDArray assertion = Nd4j.create(new boolean[] {false, false, true, false}, new long[] {2, 2}, DataType.BOOL);
        INDArray test = Nd4j.getExecutioner().exec(new IsMax(arr)).z();
        assertEquals(assertion, test);
    }

    @Test
    public void testArgMax() {
        INDArray toArgMax = Nd4j.linspace(1, 24, 24, DataType.DOUBLE).reshape(4, 3, 2);
        INDArray argMaxZero = Nd4j.argMax(toArgMax, 0);
        INDArray argMax = Nd4j.argMax(toArgMax, 1);
        INDArray argMaxTwo = Nd4j.argMax(toArgMax, 2);
        INDArray valueArray = Nd4j.valueArrayOf(new long[] {4, 2}, 2, DataType.LONG);
        INDArray valueArrayTwo = Nd4j.valueArrayOf(new long[] {3, 2}, 3, DataType.LONG);
        INDArray valueArrayThree = Nd4j.valueArrayOf(new long[] {4, 3}, 1, DataType.LONG);
        assertEquals(valueArrayTwo, argMaxZero);
        assertEquals(valueArray, argMax);

        assertEquals(valueArrayThree, argMaxTwo);
    }


    @Test
    public void testAutoBroadcastShape() {
        val assertion = new long[]{2,2,2,5};
        val shapeTest = Shape.broadcastOutputShape(new long[]{2,1,2,1},new long[]{2,1,5});
        assertArrayEquals(assertion,shapeTest);
    }

    @Test
    @Ignore //temporary till libnd4j implements general broadcasting
    public void testAutoBroadcastAdd() {
        INDArray left = Nd4j.linspace(1,4,4, DataType.DOUBLE).reshape(2,1,2,1);
        INDArray right = Nd4j.linspace(1,10,10, DataType.DOUBLE).reshape(2,1,5);
        INDArray assertion = Nd4j.create(new double[]{2,3,4,5,6,3,4,5,6,7,7,8,9,10,11,8,9,10,11,12,4,5,6,7,8,5,6,7,8,9,9,10,11,12,13,10,11,12,13,14}).reshape(2,2,2,5);
        INDArray test = left.add(right);
        assertEquals(assertion,test);
    }


    @Test
    public void testAudoBroadcastAddMatrix() {
        INDArray arr = Nd4j.linspace(1,4,4, DataType.DOUBLE).reshape(2,2);
        INDArray row = Nd4j.ones(1, 2);
        INDArray assertion = arr.add(1.0);
        INDArray test = arr.add(row);
        assertEquals(assertion,test);
    }

    @Test
    public void testScalarOps() throws Exception {
        INDArray n = Nd4j.create(Nd4j.ones(27).data(), new long[] {3, 3, 3});
        assertEquals(27d, n.length(), 1e-1);
        n.addi(Nd4j.scalar(1d));
        n.subi(Nd4j.scalar(1.0d));
        n.muli(Nd4j.scalar(1.0d));
        n.divi(Nd4j.scalar(1.0d));

        n = Nd4j.create(Nd4j.ones(27).data(), new long[] {3, 3, 3});
        assertEquals(getFailureMessage(), 27, n.sumNumber().doubleValue(), 1e-1);
        INDArray a = n.slice(2);
        assertEquals(getFailureMessage(), true, Arrays.equals(new long[] {3, 3}, a.shape()));

    }


    @Test
    public void testTensorAlongDimension() {
        val shape = new long[] {4, 5, 7};
        int length = ArrayUtil.prod(shape);
        INDArray arr = Nd4j.linspace(1, length, length, DataType.DOUBLE).reshape(shape);


        int[] dim0s = {0, 1, 2, 0, 1, 2};
        int[] dim1s = {1, 0, 0, 2, 2, 1};

        double[] sums = {1350., 1350., 1582, 1582, 630, 630};

        for (int i = 0; i < dim0s.length; i++) {
            int firstDim = dim0s[i];
            int secondDim = dim1s[i];
            INDArray tad = arr.tensorAlongDimension(0, firstDim, secondDim);
            tad.sumNumber();
            //            assertEquals("I " + i + " failed ",sums[i],tad.sumNumber().doubleValue(),1e-1);
        }

        INDArray testMem = Nd4j.create(10, 10);
    }


    @Test
    public void testMmulWithTranspose() {
        INDArray arr = Nd4j.linspace(1,4,4, DataType.DOUBLE).reshape(2,2);
        INDArray arr2 = Nd4j.linspace(1,4,4, DataType.DOUBLE).reshape(2,2).transpose();
        INDArray arrTransposeAssertion = arr.transpose().mmul(arr2);
        MMulTranspose mMulTranspose = MMulTranspose.builder()
                .transposeA(true)
                .build();

        INDArray testResult = arr.mmul(arr2,mMulTranspose);
        assertEquals(arrTransposeAssertion,testResult);


        INDArray bTransposeAssertion = arr.mmul(arr2.transpose());
        mMulTranspose = MMulTranspose.builder()
                .transposeB(true)
                .build();

        INDArray bTest = arr.mmul(arr2,mMulTranspose);
        assertEquals(bTransposeAssertion,bTest);
    }


    @Test
    public void testGetDouble() {
        INDArray n2 = Nd4j.create(Nd4j.linspace(1, 30, 30, DataType.DOUBLE).data(), new long[] {3, 5, 2});
        INDArray swapped = n2.swapAxes(n2.shape().length - 1, 1);
        INDArray slice0 = swapped.slice(0).slice(1);
        INDArray assertion = Nd4j.create(new double[] {2, 4, 6, 8, 10});
        assertEquals(assertion, slice0);
    }

    @Test
    public void testWriteTxt() throws Exception {
        INDArray row = Nd4j.create(new double[][] {{1, 2}, {3, 4}});
        ByteArrayOutputStream bos = new ByteArrayOutputStream();
        Nd4j.write(row, new DataOutputStream(bos));
        ByteArrayInputStream bis = new ByteArrayInputStream(bos.toByteArray());
        INDArray ret = Nd4j.read(bis);
        assertEquals(row, ret);

    }

    @Test
    public void test2dMatrixOrderingSwitch() throws Exception {
        char order = Nd4j.order();
        INDArray c = Nd4j.create(new double[][] {{1, 2}, {3, 4}}, 'c');
        assertEquals('c', c.ordering());
        assertEquals(order, Nd4j.order().charValue());
        INDArray f = Nd4j.create(new double[][] {{1, 2}, {3, 4}}, 'f');
        assertEquals('f', f.ordering());
        assertEquals(order, Nd4j.order().charValue());
    }

    @Test
    public void testMatrix() {
        INDArray arr = Nd4j.create(new float[] {1, 2, 3, 4}, new long[] {2, 2});
        INDArray brr = Nd4j.create(new float[] {5, 6}, new long[] {1, 2});
        INDArray row = arr.getRow(0);
        row.subi(brr);
        assertEquals(Nd4j.create(new float[] {-4, -4}), arr.getRow(0));

    }

    @Test
    public void testMMul() {
        INDArray arr = Nd4j.create(new double[][] {{1, 2, 3}, {4, 5, 6}});

        INDArray assertion = Nd4j.create(new double[][] {{14, 32}, {32, 77}});

        INDArray test = arr.mmul(arr.transpose());
        assertEquals(getFailureMessage(), assertion, test);
    }

    @Test
    public void testMmulOp() {
        INDArray arr = Nd4j.create(new double[][] {{1, 2, 3}, {4, 5, 6}});
        INDArray z = Nd4j.create(2, 2);
        INDArray assertion = Nd4j.create(new double[][] {{14, 32}, {32, 77}});
        MMulTranspose mMulTranspose = MMulTranspose.builder()
          .transposeB(true)
          .build();

        DynamicCustomOp op = new Mmul(arr, arr, z, mMulTranspose);
        Nd4j.getExecutioner().exec(op);
        
        assertEquals(getFailureMessage(), assertion, z);
    }


    @Test
    public void testSubiRowVector() throws Exception {
        INDArray oneThroughFour = Nd4j.linspace(1, 4, 4, DataType.DOUBLE).reshape('c', 2, 2);
        INDArray row1 = oneThroughFour.getRow(1);
        oneThroughFour.subiRowVector(row1);
        INDArray result = Nd4j.create(new double[] {-2, -2, 0, 0}, new long[] {2, 2});
        assertEquals(getFailureMessage(), result, oneThroughFour);

    }


    @Test
    public void testAddiRowVectorWithScalar() {
        INDArray colVector = Nd4j.create(5, 1).assign(0.0);
        INDArray scalar = Nd4j.create(1, 1).assign(0.0);
        scalar.putScalar(0, 1);

        assertEquals(scalar.getDouble(0), 1.0, 0.0);

        colVector.addiRowVector(scalar); //colVector is all zeros after this
        for (int i = 0; i < 5; i++)
            assertEquals(colVector.getDouble(i), 1.0, 0.0);
    }

    @Test
    public void testTADOnVector() {

        Nd4j.getRandom().setSeed(12345);
        INDArray rowVec = Nd4j.rand(1, 10);
        INDArray thirdElem = rowVec.tensorAlongDimension(2, 0);

        assertEquals(rowVec.getDouble(2), thirdElem.getDouble(0), 0.0);

        thirdElem.putScalar(0, 5);
        assertEquals(5, thirdElem.getDouble(0), 0.0);

        assertEquals(5, rowVec.getDouble(2), 0.0); //Both should be modified if thirdElem is a view

        //Same thing for column vector:
        INDArray colVec = Nd4j.rand(10, 1);
        thirdElem = colVec.tensorAlongDimension(2, 1);

        assertEquals(colVec.getDouble(2), thirdElem.getDouble(0), 0.0);

        thirdElem.putScalar(0, 5);
        assertEquals(5, thirdElem.getDouble(0), 0.0);
        assertEquals(5, colVec.getDouble(2), 0.0);
    }

    @Test
    public void testLength() {
        INDArray values = Nd4j.create(2, 2);
        INDArray values2 = Nd4j.create(2, 2);

        values.put(0, 0, 0);
        values2.put(0, 0, 2);
        values.put(1, 0, 0);
        values2.put(1, 0, 2);
        values.put(0, 1, 0);
        values2.put(0, 1, 0);
        values.put(1, 1, 2);
        values2.put(1, 1, 2);


        INDArray expected = Nd4j.repeat(Nd4j.scalar(DataType.DOUBLE, 2), 2).reshape(2, 1);

        val accum = Nd4j.getOpFactory().createAccum("euclidean", values, values2);
        INDArray results = Nd4j.getExecutioner().exec(accum, 1);
        assertEquals(expected, results);

    }

    @Test
    public void testBroadCasting() {
        INDArray first = Nd4j.arange(0, 3).reshape(3, 1);
        INDArray ret = first.broadcast(3, 4);
        INDArray testRet = Nd4j.create(new double[][] {{0, 0, 0, 0}, {1, 1, 1, 1}, {2, 2, 2, 2}});
        assertEquals(testRet, ret);
        INDArray r = Nd4j.arange(0, 4).reshape(1, 4);
        INDArray r2 = r.broadcast(4, 4);
        INDArray testR2 = Nd4j.create(new double[][] {{0, 1, 2, 3}, {0, 1, 2, 3}, {0, 1, 2, 3}, {0, 1, 2, 3}});
        assertEquals(testR2, r2);

    }


    @Test
    public void testGetColumns() {
        INDArray matrix = Nd4j.linspace(1, 6, 6, DataType.DOUBLE).reshape(2, 3);
        INDArray matrixGet = matrix.getColumns(new int[] {1, 2});
        INDArray matrixAssertion = Nd4j.create(new double[][] {{2, 3}, {5, 6}});
        assertEquals(matrixAssertion, matrixGet);
    }

    @Test
    public void testSort() throws Exception {
        INDArray toSort = Nd4j.linspace(1, 4, 4, DataType.DOUBLE).reshape(2, 2);
        INDArray ascending = Nd4j.sort(toSort.dup(), 1, true);
        //rows already already sorted
        assertEquals(toSort, ascending);

        INDArray columnSorted = Nd4j.create(new double[] {2, 1, 4, 3}, new long[] {2, 2});
        INDArray sorted = Nd4j.sort(toSort.dup(), 1, false);
        assertEquals(columnSorted, sorted);
    }

    @Test
    public void testSortRows() {
        int nRows = 10;
        int nCols = 5;
        java.util.Random r = new java.util.Random(12345);

        for (int i = 0; i < nCols; i++) {
            INDArray in = Nd4j.linspace(1, nRows * nCols, nRows * nCols, DataType.DOUBLE).reshape(nRows, nCols);

            List<Integer> order = new ArrayList<>(nRows);
            //in.row(order(i)) should end up as out.row(i) - ascending
            //in.row(order(i)) should end up as out.row(nRows-j-1) - descending
            for (int j = 0; j < nRows; j++)
                order.add(j);
            Collections.shuffle(order, r);
            for (int j = 0; j < nRows; j++)
                in.putScalar(new long[] {j, i}, order.get(j));

            INDArray outAsc = Nd4j.sortRows(in, i, true);
            INDArray outDesc = Nd4j.sortRows(in, i, false);

            System.out.println("outDesc: " + Arrays.toString(outAsc.data().asFloat()));
            for (int j = 0; j < nRows; j++) {
                assertEquals(outAsc.getDouble(j, i), j, 1e-1);
                int origRowIdxAsc = order.indexOf(j);
                assertTrue(outAsc.getRow(j).equals(in.getRow(origRowIdxAsc)));

                assertEquals((nRows - j - 1), outDesc.getDouble(j, i), 0.001f);
                int origRowIdxDesc = order.indexOf(nRows - j - 1);
                assertTrue(outDesc.getRow(j).equals(in.getRow(origRowIdxDesc)));
            }
        }
    }

    @Test
    public void testToFlattenedOrder() {
        INDArray concatC = Nd4j.linspace(1, 4, 4, DataType.DOUBLE).reshape('c', 2, 2);
        INDArray concatF = Nd4j.create(new long[] {2, 2}, 'f');
        concatF.assign(concatC);
        INDArray assertionC = Nd4j.create(new double[] {1, 2, 3, 4, 1, 2, 3, 4});
        INDArray testC = Nd4j.toFlattened('c', concatC, concatF);
        assertEquals(assertionC, testC);
        INDArray test = Nd4j.toFlattened('f', concatC, concatF);
        INDArray assertion = Nd4j.create(new double[] {1, 3, 2, 4, 1, 3, 2, 4});
        assertEquals(assertion, test);


    }

    @Test
    public void testZero() {
        Nd4j.ones(11).sumNumber();
        Nd4j.ones(12).sumNumber();
        Nd4j.ones(2).sumNumber();
    }


    @Test
    public void testSumNumberRepeatability() {
        INDArray arr = Nd4j.ones(1, 450).reshape('c', 150, 3);

        double first = arr.sumNumber().doubleValue();
        double assertion = 450;
        assertEquals(assertion, first, 1e-1);
        for (int i = 0; i < 50; i++) {
            double second = arr.sumNumber().doubleValue();
            assertEquals(assertion, second, 1e-1);
            assertEquals(String.valueOf(i), first, second, 1e-2);
        }
    }

    @Test
    public void testToFlattened2() {
        int rows = 3;
        int cols = 4;
        int dim2 = 5;
        int dim3 = 6;

        int length2d = rows * cols;
        int length3d = rows * cols * dim2;
        int length4d = rows * cols * dim2 * dim3;

        INDArray c2d = Nd4j.linspace(1, length2d, length2d, DataType.DOUBLE).reshape('c', rows, cols);
        INDArray f2d = Nd4j.create(new long[] {rows, cols}, 'f').assign(c2d).addi(0.1);

        INDArray c3d = Nd4j.linspace(1, length3d, length3d, DataType.DOUBLE).reshape('c', rows, cols, dim2);
        INDArray f3d = Nd4j.create(new long[] {rows, cols, dim2}).assign(c3d).addi(0.3);
        c3d.addi(0.2);

        INDArray c4d = Nd4j.linspace(1, length4d, length4d, DataType.DOUBLE).reshape('c', rows, cols, dim2, dim3);
        INDArray f4d = Nd4j.create(new long[] {rows, cols, dim2, dim3}).assign(c4d).addi(0.3);
        c4d.addi(0.4);


        assertEquals(toFlattenedViaIterator('c', c2d, f2d), Nd4j.toFlattened('c', c2d, f2d));
        assertEquals(toFlattenedViaIterator('f', c2d, f2d), Nd4j.toFlattened('f', c2d, f2d));
        assertEquals(toFlattenedViaIterator('c', f2d, c2d), Nd4j.toFlattened('c', f2d, c2d));
        assertEquals(toFlattenedViaIterator('f', f2d, c2d), Nd4j.toFlattened('f', f2d, c2d));

        assertEquals(toFlattenedViaIterator('c', c3d, f3d), Nd4j.toFlattened('c', c3d, f3d));
        assertEquals(toFlattenedViaIterator('f', c3d, f3d), Nd4j.toFlattened('f', c3d, f3d));
        assertEquals(toFlattenedViaIterator('c', c2d, f2d, c3d, f3d), Nd4j.toFlattened('c', c2d, f2d, c3d, f3d));
        assertEquals(toFlattenedViaIterator('f', c2d, f2d, c3d, f3d), Nd4j.toFlattened('f', c2d, f2d, c3d, f3d));

        assertEquals(toFlattenedViaIterator('c', c4d, f4d), Nd4j.toFlattened('c', c4d, f4d));
        assertEquals(toFlattenedViaIterator('f', c4d, f4d), Nd4j.toFlattened('f', c4d, f4d));
        assertEquals(toFlattenedViaIterator('c', c2d, f2d, c3d, f3d, c4d, f4d),
                Nd4j.toFlattened('c', c2d, f2d, c3d, f3d, c4d, f4d));
        assertEquals(toFlattenedViaIterator('f', c2d, f2d, c3d, f3d, c4d, f4d),
                Nd4j.toFlattened('f', c2d, f2d, c3d, f3d, c4d, f4d));
    }

    @Test
    public void testToFlattenedOnViews() {
        int rows = 8;
        int cols = 8;
        int dim2 = 4;
        int length = rows * cols;
        int length3d = rows * cols * dim2;

        INDArray first = Nd4j.linspace(1, length, length, DataType.DOUBLE).reshape('c', rows, cols);
        INDArray second = Nd4j.create(new long[] {rows, cols}, 'f').assign(first);
        INDArray third = Nd4j.linspace(1, length3d, length3d, DataType.DOUBLE).reshape('c', rows, cols, dim2);
        first.addi(0.1);
        second.addi(0.2);
        third.addi(0.3);

        first = first.get(NDArrayIndex.interval(4, 8), NDArrayIndex.interval(0, 2, 8));
        second = second.get(NDArrayIndex.interval(3, 7), NDArrayIndex.all());
        third = third.permute(0, 2, 1);
        INDArray cAssertion = Nd4j.create(new double[] {33.10, 35.10, 37.10, 39.10, 41.10, 43.10, 45.10, 47.10, 49.10,
                51.10, 53.10, 55.10, 57.10, 59.10, 61.10, 63.10, 25.20, 26.20, 27.20, 28.20, 29.20, 30.20,
                31.20, 32.20, 33.20, 34.20, 35.20, 36.20, 37.20, 38.20, 39.20, 40.20, 41.20, 42.20, 43.20,
                44.20, 45.20, 46.20, 47.20, 48.20, 49.20, 50.20, 51.20, 52.20, 53.20, 54.20, 55.20, 56.20, 1.30,
                5.30, 9.30, 13.30, 17.30, 21.30, 25.30, 29.30, 2.30, 6.30, 10.30, 14.30, 18.30, 22.30, 26.30,
                30.30, 3.30, 7.30, 11.30, 15.30, 19.30, 23.30, 27.30, 31.30, 4.30, 8.30, 12.30, 16.30, 20.30,
                24.30, 28.30, 32.30, 33.30, 37.30, 41.30, 45.30, 49.30, 53.30, 57.30, 61.30, 34.30, 38.30,
                42.30, 46.30, 50.30, 54.30, 58.30, 62.30, 35.30, 39.30, 43.30, 47.30, 51.30, 55.30, 59.30,
                63.30, 36.30, 40.30, 44.30, 48.30, 52.30, 56.30, 60.30, 64.30, 65.30, 69.30, 73.30, 77.30,
                81.30, 85.30, 89.30, 93.30, 66.30, 70.30, 74.30, 78.30, 82.30, 86.30, 90.30, 94.30, 67.30,
                71.30, 75.30, 79.30, 83.30, 87.30, 91.30, 95.30, 68.30, 72.30, 76.30, 80.30, 84.30, 88.30,
                92.30, 96.30, 97.30, 101.30, 105.30, 109.30, 113.30, 117.30, 121.30, 125.30, 98.30, 102.30,
                106.30, 110.30, 114.30, 118.30, 122.30, 126.30, 99.30, 103.30, 107.30, 111.30, 115.30, 119.30,
                123.30, 127.30, 100.30, 104.30, 108.30, 112.30, 116.30, 120.30, 124.30, 128.30, 129.30, 133.30,
                137.30, 141.30, 145.30, 149.30, 153.30, 157.30, 130.30, 134.30, 138.30, 142.30, 146.30, 150.30,
                154.30, 158.30, 131.30, 135.30, 139.30, 143.30, 147.30, 151.30, 155.30, 159.30, 132.30, 136.30,
                140.30, 144.30, 148.30, 152.30, 156.30, 160.30, 161.30, 165.30, 169.30, 173.30, 177.30, 181.30,
                185.30, 189.30, 162.30, 166.30, 170.30, 174.30, 178.30, 182.30, 186.30, 190.30, 163.30, 167.30,
                171.30, 175.30, 179.30, 183.30, 187.30, 191.30, 164.30, 168.30, 172.30, 176.30, 180.30, 184.30,
                188.30, 192.30, 193.30, 197.30, 201.30, 205.30, 209.30, 213.30, 217.30, 221.30, 194.30, 198.30,
                202.30, 206.30, 210.30, 214.30, 218.30, 222.30, 195.30, 199.30, 203.30, 207.30, 211.30, 215.30,
                219.30, 223.30, 196.30, 200.30, 204.30, 208.30, 212.30, 216.30, 220.30, 224.30, 225.30, 229.30,
                233.30, 237.30, 241.30, 245.30, 249.30, 253.30, 226.30, 230.30, 234.30, 238.30, 242.30, 246.30,
                250.30, 254.30, 227.30, 231.30, 235.30, 239.30, 243.30, 247.30, 251.30, 255.30, 228.30, 232.30,
                236.30, 240.30, 244.30, 248.30, 252.30, 256.30});
        INDArray fAssertion = Nd4j.create(new double[] {33.10, 41.10, 49.10, 57.10, 35.10, 43.10, 51.10, 59.10, 37.10,
                45.10, 53.10, 61.10, 39.10, 47.10, 55.10, 63.10, 25.20, 33.20, 41.20, 49.20, 26.20, 34.20,
                42.20, 50.20, 27.20, 35.20, 43.20, 51.20, 28.20, 36.20, 44.20, 52.20, 29.20, 37.20, 45.20,
                53.20, 30.20, 38.20, 46.20, 54.20, 31.20, 39.20, 47.20, 55.20, 32.20, 40.20, 48.20, 56.20, 1.30,
                33.30, 65.30, 97.30, 129.30, 161.30, 193.30, 225.30, 2.30, 34.30, 66.30, 98.30, 130.30, 162.30,
                194.30, 226.30, 3.30, 35.30, 67.30, 99.30, 131.30, 163.30, 195.30, 227.30, 4.30, 36.30, 68.30,
                100.30, 132.30, 164.30, 196.30, 228.30, 5.30, 37.30, 69.30, 101.30, 133.30, 165.30, 197.30,
                229.30, 6.30, 38.30, 70.30, 102.30, 134.30, 166.30, 198.30, 230.30, 7.30, 39.30, 71.30, 103.30,
                135.30, 167.30, 199.30, 231.30, 8.30, 40.30, 72.30, 104.30, 136.30, 168.30, 200.30, 232.30,
                9.30, 41.30, 73.30, 105.30, 137.30, 169.30, 201.30, 233.30, 10.30, 42.30, 74.30, 106.30, 138.30,
                170.30, 202.30, 234.30, 11.30, 43.30, 75.30, 107.30, 139.30, 171.30, 203.30, 235.30, 12.30,
                44.30, 76.30, 108.30, 140.30, 172.30, 204.30, 236.30, 13.30, 45.30, 77.30, 109.30, 141.30,
                173.30, 205.30, 237.30, 14.30, 46.30, 78.30, 110.30, 142.30, 174.30, 206.30, 238.30, 15.30,
                47.30, 79.30, 111.30, 143.30, 175.30, 207.30, 239.30, 16.30, 48.30, 80.30, 112.30, 144.30,
                176.30, 208.30, 240.30, 17.30, 49.30, 81.30, 113.30, 145.30, 177.30, 209.30, 241.30, 18.30,
                50.30, 82.30, 114.30, 146.30, 178.30, 210.30, 242.30, 19.30, 51.30, 83.30, 115.30, 147.30,
                179.30, 211.30, 243.30, 20.30, 52.30, 84.30, 116.30, 148.30, 180.30, 212.30, 244.30, 21.30,
                53.30, 85.30, 117.30, 149.30, 181.30, 213.30, 245.30, 22.30, 54.30, 86.30, 118.30, 150.30,
                182.30, 214.30, 246.30, 23.30, 55.30, 87.30, 119.30, 151.30, 183.30, 215.30, 247.30, 24.30,
                56.30, 88.30, 120.30, 152.30, 184.30, 216.30, 248.30, 25.30, 57.30, 89.30, 121.30, 153.30,
                185.30, 217.30, 249.30, 26.30, 58.30, 90.30, 122.30, 154.30, 186.30, 218.30, 250.30, 27.30,
                59.30, 91.30, 123.30, 155.30, 187.30, 219.30, 251.30, 28.30, 60.30, 92.30, 124.30, 156.30,
                188.30, 220.30, 252.30, 29.30, 61.30, 93.30, 125.30, 157.30, 189.30, 221.30, 253.30, 30.30,
                62.30, 94.30, 126.30, 158.30, 190.30, 222.30, 254.30, 31.30, 63.30, 95.30, 127.30, 159.30,
                191.30, 223.30, 255.30, 32.30, 64.30, 96.30, 128.30, 160.30, 192.30, 224.30, 256.30});
        assertEquals(cAssertion, Nd4j.toFlattened('c', first, second, third));
        assertEquals(fAssertion, Nd4j.toFlattened('f', first, second, third));
    }

    private static INDArray toFlattenedViaIterator(char order, INDArray... toFlatten) {
        int length = 0;
        for (INDArray i : toFlatten)
            length += i.length();

        INDArray out = Nd4j.create(1, length);
        int i = 0;
        for (INDArray arr : toFlatten) {
            NdIndexIterator iter = new NdIndexIterator(order, arr.shape());
            while (iter.hasNext()) {
                double next = arr.getDouble(iter.next());
                out.putScalar(i++, next);
            }
        }

        return out;
    }



    @Test
    public void testIsMax2() {
        //Tests: full buffer...
        //1d
        INDArray arr1 = Nd4j.create(new double[] {1, 2, 3, 1});
        val res1 = Nd4j.getExecutioner().execAndReturn(new IsMax(arr1));
        INDArray exp1 = Nd4j.create(new boolean[] {false, false, true, false});

        assertEquals(exp1, res1);

        arr1 = Nd4j.create(new double[] {1, 2, 3, 1});
        INDArray result = Nd4j.createUninitialized(DataType.BOOL, new long[]{4});
        Nd4j.getExecutioner().execAndReturn(new IsMax(arr1, result));

        assertEquals(Nd4j.create(new double[] {1, 2, 3, 1}), arr1);
        assertEquals(exp1, result);

        //2d
        INDArray arr2d = Nd4j.create(new double[][] {{0, 1, 2}, {2, 9, 1}});
        INDArray exp2d = Nd4j.create(new boolean[][] {{false, false, false}, {false, true, false}});

        INDArray f = arr2d.dup('f');
        INDArray out2dc = Nd4j.getExecutioner().execAndReturn(new IsMax(arr2d.dup('c')));
        INDArray out2df = Nd4j.getExecutioner().execAndReturn(new IsMax(arr2d.dup('f')));
        assertEquals(exp2d, out2dc);
        assertEquals(exp2d, out2df);
    }

    @Test
    public void testToFlattened3() {
        INDArray inC1 = Nd4j.create(new long[] {10, 100}, 'c');
        INDArray inC2 = Nd4j.create(new long[] {1, 100}, 'c');

        INDArray inF1 = Nd4j.create(new long[] {10, 100}, 'f');
        //        INDArray inF1 = Nd4j.create(new long[]{784,1000},'f');
        INDArray inF2 = Nd4j.create(new long[] {1, 100}, 'f');

        Nd4j.toFlattened('f', inF1); //ok
        Nd4j.toFlattened('f', inF2); //ok

        Nd4j.toFlattened('f', inC1); //crash
        Nd4j.toFlattened('f', inC2); //crash

        Nd4j.toFlattened('c', inF1); //crash on shape [784,1000]. infinite loop on shape [10,100]
        Nd4j.toFlattened('c', inF2); //ok

        Nd4j.toFlattened('c', inC1); //ok
        Nd4j.toFlattened('c', inC2); //ok
    }

    @Test
    public void testIsMaxEqualValues() {
        //Assumption here: should only have a 1 for *first* maximum value, if multiple values are exactly equal

        //[1 1 1] -> [1 0 0]
        //Loop to double check against any threading weirdness...
        for (int i = 0; i < 10; i++) {
            assertEquals(Nd4j.create(new double[] {1, 0, 0}).castTo(DataType.BOOL),
                    Transforms.isMax(Nd4j.ones(3)));
        }

        //[0 0 0 2 2 0] -> [0 0 0 1 0 0]
        assertEquals(Nd4j.create(new double[] {0, 0, 0, 1, 0, 0}).castTo(DataType.BOOL),
                Transforms.isMax(Nd4j.create(new double[] {0, 0, 0, 2, 2, 0})));

        //[0 2]    [0 1]
        //[2 1] -> [0 0]
        INDArray orig = Nd4j.create(new double[][] {{0, 2}, {2, 1}});
        INDArray exp = Nd4j.create(new double[][] {{0, 1}, {0, 0}}).castTo(DataType.BOOL);
        INDArray outc = Transforms.isMax(orig.dup('c'));
        INDArray outf = Transforms.isMax(orig.dup('f'));

        assertEquals(exp, outc);
        assertEquals(exp, outf);
    }

    @Test
    public void testIsMaxAlongDimension() {
        //1d: row vector
        INDArray orig = Nd4j.create(new double[] {1, 2, 3, 1}).reshape(1,4 );

        INDArray alongDim0 = Nd4j.getExecutioner().execAndReturn(new IsMax(orig.dup(), 0));
        INDArray alongDim1 = Nd4j.getExecutioner().execAndReturn(new IsMax(orig.dup(), 1));

        INDArray expAlong0 = Nd4j.create(new boolean[]{true, true, true, true});
        INDArray expAlong1 = Nd4j.create(new boolean[] {false, false, true, false});

        assertEquals(expAlong0, alongDim0);
        assertEquals(expAlong1, alongDim1);

        //1d: col vector
        System.out.println("----------------------------------");
        INDArray col = Nd4j.create(new double[] {1, 2, 3, 1}, new long[] {4, 1});
        INDArray alongDim0col = Nd4j.getExecutioner().execAndReturn(new IsMax(col.dup(), 0));
        INDArray alongDim1col = Nd4j.getExecutioner().execAndReturn(new IsMax(col.dup(), 1));

        INDArray expAlong0col = Nd4j.create(new boolean[] {false, false, true, false});
        INDArray expAlong1col = Nd4j.create(new boolean[] {true, true, true, true});



        assertEquals(expAlong1col, alongDim1col);
        assertEquals(expAlong0col, alongDim0col);



        /*
        if (blockIdx.x == 0) {
            printf("original Z shape: \n");
            shape::printShapeInfoLinear(zShapeInfo);

            printf("Target dimension: [%i], dimensionLength: [%i]\n", dimension[0], dimensionLength);

            printf("TAD shape: \n");
            shape::printShapeInfoLinear(tad->tadOnlyShapeInfo);
        }
        */

        //2d:
        //[1 0 2]
        //[2 3 1]
        //Along dim 0:
        //[0 0 1]
        //[1 1 0]
        //Along dim 1:
        //[0 0 1]
        //[0 1 0]
        System.out.println("---------------------");
        INDArray orig2d = Nd4j.create(new double[][] {{1, 0, 2}, {2, 3, 1}});
        INDArray alongDim0c_2d = Nd4j.getExecutioner().execAndReturn(new IsMax(orig2d.dup('c'), 0));
        INDArray alongDim0f_2d = Nd4j.getExecutioner().execAndReturn(new IsMax(orig2d.dup('f'), 0));
        INDArray alongDim1c_2d = Nd4j.getExecutioner().execAndReturn(new IsMax(orig2d.dup('c'), 1));
        INDArray alongDim1f_2d = Nd4j.getExecutioner().execAndReturn(new IsMax(orig2d.dup('f'), 1));

        INDArray expAlong0_2d = Nd4j.create(new boolean[][] {{false, false, true}, {true, true, false}});
        INDArray expAlong1_2d = Nd4j.create(new boolean[][] {{false, false, true}, {false, true, false}});

        assertEquals(expAlong0_2d, alongDim0c_2d);
        assertEquals(expAlong0_2d, alongDim0f_2d);
        assertEquals(expAlong1_2d, alongDim1c_2d);
        assertEquals(expAlong1_2d, alongDim1f_2d);

    }

    @Test
    public void testIMaxSingleDim1() {
        INDArray orig2d = Nd4j.create(new double[][] {{1, 0, 2}, {2, 3, 1}});

        INDArray result = Nd4j.argMax(orig2d.dup('c'), 0);

        System.out.println("IMAx result: " + result);
    }

    @Test
    public void testIsMaxSingleDim1() {
        INDArray orig2d = Nd4j.create(new double[][] {{1, 0, 2}, {2, 3, 1}});
        INDArray alongDim0c_2d = Nd4j.getExecutioner().execAndReturn(new IsMax(orig2d.dup('c'), 0));
        INDArray expAlong0_2d = Nd4j.create(new boolean[][] {{false, false, true}, {true, true, false}});

        System.out.println("Original shapeInfo: " + orig2d.dup('c').shapeInfoDataBuffer());

        System.out.println("Expected: " + Arrays.toString(expAlong0_2d.data().asFloat()));
        System.out.println("Actual: " + Arrays.toString(alongDim0c_2d.data().asFloat()));
        assertEquals(expAlong0_2d, alongDim0c_2d);
    }

    @Test
    public void testBroadcastRepeated() {
        INDArray z = Nd4j.create(1, 4, 4, 3);
        INDArray bias = Nd4j.create(1, 3);
        BroadcastOp op = new BroadcastAddOp(z, bias, z, 3);
        Nd4j.getExecutioner().exec(op);
        System.out.println("First: OK");
        //OK at this point: executes successfully


        z = Nd4j.create(1, 4, 4, 3);
        bias = Nd4j.create(1, 3);
        op = new BroadcastAddOp(z, bias, z, 3);
        Nd4j.getExecutioner().exec(op); //Crashing here, when we are doing exactly the same thing as before...
        System.out.println("Second: OK");
    }

    @Test
    public void testTadShape() {
        INDArray arr = Nd4j.linspace(1, 12, 12, DataType.DOUBLE).reshape(4, 3, 1, 1);
        INDArray javaTad = arr.javaTensorAlongDimension(0, 0, 2, 3);
        assertArrayEquals(new long[] {4, 1, 1}, javaTad.shape());
        INDArray tad = arr.tensorAlongDimension(0, 0, 2, 3);
        assertArrayEquals(javaTad.shapeInfoDataBuffer().asLong(), tad.shapeInfoDataBuffer().asLong());
        assertEquals(javaTad.shapeInfoDataBuffer(), tad.shapeInfoDataBuffer());
    }

    @Test
    public void testSoftmaxDerivative() {
        INDArray input = Nd4j.create(new double[] {-1.07, -0.01, 0.45, 0.95, 0.45, 0.16, 0.20, 0.80, 0.89, 0.25})
                .transpose();
        INDArray output = Nd4j.create(10, 1);
        Nd4j.getExecutioner().exec(new SoftMaxDerivative(input, output));
    }


    @Test
    public void testVStackDifferentOrders() {
        INDArray expected = Nd4j.linspace(1, 9, 9, DataType.DOUBLE).reshape('c', 3, 3);

        for (char order : new char[] {'c', 'f'}) {
            System.out.println(order);
            Nd4j.factory().setOrder(order);

            INDArray arr1 = Nd4j.linspace(1, 6, 6, DataType.DOUBLE).reshape('c', 2, 3);
            INDArray arr2 = Nd4j.linspace(7, 9, 3, DataType.DOUBLE).reshape('c', 1, 3);

            INDArray merged = Nd4j.vstack(arr1, arr2);
            System.out.println(merged);
            System.out.println(expected);

            assertEquals(expected, merged);
        }
    }

    @Test
    public void testVStackEdgeCase() {
        INDArray arr = Nd4j.linspace(1, 4, 4, DataType.DOUBLE);
        INDArray vstacked = Nd4j.vstack(arr);
        assertEquals(arr, vstacked);
    }


    @Test
    public void testEps3() {

        INDArray first = Nd4j.linspace(1, 10, 10, DataType.DOUBLE);
        INDArray second = Nd4j.linspace(20, 30, 10, DataType.DOUBLE);

        INDArray expAllZeros = Nd4j.getExecutioner().execAndReturn(new Eps(first, second, Nd4j.create(DataType.BOOL, 10), 10));
        INDArray expAllOnes = Nd4j.getExecutioner().execAndReturn(new Eps(first, first, Nd4j.create(DataType.BOOL, 10), 10));

        System.out.println(expAllZeros);
        System.out.println(expAllOnes);

        val allones = Nd4j.getExecutioner().exec(new All(expAllOnes)).z().getDouble(0);

        assertEquals(0, expAllZeros.sumNumber().doubleValue(), 0.0);
        assertEquals(1, allones, 0.0);
    }

    @Test
    @Ignore
    public void testSumAlongDim1sEdgeCases() {
        val shapes = new long[][] {
                //Standard case:
                {2, 2, 3, 4},
                //Leading 1s:
                {1, 2, 3, 4}, {1, 1, 2, 3},
                //Trailing 1s:
                {4, 3, 2, 1}, {4, 3, 1, 1},
                //1s for non-leading/non-trailing dimensions
                {4, 1, 3, 2}, {4, 3, 1, 2}, {4, 1, 1, 2}};

        int[][] sumDims = {{0}, {1}, {2}, {3}, {0, 1}, {0, 2}, {0, 3}, {1, 2}, {1, 3}, {0, 1, 2}, {0, 1, 3}, {0, 2, 3},
                {0, 1, 2, 3}};
        /*        for( int[] shape : shapes) {
            for (int[] dims : sumDims) {
                System.out.println("Shape");
                System.out.println(Arrays.toString(shape));
                System.out.println("Dimensions");
                System.out.println(Arrays.toString(dims));
                int length = ArrayUtil.prod(shape);
                INDArray inC = Nd4j.linspace(1, length, length).reshape('c', shape);
                System.out.println("TAD shape");
                System.out.println(Arrays.toString((inC.tensorAlongDimension(0,dims).shape())));

                INDArray inF = inC.dup('f');
                System.out.println("C stride " + Arrays.toString(inC.tensorAlongDimension(0,dims).stride()) + " and f stride " + Arrays.toString(inF.tensorAlongDimension(0,dims).stride()));
                for(int i = 0; i < inC.tensorssAlongDimension(dims); i++) {
                    System.out.println(inC.tensorAlongDimension(i,dims).ravel());
                }
                for(int i = 0; i < inF.tensorssAlongDimension(dims); i++) {
                    System.out.println(inF.tensorAlongDimension(i,dims).ravel());
                }
            }
        }*/
        for (val shape : shapes) {
            for (int[] dims : sumDims) {
                System.out.println("Shape: " + Arrays.toString(shape) + ", sumDims=" + Arrays.toString(dims));
                int length = ArrayUtil.prod(shape);
                INDArray inC = Nd4j.linspace(1, length, length, DataType.DOUBLE).reshape('c', shape);
                INDArray inF = inC.dup('f');
                assertEquals(inC, inF);

                INDArray sumC = inC.sum(dims);
                INDArray sumF = inF.sum(dims);
                assertEquals(sumC, sumF);

                //Multiple runs: check for consistency between runs (threading issues, etc)
                for (int i = 0; i < 100; i++) {
                    assertEquals(sumC, inC.sum(dims));
                    assertEquals(sumF, inF.sum(dims));
                }
            }
        }
    }

    @Test
    public void testIsMaxAlongDimensionSimple() {
        //Simple test: when doing IsMax along a dimension, we expect all values to be either 0 or 1
        //Do IsMax along dims 0&1 for rank 2, along 0,1&2 for rank 3, etc

        for (int rank = 2; rank <= 6; rank++) {

            int[] shape = new int[rank];
            for (int i = 0; i < rank; i++)
                shape[i] = 2;
            int length = ArrayUtil.prod(shape);


            for (int alongDimension = 0; alongDimension < rank; alongDimension++) {
                System.out.println("Testing rank " + rank + " along dimension " + alongDimension + ", (shape="
                        + Arrays.toString(shape) + ")");
                INDArray arrC = Nd4j.linspace(1, length, length, DataType.DOUBLE).reshape('c', shape);
                INDArray arrF = arrC.dup('f');
                val resC = Nd4j.getExecutioner().execAndReturn(new IsMax(arrC, alongDimension));
                val resF = Nd4j.getExecutioner().execAndReturn(new IsMax(arrF, alongDimension));


                double[] cBuffer = resC.data().asDouble();
                double[] fBuffer = resF.data().asDouble();
                for (int i = 0; i < length; i++) {
                    assertTrue("c buffer value at [" + i + "]=" + cBuffer[i] + ", expected 0 or 1; dimension = "
                                    + alongDimension + ", rank = " + rank + ", shape=" + Arrays.toString(shape),
                            cBuffer[i] == 0.0 || cBuffer[i] == 1.0);
                }
                for (int i = 0; i < length; i++) {
                    assertTrue("f buffer value at [" + i + "]=" + fBuffer[i] + ", expected 0 or 1; dimension = "
                                    + alongDimension + ", rank = " + rank + ", shape=" + Arrays.toString(shape),
                            fBuffer[i] == 0.0 || fBuffer[i] == 1.0);
                }
            }
        }
    }

    @Test
    public void testSortColumns() {
        int nRows = 5;
        int nCols = 10;
        java.util.Random r = new java.util.Random(12345);

        for (int i = 0; i < nRows; i++) {
            INDArray in = Nd4j.rand(new long[] {nRows, nCols});

            List<Integer> order = new ArrayList<>(nRows);
            for (int j = 0; j < nCols; j++)
                order.add(j);
            Collections.shuffle(order, r);
            for (int j = 0; j < nCols; j++)
                in.putScalar(new long[] {i, j}, order.get(j));

            INDArray outAsc = Nd4j.sortColumns(in, i, true);
            INDArray outDesc = Nd4j.sortColumns(in, i, false);

            for (int j = 0; j < nCols; j++) {
                assertTrue(outAsc.getDouble(i, j) == j);
                int origColIdxAsc = order.indexOf(j);
                assertTrue(outAsc.getColumn(j).equals(in.getColumn(origColIdxAsc)));

                assertTrue(outDesc.getDouble(i, j) == (nCols - j - 1));
                int origColIdxDesc = order.indexOf(nCols - j - 1);
                assertTrue(outDesc.getColumn(j).equals(in.getColumn(origColIdxDesc)));
            }
        }
    }


    @Test
    public void testAddVectorWithOffset() throws Exception {
        INDArray oneThroughFour = Nd4j.linspace(1, 4, 4, DataType.DOUBLE).reshape(2, 2);
        INDArray row1 = oneThroughFour.getRow(1);
        row1.addi(1);
        INDArray result = Nd4j.create(new double[] {1, 2, 4, 5}, new long[] {2, 2});
        assertEquals(getFailureMessage(), result, oneThroughFour);


    }



    @Test
    public void testLinearViewGetAndPut() throws Exception {
        INDArray test = Nd4j.linspace(1, 4, 4, DataType.DOUBLE).reshape(2, 2);
        INDArray linear = test.linearView();
        linear.putScalar(2, 6);
        linear.putScalar(3, 7);
        assertEquals(getFailureMessage(), 6, linear.getFloat(2), 1e-1);
        assertEquals(getFailureMessage(), 7, linear.getFloat(3), 1e-1);
    }



    @Test
    public void testRowVectorGemm() {
        INDArray linspace = Nd4j.linspace(1, 4, 4, DataType.DOUBLE).reshape(1, 4);
        INDArray other = Nd4j.linspace(1, 16, 16, DataType.DOUBLE).reshape(4, 4);
        INDArray result = linspace.mmul(other);
        INDArray assertion = Nd4j.create(new double[] {90, 100, 110, 120}).reshape(4, 1);
        assertEquals(assertion, result);
    }

    @Test
    public void testGemmStrided(){

        for( val x : new int[]{5, 1}) {

            List<Pair<INDArray, String>> la = NDArrayCreationUtil.getAllTestMatricesWithShape(5, x, 12345, DataType.DOUBLE);
            List<Pair<INDArray, String>> lb = NDArrayCreationUtil.getAllTestMatricesWithShape(x, 4, 12345, DataType.DOUBLE);

            for (int i = 0; i < la.size(); i++) {
                for (int j = 0; j < lb.size(); j++) {

                    String msg = "x=" + x + ", i=" + i + ", j=" + j;

                    INDArray a = la.get(i).getFirst();
                    INDArray b = lb.get(i).getFirst();

<<<<<<< HEAD
                    INDArray result1 = Nd4j.createUninitialized(DataType.DOUBLE, new long[]{5, 4});
                    INDArray result2 = Nd4j.createUninitialized(DataType.DOUBLE, new long[]{5, 4});
                    INDArray result3 = Nd4j.createUninitialized(DataType.DOUBLE, new long[]{5, 4});
=======
                    INDArray result1 = Nd4j.createUninitialized(new long[]{5, 4}, 'f');
                    INDArray result2 = Nd4j.createUninitialized(new long[]{5, 4}, 'f');
                    INDArray result3 = Nd4j.createUninitialized(new long[]{5, 4}, 'f');
>>>>>>> 39049a37

                    Nd4j.gemm(a.dup('c'), b.dup('c'), result1, false, false, 1.0, 0.0);
                    Nd4j.gemm(a.dup('f'), b.dup('f'), result2, false, false, 1.0, 0.0);
                    Nd4j.gemm(a, b, result3, false, false, 1.0, 0.0);

                    assertEquals(msg, result1, result2);
                    assertEquals(msg, result1, result3);     // Fails here
                }
            }
        }
    }


    @Test
    public void testMultiSum() {
        /**
         * ([[[ 0.,  1.],
         [ 2.,  3.]],

         [[ 4.,  5.],
         [ 6.,  7.]]])

         [0.0,1.0,2.0,3.0,4.0,5.0,6.0,7.0]


         Rank: 3,Offset: 0
         Order: c shape: [2,2,2], stride: [4,2,1]
         */
        /* */
        INDArray arr = Nd4j.linspace(0, 7, 8, DataType.DOUBLE).reshape('c', 2, 2, 2);
        /* [0.0,4.0,2.0,6.0,1.0,5.0,3.0,7.0]
        *
        * Rank: 3,Offset: 0
            Order: f shape: [2,2,2], stride: [1,2,4]*/
        INDArray arrF = Nd4j.create(new long[] {2, 2, 2}, 'f').assign(arr);

        assertEquals(arr, arrF);
        //0,2,4,6 and 1,3,5,7
        assertEquals(Nd4j.create(new double[] {12, 16}), arr.sum(0, 1));
        //0,1,4,5 and 2,3,6,7
        assertEquals(Nd4j.create(new double[] {10, 18}), arr.sum(0, 2));
        //0,2,4,6 and 1,3,5,7
        assertEquals(Nd4j.create(new double[] {12, 16}), arrF.sum(0, 1));
        //0,1,4,5 and 2,3,6,7
        assertEquals(Nd4j.create(new double[] {10, 18}), arrF.sum(0, 2));

        //0,1,2,3 and 4,5,6,7
        assertEquals(Nd4j.create(new double[] {6, 22}), arr.sum(1, 2));
        //0,1,2,3 and 4,5,6,7
        assertEquals(Nd4j.create(new double[] {6, 22}), arrF.sum(1, 2));


        double[] data = new double[] {10, 26, 42};
        INDArray assertion = Nd4j.create(data);
        for (int i = 0; i < data.length; i++) {
            assertEquals(data[i], assertion.getDouble(i), 1e-1);
        }

        INDArray twoTwoByThree = Nd4j.linspace(1, 12, 12, DataType.DOUBLE).reshape('f', 2, 2, 3);
        INDArray multiSum = twoTwoByThree.sum(0, 1);
        assertEquals(assertion, multiSum);
    }


    @Test
    public void testSum2dv2() {
        INDArray in = Nd4j.linspace(1, 8, 8, DataType.DOUBLE).reshape('c', 2, 2, 2);

        val dims = new int[][] {{0, 1}, {1, 0}, {0, 2}, {2, 0}, {1, 2}, {2, 1}};
        double[][] exp = new double[][] {{16, 20}, {16, 20}, {14, 22}, {14, 22}, {10, 26}, {10, 26}};

        System.out.println("dims\texpected\t\tactual");
        for (int i = 0; i < dims.length; i++) {
            val d = dims[i];
            double[] e = exp[i];

            INDArray out = in.sum(d);

            System.out.println(Arrays.toString(d) + "\t" + Arrays.toString(e) + "\t" + out);
            assertEquals(Nd4j.create(e, out.shape()), out);
        }
    }


    //Passes on 3.9:
    @Test
    public void testSum3Of4_2222() {
        int[] shape = {2, 2, 2, 2};
        int length = ArrayUtil.prod(shape);
        INDArray arrC = Nd4j.linspace(1, length, length, DataType.DOUBLE).reshape('c', shape);
        INDArray arrF = Nd4j.create(arrC.shape()).assign(arrC);

        int[][] dimsToSum = new int[][] {{0, 1, 2}, {0, 1, 3}, {0, 2, 3}, {1, 2, 3}};
        double[][] expD = new double[][] {{64, 72}, {60, 76}, {52, 84}, {36, 100}};

        for (int i = 0; i < dimsToSum.length; i++) {
            int[] d = dimsToSum[i];

            INDArray outC = arrC.sum(d);
            INDArray outF = arrF.sum(d);
            INDArray exp = Nd4j.create(expD[i], outC.shape());

            assertEquals(exp, outC);
            assertEquals(exp, outF);

            System.out.println(Arrays.toString(d) + "\t" + outC + "\t" + outF);
        }
    }

    @Test
    public void testBroadcast1d() {
        int[] shape = {4, 3, 2};
        int[] toBroadcastDims = new int[] {0, 1, 2};
        int[][] toBroadcastShapes = new int[][] {{1, 4}, {1, 3}, {1, 2}};

        //Expected result values in buffer: c order, need to reshape to {4,3,2}. Values taken from 0.4-rc3.8
        double[][] expFlat = new double[][] {
                {1.0, 1.0, 1.0, 1.0, 1.0, 1.0, 2.0, 2.0, 2.0, 2.0, 2.0, 2.0, 3.0, 3.0, 3.0, 3.0, 3.0, 3.0, 4.0,
                        4.0, 4.0, 4.0, 4.0, 4.0},
                {1.0, 1.0, 2.0, 2.0, 3.0, 3.0, 1.0, 1.0, 2.0, 2.0, 3.0, 3.0, 1.0, 1.0, 2.0, 2.0, 3.0, 3.0, 1.0,
                        1.0, 2.0, 2.0, 3.0, 3.0},
                {1.0, 2.0, 1.0, 2.0, 1.0, 2.0, 1.0, 2.0, 1.0, 2.0, 1.0, 2.0, 1.0, 2.0, 1.0, 2.0, 1.0, 2.0, 1.0,
                        2.0, 1.0, 2.0, 1.0, 2.0}};

        double[][] expLinspaced = new double[][] {
                {2.0, 3.0, 4.0, 5.0, 6.0, 7.0, 9.0, 10.0, 11.0, 12.0, 13.0, 14.0, 16.0, 17.0, 18.0, 19.0, 20.0,
                        21.0, 23.0, 24.0, 25.0, 26.0, 27.0, 28.0},
                {2.0, 3.0, 5.0, 6.0, 8.0, 9.0, 8.0, 9.0, 11.0, 12.0, 14.0, 15.0, 14.0, 15.0, 17.0, 18.0, 20.0,
                        21.0, 20.0, 21.0, 23.0, 24.0, 26.0, 27.0},
                {2.0, 4.0, 4.0, 6.0, 6.0, 8.0, 8.0, 10.0, 10.0, 12.0, 12.0, 14.0, 14.0, 16.0, 16.0, 18.0, 18.0,
                        20.0, 20.0, 22.0, 22.0, 24.0, 24.0, 26.0}};

        for (int i = 0; i < toBroadcastDims.length; i++) {
            int dim = toBroadcastDims[i];
            int[] vectorShape = toBroadcastShapes[i];
            int length = ArrayUtil.prod(vectorShape);

            INDArray zC = Nd4j.create(shape, 'c');
            zC.setData(Nd4j.linspace(1, 24, 24, DataType.DOUBLE).data());
            for (int tad = 0; tad < zC.tensorssAlongDimension(dim); tad++) {
                INDArray javaTad = zC.javaTensorAlongDimension(tad, dim);
                System.out.println("Tad " + tad + " is " + zC.tensorAlongDimension(tad, dim));
            }

            INDArray zF = Nd4j.create(shape, 'f');
            zF.assign(zC);
            INDArray toBroadcast = Nd4j.linspace(1, length, length, DataType.DOUBLE);

            Op opc = new BroadcastAddOp(zC, toBroadcast, zC, dim);
            Op opf = new BroadcastAddOp(zF, toBroadcast, zF, dim);
            INDArray exp = Nd4j.create(expLinspaced[i], shape, 'c');
            INDArray expF = Nd4j.create(shape, 'f');
            expF.assign(exp);
            for (int tad = 0; tad < zC.tensorssAlongDimension(dim); tad++) {
                System.out.println(zC.tensorAlongDimension(tad, dim).offset() + " and f offset is "
                        + zF.tensorAlongDimension(tad, dim).offset());
            }

            Nd4j.getExecutioner().exec(opc);
            Nd4j.getExecutioner().exec(opf);

            assertEquals(exp, zC);
            assertEquals(exp, zF);
        }
    }

    @Test
    public void testSum3Of4_3322() {
        int[] shape = {3, 3, 2, 2};
        int length = ArrayUtil.prod(shape);
        INDArray arrC = Nd4j.linspace(1, length, length, DataType.DOUBLE).reshape('c', shape);
        INDArray arrF = Nd4j.create(arrC.shape()).assign(arrC);

        int[][] dimsToSum = new int[][] {{0, 1, 2}, {0, 1, 3}, {0, 2, 3}, {1, 2, 3}};
        double[][] expD = new double[][] {{324, 342}, {315, 351}, {174, 222, 270}, {78, 222, 366}};

        for (int i = 0; i < dimsToSum.length; i++) {
            int[] d = dimsToSum[i];

            INDArray outC = arrC.sum(d);
            INDArray outF = arrF.sum(d);
            INDArray exp = Nd4j.create(expD[i], outC.shape());

            assertEquals(exp, outC);
            assertEquals(exp, outF);

            //System.out.println(Arrays.toString(d) + "\t" + outC + "\t" + outF);
        }
    }

    @Test
    public void testToFlattened() {
        INDArray arr = Nd4j.linspace(1, 4, 4, DataType.DOUBLE).reshape(2, 2);
        List<INDArray> concat = new ArrayList<>();
        for (int i = 0; i < 3; i++) {
            concat.add(arr.dup());
        }

        INDArray assertion = Nd4j.create(new double[] {1, 2, 3, 4, 1, 2, 3, 4, 1, 2, 3, 4});
        INDArray flattened = Nd4j.toFlattened(concat);
        assertEquals(assertion, flattened);

    }



    @Test
    public void testDup() {
        for (int x = 0; x < 100; x++) {
            INDArray orig = Nd4j.linspace(1, 4, 4, DataType.DOUBLE);
            INDArray dup = orig.dup();
            assertEquals(orig, dup);

            INDArray matrix = Nd4j.create(new float[] {1, 2, 3, 4}, new long[] {2, 2});
            INDArray dup2 = matrix.dup();
            assertEquals(matrix, dup2);

            INDArray row1 = matrix.getRow(1);
            INDArray dupRow = row1.dup();
            assertEquals(row1, dupRow);


            INDArray columnSorted = Nd4j.create(new float[] {2, 1, 4, 3}, new long[] {2, 2});
            INDArray dup3 = columnSorted.dup();
            assertEquals(columnSorted, dup3);
        }
    }

    @Test
    public void testSortWithIndicesDescending() {
        INDArray toSort = Nd4j.linspace(1, 4, 4, DataType.DOUBLE).reshape(2, 2);
        //indices,data
        INDArray[] sorted = Nd4j.sortWithIndices(toSort.dup(), 1, false);
        INDArray sorted2 = Nd4j.sort(toSort.dup(), 1, false);
        assertEquals(sorted[1], sorted2);
        INDArray shouldIndex = Nd4j.create(new double[] {1, 0, 1, 0}, new long[] {2, 2});
        assertEquals(shouldIndex, sorted[0]);


    }

    @Test
    public void testGetFromRowVector() {
        INDArray matrix = Nd4j.linspace(1, 4, 4, DataType.DOUBLE).reshape(2, 2);
        INDArray rowGet = matrix.get(NDArrayIndex.point(0), NDArrayIndex.interval(0, 2));
        assertArrayEquals(new long[] {1, 2}, rowGet.shape());
    }

    @Test
    public void testSubRowVector() {
        INDArray matrix = Nd4j.linspace(1, 6, 6, DataType.DOUBLE).reshape(2, 3);
        INDArray row = Nd4j.linspace(1, 3, 3, DataType.DOUBLE);
        INDArray test = matrix.subRowVector(row);
        INDArray assertion = Nd4j.create(new double[][] {{0, 0, 0}, {3, 3, 3}});
        assertEquals(assertion, test);

        INDArray threeByThree = Nd4j.linspace(1, 9, 9, DataType.DOUBLE).reshape(3, 3);
        INDArray offsetTest = threeByThree.get(NDArrayIndex.interval(1, 3), NDArrayIndex.all());
        assertEquals(2, offsetTest.rows());
        INDArray offsetAssertion = Nd4j.create(new double[][] {{3, 3, 3}, {6, 6, 6}});
        INDArray offsetSub = offsetTest.subRowVector(row);
        assertEquals(offsetAssertion, offsetSub);

    }



    @Test
    public void testDimShuffle() {
        INDArray n = Nd4j.linspace(1, 4, 4, DataType.DOUBLE).reshape(2, 2);
        INDArray twoOneTwo = n.dimShuffle(new Object[] {0, 'x', 1}, new int[] {0, 1}, new boolean[] {false, false});
        assertTrue(Arrays.equals(new long[] {2, 1, 2}, twoOneTwo.shape()));

        INDArray reverse = n.dimShuffle(new Object[] {1, 'x', 0}, new int[] {1, 0}, new boolean[] {false, false});
        assertTrue(Arrays.equals(new long[] {2, 1, 2}, reverse.shape()));

    }

    @Test
    public void testGetVsGetScalar() {
        INDArray a = Nd4j.linspace(1, 4, 4, DataType.DOUBLE).reshape(2, 2);
        float element = a.getFloat(0, 1);
        double element2 = a.getDouble(0, 1);
        assertEquals(element, element2, 1e-1);
        INDArray a2 = Nd4j.linspace(1, 4, 4, DataType.DOUBLE).reshape(2, 2);
        float element23 = a2.getFloat(0, 1);
        double element22 = a2.getDouble(0, 1);
        assertEquals(element23, element22, 1e-1);

    }

    @Test
    public void testDivide() {
        INDArray two = Nd4j.create(new double[] {2, 2, 2, 2});
        INDArray div = two.div(two);
        assertEquals(Nd4j.ones(4), div);

        INDArray half = Nd4j.create(new double[] {0.5f, 0.5f, 0.5f, 0.5f}, new long[] {2, 2});
        INDArray divi = Nd4j.create(new double[] {0.3f, 0.6f, 0.9f, 0.1f}, new long[] {2, 2});
        INDArray assertion = Nd4j.create(new double[] {1.6666666f, 0.8333333f, 0.5555556f, 5}, new long[] {2, 2});
        INDArray result = half.div(divi);
        assertEquals(assertion, result);
    }


    @Test
    public void testSigmoid() {
        INDArray n = Nd4j.create(new float[] {1, 2, 3, 4});
        INDArray assertion = Nd4j.create(new float[] {0.73105858f, 0.88079708f, 0.95257413f, 0.98201379f});
        INDArray sigmoid = Transforms.sigmoid(n, false);
        assertEquals(assertion, sigmoid);
    }

    @Test
    public void testNeg() {
        INDArray n = Nd4j.create(new float[] {1, 2, 3, 4});
        INDArray assertion = Nd4j.create(new float[] {-1, -2, -3, -4});
        INDArray neg = Transforms.neg(n);
        assertEquals(getFailureMessage(), assertion, neg);

    }

    @Test
    public void testNorm2Double() {
        DataType initialType = Nd4j.dataType();
        Nd4j.setDataType(DataType.DOUBLE);

        INDArray n = Nd4j.create(new double[] {1, 2, 3, 4});
        double assertion = 5.47722557505;
        double norm3 = n.norm2Number().doubleValue();
        assertEquals(getFailureMessage(), assertion, norm3, 1e-1);

        INDArray row = Nd4j.create(new double[] {1, 2, 3, 4}, new long[] {2, 2});
        INDArray row1 = row.getRow(1);
        double norm2 = row1.norm2Number().doubleValue();
        double assertion2 = 5.0f;
        assertEquals(getFailureMessage(), assertion2, norm2, 1e-1);

        Nd4j.setDataType(initialType);
    }


    @Test
    public void testNorm2() {
        INDArray n = Nd4j.create(new float[] {1, 2, 3, 4});
        float assertion = 5.47722557505f;
        float norm3 = n.norm2Number().floatValue();
        assertEquals(getFailureMessage(), assertion, norm3, 1e-1);


        INDArray row = Nd4j.create(new float[] {1, 2, 3, 4}, new long[] {2, 2});
        INDArray row1 = row.getRow(1);
        float norm2 = row1.norm2Number().floatValue();
        float assertion2 = 5.0f;
        assertEquals(getFailureMessage(), assertion2, norm2, 1e-1);

    }



    @Test
    public void testCosineSim() {
        INDArray vec1 = Nd4j.create(new double[] {1, 2, 3, 4});
        INDArray vec2 = Nd4j.create(new double[] {1, 2, 3, 4});
        double sim = Transforms.cosineSim(vec1, vec2);
        assertEquals(getFailureMessage(), 1, sim, 1e-1);

        INDArray vec3 = Nd4j.create(new float[] {0.2f, 0.3f, 0.4f, 0.5f});
        INDArray vec4 = Nd4j.create(new float[] {0.6f, 0.7f, 0.8f, 0.9f});
        sim = Transforms.cosineSim(vec3, vec4);
        assertEquals(0.98, sim, 1e-1);

    }


    @Test
    public void testScal() {
        double assertion = 2;
        INDArray answer = Nd4j.create(new double[] {2, 4, 6, 8});
        INDArray scal = Nd4j.getBlasWrapper().scal(assertion, answer);
        assertEquals(getFailureMessage(), answer, scal);

        INDArray row = Nd4j.create(new double[] {1, 2, 3, 4}, new long[] {2, 2});
        INDArray row1 = row.getRow(1);
        double assertion2 = 5.0;
        INDArray answer2 = Nd4j.create(new double[] {15, 20});
        INDArray scal2 = Nd4j.getBlasWrapper().scal(assertion2, row1);
        assertEquals(getFailureMessage(), answer2, scal2);

    }

    @Test
    public void testExp() {
        INDArray n = Nd4j.create(new double[] {1, 2, 3, 4});
        INDArray assertion = Nd4j.create(new double[] {2.71828183f, 7.3890561f, 20.08553692f, 54.59815003f});
        INDArray exped = Transforms.exp(n);
        assertEquals(assertion, exped);

        assertArrayEquals(new double[] {2.71828183f, 7.3890561f, 20.08553692f, 54.59815003f}, exped.toDoubleVector(), 1e-5);
        assertArrayEquals(new double[] {2.71828183f, 7.3890561f, 20.08553692f, 54.59815003f}, assertion.toDoubleVector(), 1e-5);
    }


    @Test
    public void testSlices() {
        INDArray arr = Nd4j.create(Nd4j.linspace(1, 24, 24, DataType.DOUBLE).data(), new long[] {4, 3, 2});
        for (int i = 0; i < arr.slices(); i++) {
            assertEquals(2, arr.slice(i).slice(1).slices());
        }

    }


    @Test
    public void testScalar() {
        INDArray a = Nd4j.scalar(1.0);
        assertEquals(true, a.isScalar());

        INDArray n = Nd4j.create(new float[] {1.0f}, new long[] {1, 1});
        assertEquals(n, a);
        assertTrue(n.isScalar());
    }

    @Test
    public void testWrap() throws Exception {
        int[] shape = {2, 4};
        INDArray d = Nd4j.linspace(1, 8, 8, DataType.DOUBLE).reshape(shape[0], shape[1]);
        INDArray n = d;
        assertEquals(d.rows(), n.rows());
        assertEquals(d.columns(), n.columns());

        INDArray vector = Nd4j.linspace(1, 3, 3, DataType.DOUBLE);
        INDArray testVector = vector;
        for (int i = 0; i < vector.length(); i++)
            assertEquals(vector.getDouble(i), testVector.getDouble(i), 1e-1);
        assertEquals(3, testVector.length());
        assertEquals(true, testVector.isVector());
        assertEquals(true, Shape.shapeEquals(new long[] {3}, testVector.shape()));

        INDArray row12 = Nd4j.linspace(1, 2, 2, DataType.DOUBLE).reshape(2, 1);
        INDArray row22 = Nd4j.linspace(3, 4, 2, DataType.DOUBLE).reshape(1, 2);

        assertEquals(row12.rows(), 2);
        assertEquals(row12.columns(), 1);
        assertEquals(row22.rows(), 1);
        assertEquals(row22.columns(), 2);
    }



    @Test
    public void testVectorInit() {
        DataBuffer data = Nd4j.linspace(1, 4, 4, DataType.DOUBLE).data();
        INDArray arr = Nd4j.create(data, new long[] {1, 4});
        assertEquals(true, arr.isRowVector());
        INDArray arr2 = Nd4j.create(data, new long[] {1, 4});
        assertEquals(true, arr2.isRowVector());

        INDArray columnVector = Nd4j.create(data, new long[] {4, 1});
        assertEquals(true, columnVector.isColumnVector());
    }


    @Test
    public void testColumns() {
        INDArray arr = Nd4j.create(new long[] {3, 2});
        INDArray column2 = arr.getColumn(0);
        //assertEquals(true, Shape.shapeEquals(new long[]{3, 1}, column2.shape()));
        INDArray column = Nd4j.create(new double[] {1, 2, 3}, new long[] {1, 3});
        arr.putColumn(0, column);

        INDArray firstColumn = arr.getColumn(0);

        assertEquals(column, firstColumn);


        INDArray column1 = Nd4j.create(new double[] {4, 5, 6}, new long[] {1, 3});
        arr.putColumn(1, column1);
        //assertEquals(true, Shape.shapeEquals(new long[]{3, 1}, arr.getColumn(1).shape()));
        INDArray testRow1 = arr.getColumn(1);
        assertEquals(column1, testRow1);


        INDArray evenArr = Nd4j.create(new double[] {1, 2, 3, 4}, new long[] {2, 2});
        INDArray put = Nd4j.create(new double[] {5, 6}, new long[] {1, 2});
        evenArr.putColumn(1, put);
        INDArray testColumn = evenArr.getColumn(1);
        assertEquals(put, testColumn);


        INDArray n = Nd4j.create(Nd4j.linspace(1, 4, 4, DataType.DOUBLE).data(), new long[] {2, 2});
        INDArray column23 = n.getColumn(0);
        INDArray column12 = Nd4j.create(new double[] {1, 3}, new long[] {1, 2});
        assertEquals(column23, column12);


        INDArray column0 = n.getColumn(1);
        INDArray column01 = Nd4j.create(new double[] {2, 4}, new long[] {1, 2});
        assertEquals(column0, column01);


    }


    @Test
    public void testPutRow() {
        INDArray d = Nd4j.linspace(1, 4, 4, DataType.DOUBLE).reshape(2, 2);
        INDArray slice1 = d.slice(1);
        INDArray n = d.dup();

        //works fine according to matlab, let's go with it..
        //reproduce with:  A = newShapeNoCopy(linspace(1,4,4),[2 2 ]);
        //A(1,2) % 1 index based
        float nFirst = 2;
        float dFirst = d.getFloat(0, 1);
        assertEquals(nFirst, dFirst, 1e-1);
        assertEquals(d, n);
        assertEquals(true, Arrays.equals(new long[] {2, 2}, n.shape()));

        INDArray newRow = Nd4j.linspace(5, 6, 2, DataType.DOUBLE);
        n.putRow(0, newRow);
        d.putRow(0, newRow);


        INDArray testRow = n.getRow(0);
        assertEquals(newRow.length(), testRow.length());
        assertEquals(true, Shape.shapeEquals(new long[] {1, 2}, testRow.shape()));


        INDArray nLast = Nd4j.create(Nd4j.linspace(1, 4, 4, DataType.DOUBLE).data(), new long[] {2, 2});
        INDArray row = nLast.getRow(1);
        INDArray row1 = Nd4j.create(new double[] {3, 4}, new long[] {1, 2});
        assertEquals(row, row1);


        INDArray arr = Nd4j.create(new long[] {3, 2});
        INDArray evenRow = Nd4j.create(new double[] {1, 2}, new long[] {1, 2});
        arr.putRow(0, evenRow);
        INDArray firstRow = arr.getRow(0);
        assertEquals(true, Shape.shapeEquals(new long[] {1, 2}, firstRow.shape()));
        INDArray testRowEven = arr.getRow(0);
        assertEquals(evenRow, testRowEven);


        INDArray row12 = Nd4j.create(new double[] {5, 6}, new long[] {1, 2});
        arr.putRow(1, row12);
        assertEquals(true, Shape.shapeEquals(new long[] {1, 2}, arr.getRow(0).shape()));
        INDArray testRow1 = arr.getRow(1);
        assertEquals(row12, testRow1);


        INDArray multiSliceTest = Nd4j.create(Nd4j.linspace(1, 16, 16, DataType.DOUBLE).data(), new long[] {4, 2, 2});
        INDArray test = Nd4j.create(new double[] {5, 6}, new long[] {1, 2});
        INDArray test2 = Nd4j.create(new double[] {7, 8}, new long[] {1, 2});

        INDArray multiSliceRow1 = multiSliceTest.slice(1).getRow(0);
        INDArray multiSliceRow2 = multiSliceTest.slice(1).getRow(1);

        assertEquals(test, multiSliceRow1);
        assertEquals(test2, multiSliceRow2);



        INDArray threeByThree = Nd4j.create(3, 3);
        INDArray threeByThreeRow1AndTwo = threeByThree.get(NDArrayIndex.interval(1, 3), NDArrayIndex.all());
        threeByThreeRow1AndTwo.putRow(1, Nd4j.ones(3));
        assertEquals(Nd4j.ones(3), threeByThreeRow1AndTwo.getRow(1));

    }


    @Test
    public void testMulRowVector() {
        INDArray arr = Nd4j.linspace(1, 4, 4, DataType.DOUBLE).reshape(2, 2);
        arr.muliRowVector(Nd4j.linspace(1, 2, 2, DataType.DOUBLE));
        INDArray assertion = Nd4j.create(new double[][] {{1, 4}, {3, 8}});

        assertEquals(assertion, arr);
    }



    @Test
    public void testSum() {
        INDArray n = Nd4j.create(Nd4j.linspace(1, 8, 8, DataType.DOUBLE).data(), new long[] {2, 2, 2});
        INDArray test = Nd4j.create(new double[] {3, 7, 11, 15}, new long[] {2, 2});
        INDArray sum = n.sum(-1);
        assertEquals(test, sum);

    }



    @Test
    public void testInplaceTranspose() {
        INDArray test = Nd4j.rand(3, 4);
        INDArray orig = test.dup();
        INDArray transposei = test.transposei();

        for (int i = 0; i < orig.rows(); i++) {
            for (int j = 0; j < orig.columns(); j++) {
                assertEquals(orig.getDouble(i, j), transposei.getDouble(j, i), 1e-1);
            }
        }
    }

    @Test
    public void testTADMMul() {
        Nd4j.getRandom().setSeed(12345);
        val shape = new long[] {4, 5, 7};
        INDArray arr = Nd4j.rand(shape);

        INDArray tad = arr.tensorAlongDimension(0, 1, 2);
        assertArrayEquals(tad.shape(), new long[] {5, 7});


        INDArray copy = Nd4j.zeros(5, 7).assign(0.0);
        for (int i = 0; i < 5; i++) {
            for (int j = 0; j < 7; j++) {
                copy.putScalar(new long[] {i, j}, tad.getDouble(i, j));
            }
        }


        assertTrue(tad.equals(copy));
        tad = tad.reshape(7, 5);
        copy = copy.reshape(7, 5);
        INDArray first = Nd4j.rand(new long[] {2, 7});
        INDArray mmul = first.mmul(tad);
        INDArray mmulCopy = first.mmul(copy);

        assertEquals(mmul, mmulCopy);
    }

    @Test
    public void testTADMMulLeadingOne() {
        Nd4j.getRandom().setSeed(12345);
        val shape = new long[] {1, 5, 7};
        INDArray arr = Nd4j.rand(shape);

        INDArray tad = arr.tensorAlongDimension(0, 1, 2);
        boolean order = Shape.cOrFortranOrder(tad.shape(), tad.stride(), tad.elementStride());
        assertArrayEquals(tad.shape(), new long[] {5, 7});


        INDArray copy = Nd4j.zeros(5, 7);
        for (int i = 0; i < 5; i++) {
            for (int j = 0; j < 7; j++) {
                copy.putScalar(new long[] {i, j}, tad.getDouble(i, j));
            }
        }

        assertTrue(tad.equals(copy));

        tad = tad.reshape(7, 5);
        copy = copy.reshape(7, 5);
        INDArray first = Nd4j.rand(new long[] {2, 7});
        INDArray mmul = first.mmul(tad);
        INDArray mmulCopy = first.mmul(copy);

        assertTrue(mmul.equals(mmulCopy));
    }


    @Test
    public void testSum2() {
        INDArray test = Nd4j.create(new float[] {1, 2, 3, 4}, new long[] {2, 2});
        INDArray sum = test.sum(1);
        INDArray assertion = Nd4j.create(new float[] {3, 7});
        assertEquals(assertion, sum);
        INDArray sum0 = Nd4j.create(new float[] {4, 6});
        assertEquals(sum0, test.sum(0));
    }


    @Test
    public void testGetIntervalEdgeCase() {
        Nd4j.getRandom().setSeed(12345);

        int[] shape = {3, 2, 4};
        INDArray arr3d = Nd4j.rand(shape);

        INDArray get0 = arr3d.get(NDArrayIndex.all(), NDArrayIndex.all(), NDArrayIndex.interval(0, 1));
        INDArray getPoint0 = arr3d.get(NDArrayIndex.all(), NDArrayIndex.all(), NDArrayIndex.point(0));
        get0 = get0.reshape(getPoint0.shape());
        INDArray tad0 = arr3d.tensorAlongDimension(0, 1, 0);

        assertTrue(get0.equals(getPoint0)); //OK
        assertTrue(getPoint0.equals(tad0)); //OK

        INDArray get1 = arr3d.get(NDArrayIndex.all(), NDArrayIndex.all(), NDArrayIndex.interval(1, 2));
        INDArray getPoint1 = arr3d.get(NDArrayIndex.all(), NDArrayIndex.all(), NDArrayIndex.point(1));
        get1 = get1.reshape(getPoint1.shape());
        INDArray tad1 = arr3d.tensorAlongDimension(1, 1, 0);

        assertTrue(getPoint1.equals(tad1)); //OK
        assertTrue(get1.equals(getPoint1)); //Fails
        assertTrue(get1.equals(tad1));

        INDArray get2 = arr3d.get(NDArrayIndex.all(), NDArrayIndex.all(), NDArrayIndex.interval(2, 3));
        INDArray getPoint2 = arr3d.get(NDArrayIndex.all(), NDArrayIndex.all(), NDArrayIndex.point(2));
        get2 = get2.reshape(getPoint2.shape());
        INDArray tad2 = arr3d.tensorAlongDimension(2, 1, 0);

        assertTrue(getPoint2.equals(tad2)); //OK
        assertTrue(get2.equals(getPoint2)); //Fails
        assertTrue(get2.equals(tad2));

        INDArray get3 = arr3d.get(NDArrayIndex.all(), NDArrayIndex.all(), NDArrayIndex.interval(3, 4));
        INDArray getPoint3 = arr3d.get(NDArrayIndex.all(), NDArrayIndex.all(), NDArrayIndex.point(3));
        get3 = get3.reshape(getPoint3.shape());
        INDArray tad3 = arr3d.tensorAlongDimension(3, 1, 0);

        assertTrue(getPoint3.equals(tad3)); //OK
        assertTrue(get3.equals(getPoint3)); //Fails
        assertTrue(get3.equals(tad3));
    }


    @Test
    public void testGetIntervalEdgeCase2() {
        Nd4j.getRandom().setSeed(12345);

        int[] shape = {3, 2, 4};
        INDArray arr3d = Nd4j.rand(shape);

        for (int x = 0; x < 4; x++) {
            INDArray getInterval = arr3d.get(NDArrayIndex.all(), NDArrayIndex.all(), NDArrayIndex.interval(x, x + 1)); //3d
            INDArray getPoint = arr3d.get(NDArrayIndex.all(), NDArrayIndex.all(), NDArrayIndex.point(x)); //2d
            INDArray tad = arr3d.tensorAlongDimension(x, 1, 0); //2d

            assertEquals(getPoint, tad);
            //assertTrue(getPoint.equals(tad));   //OK, comparing 2d with 2d
            assertArrayEquals(getInterval.shape(), new long[] {3, 2, 1});
            for (int i = 0; i < 3; i++) {
                for (int j = 0; j < 2; j++) {
                    assertEquals(getInterval.getDouble(i, j, 0), getPoint.getDouble(i, j), 1e-1);
                }
            }
        }
    }


    @Test
    public void testMmul() {
        DataBuffer data = Nd4j.linspace(1, 10, 10, DataType.DOUBLE).data();
        INDArray n = Nd4j.create(data, new long[] {1, 10});
        INDArray transposed = n.transpose();
        assertEquals(true, n.isRowVector());
        assertEquals(true, transposed.isColumnVector());

        INDArray d = Nd4j.create(n.rows(), n.columns());
        d.setData(n.data());


        INDArray d3 = Nd4j.create(new double[] {1, 2}).reshape(2, 1);
        INDArray d4 = Nd4j.create(new double[] {3, 4}).reshape(1, 2);
        INDArray resultNDArray = d3.mmul(d4);
        INDArray result = Nd4j.create(new double[][] {{3, 4}, {6, 8}});
        assertEquals(result, resultNDArray);


        INDArray innerProduct = n.mmul(transposed);

        INDArray scalar = Nd4j.scalar(385);
        assertEquals(getFailureMessage(), scalar, innerProduct);

        INDArray outerProduct = transposed.mmul(n);
        assertEquals(getFailureMessage(), true, Shape.shapeEquals(new long[] {10, 10}, outerProduct.shape()));



        INDArray three = Nd4j.create(new double[] {3, 4}, new long[] {1, 2});
        INDArray test = Nd4j.create(Nd4j.linspace(1, 30, 30, DataType.DOUBLE).data(), new long[] {3, 5, 2});
        INDArray sliceRow = test.slice(0).getRow(1);
        assertEquals(getFailureMessage(), three, sliceRow);

        INDArray twoSix = Nd4j.create(new double[] {2, 6}, new long[] {2, 1});
        INDArray threeTwoSix = three.mmul(twoSix);

        INDArray sliceRowTwoSix = sliceRow.mmul(twoSix);

        assertEquals(threeTwoSix, sliceRowTwoSix);


        INDArray vectorVector = Nd4j.create(new double[] {0, 0, 0, 0, 0, 0, 0, 0, 0, 0, 0, 0, 0, 0, 0, 0, 0, 1, 2, 3, 4,
                5, 6, 7, 8, 9, 10, 11, 12, 13, 14, 15, 0, 2, 4, 6, 8, 10, 12, 14, 16, 18, 20, 22, 24, 26, 28,
                30, 0, 3, 6, 9, 12, 15, 18, 21, 24, 27, 30, 33, 36, 39, 42, 45, 0, 4, 8, 12, 16, 20, 24, 28, 32,
                36, 40, 44, 48, 52, 56, 60, 0, 5, 10, 15, 20, 25, 30, 35, 40, 45, 50, 55, 60, 65, 70, 75, 0, 6,
                12, 18, 24, 30, 36, 42, 48, 54, 60, 66, 72, 78, 84, 90, 0, 7, 14, 21, 28, 35, 42, 49, 56, 63,
                70, 77, 84, 91, 98, 105, 0, 8, 16, 24, 32, 40, 48, 56, 64, 72, 80, 88, 96, 104, 112, 120, 0, 9,
                18, 27, 36, 45, 54, 63, 72, 81, 90, 99, 108, 117, 126, 135, 0, 10, 20, 30, 40, 50, 60, 70, 80,
                90, 100, 110, 120, 130, 140, 150, 0, 11, 22, 33, 44, 55, 66, 77, 88, 99, 110, 121, 132, 143,
                154, 165, 0, 12, 24, 36, 48, 60, 72, 84, 96, 108, 120, 132, 144, 156, 168, 180, 0, 13, 26, 39,
                52, 65, 78, 91, 104, 117, 130, 143, 156, 169, 182, 195, 0, 14, 28, 42, 56, 70, 84, 98, 112, 126,
                140, 154, 168, 182, 196, 210, 0, 15, 30, 45, 60, 75, 90, 105, 120, 135, 150, 165, 180, 195, 210,
                225}, new long[] {16, 16});


        INDArray n1 = Nd4j.create(Nd4j.linspace(0, 15, 16, DataType.DOUBLE).data(), new long[] {1, 16});
        INDArray k1 = n1.transpose();

        INDArray testVectorVector = k1.mmul(n1);
        assertEquals(getFailureMessage(), vectorVector, testVectorVector);


    }



    @Test
    public void testRowsColumns() {
        DataBuffer data = Nd4j.linspace(1, 6, 6, DataType.DOUBLE).data();
        INDArray rows = Nd4j.create(data, new long[] {2, 3});
        assertEquals(2, rows.rows());
        assertEquals(3, rows.columns());

        INDArray columnVector = Nd4j.create(data, new long[] {6, 1});
        assertEquals(6, columnVector.rows());
        assertEquals(1, columnVector.columns());
        INDArray rowVector = Nd4j.create(data, new long[] {1, 6});
        assertEquals(1, rowVector.rows());
        assertEquals(6, rowVector.columns());
    }


    @Test
    public void testTranspose() {
        INDArray n = Nd4j.create(Nd4j.ones(100).data(), new long[] {5, 5, 4}).castTo(DataType.DOUBLE);
        INDArray transpose = n.transpose();
        assertEquals(n.length(), transpose.length());
        assertEquals(true, Arrays.equals(new long[] {4, 5, 5}, transpose.shape()));

        INDArray rowVector = Nd4j.linspace(1, 10, 10, DataType.DOUBLE).reshape(1, -1);
        assertTrue(rowVector.isRowVector());
        INDArray columnVector = rowVector.transpose();
        assertTrue(columnVector.isColumnVector());


        INDArray linspaced = Nd4j.linspace(1, 4, 4, DataType.DOUBLE).reshape(2, 2);
        INDArray transposed = Nd4j.create(new double[] {1, 3, 2, 4}, new long[] {2, 2});
        INDArray linSpacedT = linspaced.transpose();
        assertEquals(transposed, linSpacedT);



    }


    @Test
    public void testLogX1() {
        INDArray x = Nd4j.create(10).assign(7);

        INDArray logX5 = Transforms.log(x, 5, true);

        INDArray exp = Transforms.log(x, true).div(Transforms.log(Nd4j.create(10).assign(5)));

        assertEquals(exp, logX5);
    }

    @Test
    public void testAddMatrix() {
        INDArray five = Nd4j.ones(5);
        five.addi(five);
        INDArray twos = Nd4j.valueArrayOf(5, 2);
        assertEquals(twos, five);
    }



    @Test
    public void testPutSlice() {
        INDArray n = Nd4j.linspace(1, 27, 27, DataType.DOUBLE).reshape(3, 3, 3);
        INDArray newSlice = Nd4j.zeros(3, 3);
        n.putSlice(0, newSlice);
        assertEquals(newSlice, n.slice(0));
    }



    @Test
    public void testRowVectorMultipleIndices() {
        INDArray linear = Nd4j.create(1, 4);
        linear.putScalar(new long[] {0, 1}, 1);
        assertEquals(linear.getDouble(0, 1), 1, 1e-1);
    }

    @Test(expected = IllegalArgumentException.class)
    public void testSize() {
        INDArray arr = Nd4j.create(4, 5);

        for (int i = 0; i < 6; i++) {
            //This should fail for i >= 2, but doesn't
            System.out.println(arr.size(i));
        }
    }

    @Test
    public void testNullPointerDataBuffer() {
        DataType initialType = Nd4j.dataType();

        Nd4j.setDataType(DataType.FLOAT);

        ByteBuffer allocate = ByteBuffer.allocateDirect(10 * 4).order(ByteOrder.nativeOrder());
        allocate.asFloatBuffer().put(new float[] {1, 2, 3, 4, 5, 6, 7, 8, 9, 10});
        DataBuffer buff = Nd4j.createBuffer(allocate, DataType.FLOAT, 10);
        float sum = Nd4j.create(buff).sumNumber().floatValue();
        System.out.println(sum);
        assertEquals(55f, sum, 0.001f);

        Nd4j.setDataType(initialType);
    }

    @Test
    public void testEps() {
        INDArray ones = Nd4j.ones(5);
        val res = Nd4j.create(DataType.BOOL, 5);
        Nd4j.getExecutioner().exec(new Eps(ones, ones, res, ones.length()));

        log.info("Result: {}", res);
        assertTrue(res.all());
    }

    @Test
    public void testEps2() {

        INDArray first = Nd4j.valueArrayOf(10, 1e-2); //0.01
        INDArray second = Nd4j.zeros(10); //0.0

        INDArray expAllZeros1 = Nd4j.getExecutioner()
                .execAndReturn(new Eps(first, second, Nd4j.create(DataType.BOOL, new long[] {1, 10}, 'f'), 10));
        INDArray expAllZeros2 = Nd4j.getExecutioner()
                .execAndReturn(new Eps(second, first, Nd4j.create(DataType.BOOL, new long[] {1, 10}, 'f'), 10));

        System.out.println(expAllZeros1);
        System.out.println(expAllZeros2);

        assertEquals(0, expAllZeros1.sumNumber().doubleValue(), 0.0);
        assertEquals(0, expAllZeros2.sumNumber().doubleValue(), 0.0);
    }

    @Test
    public void testLogDouble() {
        INDArray linspace = Nd4j.linspace(1, 6, 6, DataType.DOUBLE);
        INDArray log = Transforms.log(linspace);
        INDArray assertion = Nd4j.create(new double[] {0, 0.6931471805599453, 1.0986122886681098, 1.3862943611198906,
                1.6094379124341005, 1.791759469228055});
        assertEquals(assertion, log);
    }

    @Test
    public void testDupDimension() {
        INDArray arr = Nd4j.linspace(1, 4, 4, DataType.DOUBLE).reshape(2, 2);
        assertEquals(arr.tensorAlongDimension(0, 1), arr.tensorAlongDimension(0, 1));
    }


    @Test
    public void testIterator() {
        INDArray x = Nd4j.linspace(1, 4, 4, DataType.DOUBLE).reshape(2, 2);
        INDArray repeated = x.repeat(1, new int[] {2});
        assertEquals(8, repeated.length());
        Iterator<Double> arrayIter = new INDArrayIterator(x);
        double[] vals = Nd4j.linspace(1, 4, 4, DataType.DOUBLE).data().asDouble();
        for (int i = 0; i < vals.length; i++)
            assertEquals(vals[i], arrayIter.next().doubleValue(), 1e-1);
    }

    @Test
    public void testTile() {
        INDArray x = Nd4j.linspace(1, 4, 4, DataType.DOUBLE).reshape(2, 2);
        INDArray repeated = x.repeat(0, new int[] {2});
        assertEquals(8, repeated.length());
        INDArray repeatAlongDimension = x.repeat(1, new long[] {2});
        INDArray assertionRepeat = Nd4j.create(new double[][] {{1, 1, 2, 2}, {3, 3, 4, 4}});
        assertArrayEquals(new long[] {2, 4}, assertionRepeat.shape());
        assertEquals(assertionRepeat, repeatAlongDimension);
        System.out.println(repeatAlongDimension);
        INDArray ret = Nd4j.create(new double[] {0, 1, 2}).reshape(1, 3);
        INDArray tile = Nd4j.tile(ret, 2, 2);
        INDArray assertion = Nd4j.create(new double[][] {{0, 1, 2, 0, 1, 2}, {0, 1, 2, 0, 1, 2}});
        assertEquals(assertion, tile);
    }

    @Test
    public void testNegativeOneReshape() {
        INDArray arr = Nd4j.create(new double[] {0, 1, 2});
        INDArray newShape = arr.reshape(-1, 3);
        assertEquals(newShape, arr);
    }


    @Test
    public void testSmallSum() {
        INDArray base = Nd4j.create(new double[] {5.843333333333335, 3.0540000000000007});
        base.addi(1e-12);
        INDArray assertion = Nd4j.create(new double[] {5.84333433, 3.054001});
        assertEquals(assertion, base);

    }


    @Test
    public void test2DArraySlice() {
        INDArray array2D = Nd4j.ones(5, 7);
        /**
         * This should be reverse.
         * This is compatibility with numpy.
         *
         * If you do numpy.sum along dimension
         * 1 you will find its row sums.
         *
         * 0 is columns sums.
         *
         * slice(0,axis)
         * should be consistent with this behavior
         */
        for (int i = 0; i < 7; i++) {
            INDArray slice = array2D.slice(i, 1);
            assertTrue(Arrays.equals(slice.shape(), new long[] {5, 1}));
        }

        for (int i = 0; i < 5; i++) {
            INDArray slice = array2D.slice(i, 0);
            assertTrue(Arrays.equals(slice.shape(), new long[] {1, 7}));
        }
    }

    @Test
    public void testTensorDot() {
        INDArray oneThroughSixty = Nd4j.arange(60).reshape(3, 4, 5);
        INDArray oneThroughTwentyFour = Nd4j.arange(24).reshape(4, 3, 2);
        INDArray result = Nd4j.tensorMmul(oneThroughSixty, oneThroughTwentyFour, new int[][] {{1, 0}, {0, 1}});
        assertArrayEquals(new long[] {5, 2}, result.shape());
        INDArray assertion = Nd4j
                .create(new double[][] {{4400, 4730}, {4532, 4874}, {4664, 5018}, {4796, 5162}, {4928, 5306}});
        assertEquals(assertion, result);

        INDArray w = Nd4j.valueArrayOf(new long[] {2, 1, 2, 2}, 0.5);
        INDArray col = Nd4j.create(new double[] {1, 1, 1, 1, 3, 3, 3, 3, 1, 1, 1, 1, 3, 3, 3, 3, 1, 1, 1, 1, 3, 3, 3, 3,
                1, 1, 1, 1, 3, 3, 3, 3, 2, 2, 2, 2, 4, 4, 4, 4, 2, 2, 2, 2, 4, 4, 4, 4, 2, 2, 2, 2, 4, 4, 4, 4,
                2, 2, 2, 2, 4, 4, 4, 4}, new long[] {1, 1, 2, 2, 4, 4});

        INDArray test = Nd4j.tensorMmul(col, w, new int[][] {{1, 2, 3}, {1, 2, 3}});
        INDArray assertion2 = Nd4j.create(
                new double[] {3., 3., 3., 3., 3., 3., 3., 3., 7., 7., 7., 7., 7., 7., 7., 7., 3., 3., 3., 3.,
                        3., 3., 3., 3., 7., 7., 7., 7., 7., 7., 7., 7.},
                new long[] {1, 4, 4, 2}, new long[] {16, 8, 2, 1}, 0, 'f');
        //        assertion2.setOrder('f');
        assertEquals(assertion2, test);
    }



    @Test
    public void testGetRow() {
        INDArray arr = Nd4j.ones(10, 4);
        for (int i = 0; i < 10; i++) {
            INDArray row = arr.getRow(i);
            assertArrayEquals(row.shape(), new long[] {1, 4});
        }
    }


    @Test
    public void testGetPermuteReshapeSub() {
        Nd4j.getRandom().setSeed(12345);

        INDArray first = Nd4j.rand(new long[] {10, 4});

        //Reshape, as per RnnOutputLayer etc on labels
        INDArray orig3d = Nd4j.rand(new long[] {2, 4, 15});
        INDArray subset3d = orig3d.get(NDArrayIndex.all(), NDArrayIndex.all(), NDArrayIndex.interval(5, 10));
        INDArray permuted = subset3d.permute(0, 2, 1);
        val newShape = new long []{subset3d.size(0) * subset3d.size(2), subset3d.size(1)};
        INDArray second = permuted.reshape(newShape);

        assertArrayEquals(first.shape(), second.shape());
        assertEquals(first.length(), second.length());
        assertArrayEquals(first.stride(), second.stride());

        first.sub(second); //Exception
    }


    @Test
    public void testPutAtIntervalIndexWithStride() {
        INDArray n1 = Nd4j.create(3, 3).assign(0.0);
        INDArrayIndex[] indices = {NDArrayIndex.interval(0, 2, 3), NDArrayIndex.all()};
        n1.put(indices, 1);
        INDArray expected = Nd4j.create(new double[][] {{1d, 1d, 1d}, {0d, 0d, 0d}, {1d, 1d, 1d}});
        assertEquals(expected, n1);
    }

    @Test
    public void testMMulMatrixTimesColVector() {
        //[1 1 1 1 1; 10 10 10 10 10; 100 100 100 100 100] x [1; 1; 1; 1; 1] = [5; 50; 500]
        INDArray matrix = Nd4j.ones(3, 5);
        matrix.getRow(1).muli(10);
        matrix.getRow(2).muli(100);

        INDArray colVector = Nd4j.ones(5, 1);
        INDArray out = matrix.mmul(colVector);

        INDArray expected = Nd4j.create(new double[] {5, 50, 500}, new long[] {3, 1});
        assertEquals(expected, out);
    }


    @Test
    public void testMMulMixedOrder() {
        INDArray first = Nd4j.ones(5, 2);
        INDArray second = Nd4j.ones(2, 3);
        INDArray out = first.mmul(second);
        assertArrayEquals(out.shape(), new long[] {5, 3});
        assertTrue(out.equals(Nd4j.ones(5, 3).muli(2)));
        //Above: OK

        INDArray firstC = Nd4j.create(new long[] {5, 2}, 'c');
        INDArray secondF = Nd4j.create(new long[] {2, 3}, 'f');
        for (int i = 0; i < firstC.length(); i++)
            firstC.putScalar(i, 1.0);
        for (int i = 0; i < secondF.length(); i++)
            secondF.putScalar(i, 1.0);
        assertTrue(first.equals(firstC));
        assertTrue(second.equals(secondF));

        INDArray outCF = firstC.mmul(secondF);
        assertArrayEquals(outCF.shape(), new long[] {5, 3});
        assertEquals(outCF, Nd4j.ones(5, 3).muli(2));
    }


    @Test
    public void testFTimesCAddiRow() {

        INDArray arrF = Nd4j.create(2, 3, 'f').assign(1.0);
        INDArray arrC = Nd4j.create(2, 3, 'c').assign(1.0);
        INDArray arr2 = Nd4j.create(new long[] {3, 4}, 'c').assign(1.0);

        INDArray mmulC = arrC.mmul(arr2); //[2,4] with elements 3.0
        INDArray mmulF = arrF.mmul(arr2); //[2,4] with elements 3.0
        assertArrayEquals(mmulC.shape(), new long[] {2, 4});
        assertArrayEquals(mmulF.shape(), new long[] {2, 4});
        assertTrue(arrC.equals(arrF));

        INDArray row = Nd4j.zeros(1, 4).assign(0.0).addi(0.5);
        mmulC.addiRowVector(row); //OK
        mmulF.addiRowVector(row); //Exception

        assertTrue(mmulC.equals(mmulF));

        for (int i = 0; i < mmulC.length(); i++)
            assertEquals(mmulC.getDouble(i), 3.5, 1e-1); //OK
        for (int i = 0; i < mmulF.length(); i++)
            assertEquals(mmulF.getDouble(i), 3.5, 1e-1); //Exception
    }



    @Test
    public void testMmulGet() {
        Nd4j.getRandom().setSeed(12345L);
        INDArray elevenByTwo = Nd4j.rand(new long[] {11, 2});
        INDArray twoByEight = Nd4j.rand(new long[] {2, 8});

        INDArray view = twoByEight.get(NDArrayIndex.all(), NDArrayIndex.interval(0, 2));
        INDArray viewCopy = view.dup();
        assertTrue(view.equals(viewCopy));

        INDArray mmul1 = elevenByTwo.mmul(view);
        INDArray mmul2 = elevenByTwo.mmul(viewCopy);

        assertTrue(mmul1.equals(mmul2));
    }


    @Test
    public void testMMulRowColVectorMixedOrder() {
        INDArray colVec = Nd4j.ones(5, 1);
        INDArray rowVec = Nd4j.ones(1, 3);
        INDArray out = colVec.mmul(rowVec);
        assertArrayEquals(out.shape(), new long[] {5, 3});
        assertTrue(out.equals(Nd4j.ones(5, 3)));
        //Above: OK

        INDArray colVectorC = Nd4j.create(new long[] {5, 1}, 'c');
        INDArray rowVectorF = Nd4j.create(new long[] {1, 3}, 'f');
        for (int i = 0; i < colVectorC.length(); i++)
            colVectorC.putScalar(i, 1.0);
        for (int i = 0; i < rowVectorF.length(); i++)
            rowVectorF.putScalar(i, 1.0);
        assertTrue(colVec.equals(colVectorC));
        assertTrue(rowVec.equals(rowVectorF));

        INDArray outCF = colVectorC.mmul(rowVectorF);
        assertArrayEquals(outCF.shape(), new long[] {5, 3});
        assertEquals(outCF, Nd4j.ones(5, 3));
    }

    @Test
    public void testMMulFTimesC() {
        int nRows = 3;
        int nCols = 3;
        java.util.Random r = new java.util.Random(12345);

        INDArray arrC = Nd4j.create(new long[] {nRows, nCols}, 'c');
        INDArray arrF = Nd4j.create(new long[] {nRows, nCols}, 'f');
        INDArray arrC2 = Nd4j.create(new long[] {nRows, nCols}, 'c');
        for (int i = 0; i < nRows; i++) {
            for (int j = 0; j < nCols; j++) {
                double rv = r.nextDouble();
                arrC.putScalar(new long[] {i, j}, rv);
                arrF.putScalar(new long[] {i, j}, rv);
                arrC2.putScalar(new long[] {i, j}, r.nextDouble());
            }
        }
        assertTrue(arrF.equals(arrC));

        INDArray fTimesC = arrF.mmul(arrC2);
        INDArray cTimesC = arrC.mmul(arrC2);

        assertEquals(fTimesC, cTimesC);
    }

    @Test
    public void testMMulColVectorRowVectorMixedOrder() {
        INDArray colVec = Nd4j.ones(5, 1);
        INDArray rowVec = Nd4j.ones(1, 5);
        INDArray out = rowVec.mmul(colVec);
        assertArrayEquals(new long[] {1, 1}, out.shape());
        assertTrue(out.equals(Nd4j.ones(1, 1).muli(5)));

        INDArray colVectorC = Nd4j.create(new long[] {5, 1}, 'c');
        INDArray rowVectorF = Nd4j.create(new long[] {1, 5}, 'f');
        for (int i = 0; i < colVectorC.length(); i++)
            colVectorC.putScalar(i, 1.0);
        for (int i = 0; i < rowVectorF.length(); i++)
            rowVectorF.putScalar(i, 1.0);
        assertTrue(colVec.equals(colVectorC));
        assertTrue(rowVec.equals(rowVectorF));

        INDArray outCF = rowVectorF.mmul(colVectorC);
        assertArrayEquals(outCF.shape(), new long[] {1, 1});
        assertTrue(outCF.equals(Nd4j.ones(1, 1).muli(5)));
    }

    @Test
    public void testPermute() {
        INDArray n = Nd4j.create(Nd4j.linspace(1, 20, 20, DataType.DOUBLE).data(), new long[] {5, 4});
        INDArray transpose = n.transpose();
        INDArray permute = n.permute(1, 0);
        assertEquals(permute, transpose);
        assertEquals(transpose.length(), permute.length(), 1e-1);


        INDArray toPermute = Nd4j.create(Nd4j.linspace(0, 7, 8, DataType.DOUBLE).data(), new long[] {2, 2, 2});
        INDArray permuted = toPermute.permute(2, 1, 0);
        INDArray assertion = Nd4j.create(new double[] {0, 4, 2, 6, 1, 5, 3, 7}, new long[] {2, 2, 2});
        assertEquals(permuted, assertion);
    }

    @Test
    public void testPermutei() {
        //Check in-place permute vs. copy array permute

        //2d:
        INDArray orig = Nd4j.linspace(1, 3 * 4, 3 * 4, DataType.DOUBLE).reshape('c', 3, 4);
        INDArray exp01 = orig.permute(0, 1);
        INDArray exp10 = orig.permute(1, 0);
        List<Pair<INDArray, String>> list1 = NDArrayCreationUtil.getAllTestMatricesWithShape(3, 4, 12345, DataType.DOUBLE);
        List<Pair<INDArray, String>> list2 = NDArrayCreationUtil.getAllTestMatricesWithShape(3, 4, 12345, DataType.DOUBLE);
        for (int i = 0; i < list1.size(); i++) {
            INDArray p1 = list1.get(i).getFirst().assign(orig).permutei(0, 1);
            INDArray p2 = list2.get(i).getFirst().assign(orig).permutei(1, 0);

            assertEquals(exp01, p1);
            assertEquals(exp10, p2);

            assertEquals(3, p1.rows());
            assertEquals(4, p1.columns());

            assertEquals(4, p2.rows());
            assertEquals(3, p2.columns());
        }

        //2d, v2
        orig = Nd4j.linspace(1, 4, 4, DataType.DOUBLE).reshape('c', 1, 4);
        exp01 = orig.permute(0, 1);
        exp10 = orig.permute(1, 0);
        list1 = NDArrayCreationUtil.getAllTestMatricesWithShape(1, 4, 12345, DataType.DOUBLE);
        list2 = NDArrayCreationUtil.getAllTestMatricesWithShape(1, 4, 12345, DataType.DOUBLE);
        for (int i = 0; i < list1.size(); i++) {
            INDArray p1 = list1.get(i).getFirst().assign(orig).permutei(0, 1);
            INDArray p2 = list2.get(i).getFirst().assign(orig).permutei(1, 0);

            assertEquals(exp01, p1);
            assertEquals(exp10, p2);

            assertEquals(1, p1.rows());
            assertEquals(4, p1.columns());
            assertEquals(4, p2.rows());
            assertEquals(1, p2.columns());
            assertTrue(p1.isRowVector());
            assertFalse(p1.isColumnVector());
            assertFalse(p2.isRowVector());
            assertTrue(p2.isColumnVector());
        }

        //3d:
        INDArray orig3d = Nd4j.linspace(1, 3 * 4 * 5, 3 * 4 * 5, DataType.DOUBLE).reshape('c', 3, 4, 5);
        INDArray exp012 = orig3d.permute(0, 1, 2);
        INDArray exp021 = orig3d.permute(0, 2, 1);
        INDArray exp120 = orig3d.permute(1, 2, 0);
        INDArray exp102 = orig3d.permute(1, 0, 2);
        INDArray exp201 = orig3d.permute(2, 0, 1);
        INDArray exp210 = orig3d.permute(2, 1, 0);

        List<Pair<INDArray, String>> list012 = NDArrayCreationUtil.getAll3dTestArraysWithShape(12345, new long[]{3, 4, 5}, DataType.DOUBLE);
        List<Pair<INDArray, String>> list021 = NDArrayCreationUtil.getAll3dTestArraysWithShape(12345, new long[]{3, 4, 5}, DataType.DOUBLE);
        List<Pair<INDArray, String>> list120 = NDArrayCreationUtil.getAll3dTestArraysWithShape(12345, new long[]{3, 4, 5}, DataType.DOUBLE);
        List<Pair<INDArray, String>> list102 = NDArrayCreationUtil.getAll3dTestArraysWithShape(12345, new long[]{3, 4, 5}, DataType.DOUBLE);
        List<Pair<INDArray, String>> list201 = NDArrayCreationUtil.getAll3dTestArraysWithShape(12345, new long[]{3, 4, 5}, DataType.DOUBLE);
        List<Pair<INDArray, String>> list210 = NDArrayCreationUtil.getAll3dTestArraysWithShape(12345, new long[]{3, 4, 5}, DataType.DOUBLE);

        for (int i = 0; i < list012.size(); i++) {
            INDArray p1 = list012.get(i).getFirst().assign(orig3d).permutei(0, 1, 2);
            INDArray p2 = list021.get(i).getFirst().assign(orig3d).permutei(0, 2, 1);
            INDArray p3 = list120.get(i).getFirst().assign(orig3d).permutei(1, 2, 0);
            INDArray p4 = list102.get(i).getFirst().assign(orig3d).permutei(1, 0, 2);
            INDArray p5 = list201.get(i).getFirst().assign(orig3d).permutei(2, 0, 1);
            INDArray p6 = list210.get(i).getFirst().assign(orig3d).permutei(2, 1, 0);

            assertEquals(exp012, p1);
            assertEquals(exp021, p2);
            assertEquals(exp120, p3);
            assertEquals(exp102, p4);
            assertEquals(exp201, p5);
            assertEquals(exp210, p6);
        }
    }


    @Test
    public void testPermuteiShape() {

        INDArray row = Nd4j.create(1, 10);

        INDArray permutedCopy = row.permute(1, 0);
        INDArray permutedInplace = row.permutei(1, 0);

        assertArrayEquals(new long[] {10, 1}, permutedCopy.shape());
        assertArrayEquals(new long[] {10, 1}, permutedInplace.shape());

        assertEquals(10, permutedCopy.rows());
        assertEquals(10, permutedInplace.rows());

        assertEquals(1, permutedCopy.columns());
        assertEquals(1, permutedInplace.columns());


        INDArray col = Nd4j.create(10, 1);
        INDArray cPermutedCopy = col.permute(1, 0);
        INDArray cPermutedInplace = col.permutei(1, 0);

        assertArrayEquals(new long[] {1, 10}, cPermutedCopy.shape());
        assertArrayEquals(new long[] {1, 10}, cPermutedInplace.shape());

        assertEquals(1, cPermutedCopy.rows());
        assertEquals(1, cPermutedInplace.rows());

        assertEquals(10, cPermutedCopy.columns());
        assertEquals(10, cPermutedInplace.columns());
    }



    @Test
    public void testSwapAxes() {
        INDArray n = Nd4j.create(Nd4j.linspace(0, 7, 8, DataType.DOUBLE).data(), new long[] {2, 2, 2});
        INDArray assertion = n.permute(2, 1, 0);
        INDArray permuteTranspose = assertion.slice(1).slice(1);
        INDArray validate = Nd4j.create(new double[] {0, 4, 2, 6, 1, 5, 3, 7}, new long[] {2, 2, 2});
        assertEquals(validate, assertion);

        INDArray thirty = Nd4j.linspace(1, 30, 30, DataType.DOUBLE).reshape(3, 5, 2);
        INDArray swapped = thirty.swapAxes(2, 1);
        INDArray slice = swapped.slice(0).slice(0);
        INDArray assertion2 = Nd4j.create(new double[] {1, 3, 5, 7, 9});
        assertEquals(assertion2, slice);


    }


    @Test
    public void testMuliRowVector() {
        INDArray arrC = Nd4j.linspace(1, 6, 6, DataType.DOUBLE).reshape('c', 3, 2);
        INDArray arrF = Nd4j.create(new long[] {3, 2}, 'f').assign(arrC);

        INDArray temp = Nd4j.create(new long[] {2, 11}, 'c');
        INDArray vec = temp.get(NDArrayIndex.all(), NDArrayIndex.interval(9, 10)).transpose();
        vec.assign(Nd4j.linspace(1, 2, 2, DataType.DOUBLE));

        //Passes if we do one of these...
        //        vec = vec.dup('c');
        //        vec = vec.dup('f');

        System.out.println("Vec: " + vec);

        INDArray outC = arrC.muliRowVector(vec);
        INDArray outF = arrF.muliRowVector(vec);

        double[][] expD = new double[][] {{1, 4}, {3, 8}, {5, 12}};
        INDArray exp = Nd4j.create(expD);

        assertEquals(exp, outC);
        assertEquals(exp, outF);
    }

    @Test
    public void testSliceConstructor() throws Exception {
        List<INDArray> testList = new ArrayList<>();
        for (int i = 0; i < 5; i++)
            testList.add(Nd4j.scalar(i + 1));

        INDArray test = Nd4j.create(testList, new long[] {1, testList.size()}).reshape(1, 5);
        INDArray expected = Nd4j.create(new float[] {1, 2, 3, 4, 5}, new long[] {1, 5});
        assertEquals(expected, test);
    }



    @Test
    public void testStdev0() {
        double[][] ind = {{5.1, 3.5, 1.4}, {4.9, 3.0, 1.4}, {4.7, 3.2, 1.3}};
        INDArray in = Nd4j.create(ind);
        INDArray stdev = in.std(0);
        INDArray exp = Nd4j.create(new double[] {0.19999999999999973, 0.2516611478423583, 0.057735026918962505});

        assertEquals(exp, stdev);
    }

    @Test
    public void testStdev1() {
        double[][] ind = {{5.1, 3.5, 1.4}, {4.9, 3.0, 1.4}, {4.7, 3.2, 1.3}};
        INDArray in = Nd4j.create(ind);
        INDArray stdev = in.std(1);
        log.info("StdDev: {}", stdev.toDoubleVector());
        INDArray exp = Nd4j.create(new double[] {1.8556220879622372, 1.7521415467935233, 1.7039170558842744});
        assertEquals(exp, stdev);
    }


    @Test
    public void testSignXZ() {
        double[] d = {1.0, -1.1, 1.2, 1.3, -1.4, -1.5, 1.6, -1.7, -1.8, -1.9, -1.01, -1.011};
        double[] e = {1.0, -1.0, 1.0, 1.0, -1.0, -1.0, 1.0, -1.0, -1.0, -1.0, -1.0, -1.0};

        INDArray arrF = Nd4j.create(d, new long[] {4, 3}, 'f');
        INDArray arrC = Nd4j.create(new long[] {4, 3}, 'c').assign(arrF);

        INDArray exp = Nd4j.create(e, new long[] {4, 3}, 'f');

        //First: do op with just x (inplace)
        INDArray arrFCopy = arrF.dup('f');
        INDArray arrCCopy = arrC.dup('c');
        Nd4j.getExecutioner().exec(new Sign(arrFCopy));
        Nd4j.getExecutioner().exec(new Sign(arrCCopy));
        assertEquals(exp, arrFCopy);
        assertEquals(exp, arrCCopy);

        //Second: do op with both x and z:
        INDArray zOutFC = Nd4j.create(new long[] {4, 3}, 'c');
        INDArray zOutFF = Nd4j.create(new long[] {4, 3}, 'f');
        INDArray zOutCC = Nd4j.create(new long[] {4, 3}, 'c');
        INDArray zOutCF = Nd4j.create(new long[] {4, 3}, 'f');
        Nd4j.getExecutioner().exec(new Sign(arrF, zOutFC));
        Nd4j.getExecutioner().exec(new Sign(arrF, zOutFF));
        Nd4j.getExecutioner().exec(new Sign(arrC, zOutCC));
        Nd4j.getExecutioner().exec(new Sign(arrC, zOutCF));

        assertEquals(exp, zOutFC); //fails
        assertEquals(exp, zOutFF); //pass
        assertEquals(exp, zOutCC); //pass
        assertEquals(exp, zOutCF); //fails
    }

    @Test
    public void testTanhXZ() {
        INDArray arrC = Nd4j.linspace(-6, 6, 12, DataType.DOUBLE).reshape('c', 4, 3);
        INDArray arrF = Nd4j.create(new long[] {4, 3}, 'f').assign(arrC);
        double[] d = arrC.data().asDouble();
        double[] e = new double[d.length];
        for (int i = 0; i < e.length; i++)
            e[i] = Math.tanh(d[i]);

        INDArray exp = Nd4j.create(e, new long[] {4, 3}, 'c');

        //First: do op with just x (inplace)
        INDArray arrFCopy = arrF.dup('f');
        INDArray arrCCopy = arrF.dup('c');
        Nd4j.getExecutioner().exec(new Tanh(arrFCopy));
        Nd4j.getExecutioner().exec(new Tanh(arrCCopy));
        assertEquals(exp, arrFCopy);
        assertEquals(exp, arrCCopy);

        //Second: do op with both x and z:
        INDArray zOutFC = Nd4j.create(new long[] {4, 3}, 'c');
        INDArray zOutFF = Nd4j.create(new long[] {4, 3}, 'f');
        INDArray zOutCC = Nd4j.create(new long[] {4, 3}, 'c');
        INDArray zOutCF = Nd4j.create(new long[] {4, 3}, 'f');
        Nd4j.getExecutioner().exec(new Tanh(arrF, zOutFC));
        Nd4j.getExecutioner().exec(new Tanh(arrF, zOutFF));
        Nd4j.getExecutioner().exec(new Tanh(arrC, zOutCC));
        Nd4j.getExecutioner().exec(new Tanh(arrC, zOutCF));

        assertEquals(exp, zOutFC); //fails
        assertEquals(exp, zOutFF); //pass
        assertEquals(exp, zOutCC); //pass
        assertEquals(exp, zOutCF); //fails
    }


    @Test
    public void testBroadcastDiv() {
        INDArray num = Nd4j.create(new double[] {1.00, 1.00, 1.00, 1.00, 2.00, 2.00, 2.00, 2.00, 1.00, 1.00, 1.00, 1.00,
                2.00, 2.00, 2.00, 2.00, -1.00, -1.00, -1.00, -1.00, -2.00, -2.00, -2.00, -2.00, -1.00, -1.00,
                -1.00, -1.00, -2.00, -2.00, -2.00, -2.00}).reshape(2, 16);

        INDArray denom = Nd4j.create(new double[] {1.00, 1.00, 1.00, 1.00, 2.00, 2.00, 2.00, 2.00, 1.00, 1.00, 1.00,
                1.00, 2.00, 2.00, 2.00, 2.00});

        INDArray expected = Nd4j.create(
                new double[] {1., 1., 1., 1., 1., 1., 1., 1., 1., 1., 1., 1., 1., 1., 1., 1., -1., -1., -1.,
                        -1., -1., -1., -1., -1., -1., -1., -1., -1., -1., -1., -1., -1.,},
                new long[] {2, 16});

        INDArray actual = Nd4j.getExecutioner().execAndReturn(new BroadcastDivOp(num, denom, num.dup(), -1));
        assertEquals(expected, actual);
    }


    @Test
    public void testBroadcastMult() {
        INDArray num = Nd4j.create(new double[] {1.00, 2.00, 3.00, 4.00, 5.00, 6.00, 7.00, 8.00, -1.00, -2.00, -3.00,
                -4.00, -5.00, -6.00, -7.00, -8.00}).reshape(2, 8);

        INDArray denom = Nd4j.create(new double[] {1.00, 2.00, 3.00, 4.00, 5.00, 6.00, 7.00, 8.00});

        INDArray expected = Nd4j.create(new double[] {1, 4, 9, 16, 25, 36, 49, 64, -1, -4, -9, -16, -25, -36, -49, -64},
                new long[] {2, 8});

        INDArray actual = Nd4j.getExecutioner().execAndReturn(new BroadcastMulOp(num, denom, num.dup(), -1));
        assertEquals(expected, actual);
    }

    @Test
    public void testBroadcastSub() {
        INDArray num = Nd4j.create(new double[] {1.00, 2.00, 3.00, 4.00, 5.00, 6.00, 7.00, 8.00, -1.00, -2.00, -3.00,
                -4.00, -5.00, -6.00, -7.00, -8.00}).reshape(2, 8);

        INDArray denom = Nd4j.create(new double[] {1.00, 2.00, 3.00, 4.00, 5.00, 6.00, 7.00, 8.00});

        INDArray expected = Nd4j.create(new double[] {0, 0, 0, 0, 0, 0, 0, 0, -2, -4, -6, -8, -10, -12, -14, -16},
                new long[] {2, 8});

        INDArray actual = Nd4j.getExecutioner().execAndReturn(new BroadcastSubOp(num, denom, num.dup(), -1));
        assertEquals(expected, actual);
    }

    @Test
    public void testBroadcastAdd() {
        INDArray num = Nd4j.create(new double[] {1.00, 2.00, 3.00, 4.00, 5.00, 6.00, 7.00, 8.00, -1.00, -2.00, -3.00,
                -4.00, -5.00, -6.00, -7.00, -8.00}).reshape(2, 8);

        INDArray denom = Nd4j.create(new double[] {1.00, 2.00, 3.00, 4.00, 5.00, 6.00, 7.00, 8.00});

        INDArray expected = Nd4j.create(new double[] {2, 4, 6, 8, 10, 12, 14, 16, 0, 0, 0, 0, 0, 0, 0, 0,},
                new long[] {2, 8});
        INDArray dup = num.dup();
        INDArray actual = Nd4j.getExecutioner().execAndReturn(new BroadcastAddOp(num, denom, dup, -1));
        assertEquals(expected, actual);
    }


    @Test
    public void testDimension() {
        INDArray test = Nd4j.create(Nd4j.linspace(1, 4, 4, DataType.DOUBLE).data(), new long[] {2, 2});
        //row
        INDArray slice0 = test.slice(0, 1);
        INDArray slice02 = test.slice(1, 1);

        INDArray assertSlice0 = Nd4j.create(new double[] {1, 3});
        INDArray assertSlice02 = Nd4j.create(new double[] {2, 4});
        assertEquals(assertSlice0, slice0);
        assertEquals(assertSlice02, slice02);

        //column
        INDArray assertSlice1 = Nd4j.create(new double[] {1, 2});
        INDArray assertSlice12 = Nd4j.create(new double[] {3, 4});


        INDArray slice1 = test.slice(0, 0);
        INDArray slice12 = test.slice(1, 0);


        assertEquals(assertSlice1, slice1);
        assertEquals(assertSlice12, slice12);


        INDArray arr = Nd4j.create(Nd4j.linspace(1, 24, 24, DataType.DOUBLE).data(), new long[] {4, 3, 2});
        INDArray secondSliceFirstDimension = arr.slice(1, 1);
        assertEquals(secondSliceFirstDimension, secondSliceFirstDimension);


    }



    @Test
    public void testReshape() {
        INDArray arr = Nd4j.create(Nd4j.linspace(1, 24, 24, DataType.DOUBLE).data(), new long[] {4, 3, 2});
        INDArray reshaped = arr.reshape(2, 3, 4);
        assertEquals(arr.length(), reshaped.length());
        assertEquals(true, Arrays.equals(new long[] {4, 3, 2}, arr.shape()));
        assertEquals(true, Arrays.equals(new long[] {2, 3, 4}, reshaped.shape()));

    }



    @Test
    public void testDot() {
        INDArray vec1 = Nd4j.create(new float[] {1, 2, 3, 4});
        INDArray vec2 = Nd4j.create(new float[] {1, 2, 3, 4});
        assertEquals(30, Nd4j.getBlasWrapper().dot(vec1, vec2), 1e-1);

        INDArray matrix = Nd4j.linspace(1, 4, 4, DataType.DOUBLE).reshape(2, 2);
        INDArray row = matrix.getRow(1);
        assertEquals(25, Nd4j.getBlasWrapper().dot(row, row), 1e-1);

    }


    @Test
    public void testIdentity() {
        INDArray eye = Nd4j.eye(5);
        assertTrue(Arrays.equals(new long[] {5, 5}, eye.shape()));
        eye = Nd4j.eye(5);
        assertTrue(Arrays.equals(new long[] {5, 5}, eye.shape()));


    }

    @Test
    public void testTemp() {
        Nd4j.getRandom().setSeed(12345);
        INDArray in = Nd4j.rand(new long[] {2, 2, 2});
        System.out.println("In:\n" + in);
        INDArray permuted = in.permute(0, 2, 1); //Permute, so we get correct order after reshaping
        INDArray out = permuted.reshape(4, 2);
        System.out.println("Out:\n" + out);

        int countZero = 0;
        for (int i = 0; i < 8; i++)
            if (out.getDouble(i) == 0.0)
                countZero++;
        assertEquals(countZero, 0);
    }


    @Test
    public void testMeans() {
        INDArray a = Nd4j.linspace(1, 4, 4, DataType.DOUBLE).reshape(2, 2);
        INDArray mean1 = a.mean(1);
        assertEquals(getFailureMessage(), Nd4j.create(new double[] {1.5, 3.5}), mean1);
        assertEquals(getFailureMessage(), Nd4j.create(new double[] {2, 3}), a.mean(0));
        assertEquals(getFailureMessage(), 2.5, Nd4j.linspace(1, 4, 4, DataType.DOUBLE).meanNumber().doubleValue(), 1e-1);
        assertEquals(getFailureMessage(), 2.5, a.meanNumber().doubleValue(), 1e-1);

    }


    @Test
    public void testSums() {
        INDArray a = Nd4j.linspace(1, 4, 4, DataType.DOUBLE).reshape(2, 2);
        assertEquals(getFailureMessage(), Nd4j.create(new double[] {3, 7}), a.sum(1));
        assertEquals(getFailureMessage(), Nd4j.create(new double[] {4, 6}), a.sum(0));
        assertEquals(getFailureMessage(), 10, a.sumNumber().doubleValue(), 1e-1);


    }

    @Test
    public void testRSubi() {
        INDArray n2 = Nd4j.ones(2);
        INDArray n2Assertion = Nd4j.zeros(2);
        INDArray nRsubi = n2.rsubi(1);
        assertEquals(n2Assertion, nRsubi);
    }


    @Test
    public void testConcat() {
        INDArray A = Nd4j.linspace(1, 8, 8, DataType.DOUBLE).reshape(2, 2, 2);
        INDArray B = Nd4j.linspace(1, 12, 12, DataType.DOUBLE).reshape(3, 2, 2);
        INDArray concat = Nd4j.concat(0, A, B);
        assertTrue(Arrays.equals(new long[] {5, 2, 2}, concat.shape()));

        INDArray columnConcat = Nd4j.linspace(1, 6, 6, DataType.DOUBLE).reshape(2, 3);
        INDArray concatWith = Nd4j.zeros(2, 3);
        INDArray columnWiseConcat = Nd4j.concat(0, columnConcat, concatWith);
        System.out.println(columnConcat);

    }

    @Test
    public void testConcatHorizontally() {
        INDArray rowVector = Nd4j.ones(1, 5);
        INDArray other = Nd4j.ones(1, 5);
        INDArray concat = Nd4j.hstack(other, rowVector);
        assertEquals(rowVector.rows(), concat.rows());
        assertEquals(rowVector.columns() * 2, concat.columns());

    }



    @Test
    public void testArgMaxSameValues() {
        //Here: assume that by convention, argmax returns the index of the FIRST maximum value
        //Thus, argmax(ones(...)) = 0 by convention
        INDArray arr = Nd4j.ones(DataType.DOUBLE,1,10);

        for (int i = 0; i < 10; i++) {
            double argmax = Nd4j.argMax(arr, 1).getDouble(0);
            //System.out.println(argmax);
            assertEquals(0.0, argmax, 0.0);
        }
    }


    @Test
    public void testSoftmaxStability() {
        INDArray input = Nd4j.create(new double[] {-0.75, 0.58, 0.42, 1.03, -0.61, 0.19, -0.37, -0.40, -1.42, -0.04})
                .transpose();
        System.out.println("Input transpose " + Shape.shapeToString(input.shapeInfo()));
        INDArray output = Nd4j.create(10, 1);
        System.out.println("Element wise stride of output " + output.elementWiseStride());
        Nd4j.getExecutioner().exec(new OldSoftMax(input, output));
    }

    @Test
    public void testAssignOffset() {
        INDArray arr = Nd4j.ones(5, 5);
        INDArray row = arr.slice(1);
        row.assign(1);
        assertEquals(Nd4j.ones(5), row);
    }

    @Test
    public void testAddScalar() {
        INDArray div = Nd4j.valueArrayOf(new long[] {1, 4}, 4);
        INDArray rdiv = div.add(1);
        INDArray answer = Nd4j.valueArrayOf(new long[] {1, 4}, 5);
        assertEquals(answer, rdiv);
    }

    @Test
    public void testRdivScalar() {
        INDArray div = Nd4j.valueArrayOf(new long[] {1, 4}, 4);
        INDArray rdiv = div.rdiv(1);
        INDArray answer = Nd4j.valueArrayOf(new long[] {1, 4}, 0.25);
        assertEquals(rdiv, answer);
    }

    @Test
    public void testRDivi() {
        INDArray n2 = Nd4j.valueArrayOf(new long[] {1, 2}, 4);
        INDArray n2Assertion = Nd4j.valueArrayOf(new long[] {1, 2}, 0.5);
        INDArray nRsubi = n2.rdivi(2);
        assertEquals(n2Assertion, nRsubi);
    }



    @Test
    public void testElementWiseAdd() {
        INDArray linspace = Nd4j.linspace(1, 4, 4, DataType.DOUBLE).reshape(2, 2);
        INDArray linspace2 = linspace.dup();
        INDArray assertion = Nd4j.create(new double[][] {{2, 4}, {6, 8}});
        linspace.addi(linspace2);
        assertEquals(assertion, linspace);
    }

    @Test
    public void testSquareMatrix() {
        INDArray n = Nd4j.create(Nd4j.linspace(1, 8, 8, DataType.DOUBLE).data(), new long[] {2, 2, 2});
        INDArray eightFirstTest = n.vectorAlongDimension(0, 2);
        INDArray eightFirstAssertion = Nd4j.create(new double[] {1, 2}, new long[] {1, 2});
        assertEquals(eightFirstAssertion, eightFirstTest);

        INDArray eightFirstTestSecond = n.vectorAlongDimension(1, 2);
        INDArray eightFirstTestSecondAssertion = Nd4j.create(new double[] {3, 4});
        assertEquals(eightFirstTestSecondAssertion, eightFirstTestSecond);

    }

    @Test
    public void testNumVectorsAlongDimension() {
        INDArray arr = Nd4j.linspace(1, 24, 24, DataType.DOUBLE).reshape(4, 3, 2);
        assertEquals(12, arr.vectorsAlongDimension(2));
    }



    @Test
    public void testBroadCast() {
        INDArray n = Nd4j.linspace(1, 4, 4, DataType.DOUBLE).reshape(1, 4);
        INDArray broadCasted = n.broadcast(5, 4);
        for (int i = 0; i < broadCasted.rows(); i++) {
            INDArray row = broadCasted.getRow(i);
            assertEquals(n, broadCasted.getRow(i));
        }

        INDArray broadCast2 = broadCasted.getRow(0).broadcast(5, 4);
        assertEquals(broadCasted, broadCast2);


        INDArray columnBroadcast = n.transpose().broadcast(4, 5);
        for (int i = 0; i < columnBroadcast.columns(); i++) {
            INDArray column = columnBroadcast.getColumn(i);
            assertEquals(column, n.transpose());
        }

        INDArray fourD = Nd4j.create(1, 2, 1, 1);
        INDArray broadCasted3 = fourD.broadcast(1, 2, 36, 36);
        assertTrue(Arrays.equals(new long[] {1, 2, 36, 36}, broadCasted3.shape()));



        INDArray ones = Nd4j.ones(1, 1, 1).broadcast(2, 1, 1);
        assertArrayEquals(new long[] {2, 1, 1}, ones.shape());
    }

    @Test
    public void testScalarBroadcast() {
        INDArray fiveThree = Nd4j.ones(5, 3);
        INDArray fiveThreeTest = Nd4j.scalar(1.0).broadcast(5, 3);
        assertEquals(fiveThree, fiveThreeTest);

    }


    @Test
    public void testPutRowGetRowOrdering() {
        INDArray row1 = Nd4j.linspace(1, 4, 4, DataType.DOUBLE).reshape(2, 2);
        INDArray put = Nd4j.create(new double[] {5, 6});
        row1.putRow(1, put);


        INDArray row1Fortran = Nd4j.linspace(1, 4, 4, DataType.DOUBLE).reshape(2, 2);
        INDArray putFortran = Nd4j.create(new double[] {5, 6});
        row1Fortran.putRow(1, putFortran);
        assertEquals(row1, row1Fortran);
        INDArray row1CTest = row1.getRow(1);
        INDArray row1FortranTest = row1Fortran.getRow(1);
        assertEquals(row1CTest, row1FortranTest);



    }



    @Test
    public void testElementWiseOps() {
        INDArray n1 = Nd4j.scalar(1);
        INDArray n2 = Nd4j.scalar(2);
        INDArray nClone = n1.add(n2);
        assertEquals(Nd4j.scalar(3), nClone);
        assertFalse(n1.add(n2).equals(n1));

        INDArray n3 = Nd4j.scalar(3);
        INDArray n4 = Nd4j.scalar(4);
        INDArray subbed = n4.sub(n3);
        INDArray mulled = n4.mul(n3);
        INDArray div = n4.div(n3);

        assertFalse(subbed.equals(n4));
        assertFalse(mulled.equals(n4));
        assertEquals(Nd4j.scalar(1), subbed);
        assertEquals(Nd4j.scalar(12), mulled);
        assertEquals(Nd4j.scalar(1.333333333333333333333), div);
    }

    @Test
    public void testNdArrayCreation() {
        double delta = 1e-1;
        INDArray n1 = Nd4j.create(new double[] {0d, 1d, 2d, 3d}, new long[] {2, 2}, 'c');
        INDArray lv = n1.linearView();
        assertEquals(0d, lv.getDouble(0), delta);
        assertEquals(1d, lv.getDouble(1), delta);
        assertEquals(2d, lv.getDouble(2), delta);
        assertEquals(3d, lv.getDouble(3), delta);
    }

    @Test
    public void testToFlattenedWithOrder() {
        int[] firstShape = {10, 3};
        int firstLen = ArrayUtil.prod(firstShape);
        int[] secondShape = {2, 7};
        int secondLen = ArrayUtil.prod(secondShape);
        int[] thirdShape = {3, 3};
        int thirdLen = ArrayUtil.prod(thirdShape);
        INDArray firstC = Nd4j.linspace(1, firstLen, firstLen, DataType.DOUBLE).reshape('c', firstShape);
        INDArray firstF = Nd4j.create(firstShape, 'f').assign(firstC);
        INDArray secondC = Nd4j.linspace(1, secondLen, secondLen, DataType.DOUBLE).reshape('c', secondShape);
        INDArray secondF = Nd4j.create(secondShape, 'f').assign(secondC);
        INDArray thirdC = Nd4j.linspace(1, thirdLen, thirdLen, DataType.DOUBLE).reshape('c', thirdShape);
        INDArray thirdF = Nd4j.create(thirdShape, 'f').assign(thirdC);


        assertEquals(firstC, firstF);
        assertEquals(secondC, secondF);
        assertEquals(thirdC, thirdF);

        INDArray cc = Nd4j.toFlattened('c', firstC, secondC, thirdC);
        INDArray cf = Nd4j.toFlattened('c', firstF, secondF, thirdF);
        assertEquals(cc, cf);

        INDArray cmixed = Nd4j.toFlattened('c', firstC, secondF, thirdF);
        assertEquals(cc, cmixed);

        INDArray fc = Nd4j.toFlattened('f', firstC, secondC, thirdC);
        assertNotEquals(cc, fc);

        INDArray ff = Nd4j.toFlattened('f', firstF, secondF, thirdF);
        assertEquals(fc, ff);

        INDArray fmixed = Nd4j.toFlattened('f', firstC, secondF, thirdF);
        assertEquals(fc, fmixed);
    }


    @Test
    public void testLeakyRelu() {
        INDArray arr = Nd4j.linspace(-1, 1, 10, DataType.DOUBLE);
        double[] expected = new double[10];
        for (int i = 0; i < 10; i++) {
            double in = arr.getDouble(i);
            expected[i] = (in <= 0.0 ? 0.01 * in : in);
        }

        INDArray out = Nd4j.getExecutioner().execAndReturn(new LeakyReLU(arr, 0.01));

        INDArray exp = Nd4j.create(expected);
        assertEquals(exp, out);
    }

    @Test
    public void testSoftmaxRow() {
        for (int i = 0; i < 20; i++) {
            INDArray arr1 = Nd4j.zeros(100);
            Nd4j.getExecutioner().execAndReturn(new OldSoftMax(arr1));
            System.out.println(Arrays.toString(arr1.data().asFloat()));
        }
    }

    @Test
    public void testLeakyRelu2() {
        INDArray arr = Nd4j.linspace(-1, 1, 10, DataType.DOUBLE);
        double[] expected = new double[10];
        for (int i = 0; i < 10; i++) {
            double in = arr.getDouble(i);
            expected[i] = (in <= 0.0 ? 0.01 * in : in);
        }

        INDArray out = Nd4j.getExecutioner().execAndReturn(new LeakyReLU(arr, 0.01));

        System.out.println("Expected: " + Arrays.toString(expected));
        System.out.println("Actual:   " + Arrays.toString(out.data().asDouble()));

        INDArray exp = Nd4j.create(expected);
        assertEquals(exp, out);
    }

    @Test
    public void testDupAndDupWithOrder() {
        List<Pair<INDArray, String>> testInputs =
                NDArrayCreationUtil.getAllTestMatricesWithShape(ordering(), 4, 5, 123, DataType.DOUBLE);
        for (Pair<INDArray, String> pair : testInputs) {

            String msg = pair.getSecond();
            INDArray in = pair.getFirst();
            INDArray dup = in.dup();
            INDArray dupc = in.dup('c');
            INDArray dupf = in.dup('f');

            assertEquals(dup.ordering(), ordering());
            assertEquals(dupc.ordering(), 'c');
            assertEquals(dupf.ordering(), 'f');
            assertEquals(msg, in, dupc);
            assertEquals(msg, in, dupf);
        }
    }

    @Test
    public void testToOffsetZeroCopy() {
        List<Pair<INDArray, String>> testInputs =
                NDArrayCreationUtil.getAllTestMatricesWithShape(ordering(), 4, 5, 123, DataType.DOUBLE);

        for (int i = 0; i < testInputs.size(); i++) {
            Pair<INDArray, String> pair = testInputs.get(i);
            String msg = pair.getSecond();
            msg += "Failed on " + i;
            INDArray in = pair.getFirst();
            INDArray dup = Shape.toOffsetZeroCopy(in, ordering());
            INDArray dupc = Shape.toOffsetZeroCopy(in, 'c');
            INDArray dupf = Shape.toOffsetZeroCopy(in, 'f');
            INDArray dupany = Shape.toOffsetZeroCopyAnyOrder(in);

            assertEquals(msg, in, dup);
            assertEquals(msg, in, dupc);
            assertEquals(msg, in, dupf);
            assertEquals(msg, dupc.ordering(), 'c');
            assertEquals(msg, dupf.ordering(), 'f');
            assertEquals(msg, in, dupany);

            assertEquals(dup.offset(), 0);
            assertEquals(dupc.offset(), 0);
            assertEquals(dupf.offset(), 0);
            assertEquals(dupany.offset(), 0);
            assertEquals(dup.length(), dup.data().length());
            assertEquals(dupc.length(), dupc.data().length());
            assertEquals(dupf.length(), dupf.data().length());
            assertEquals(dupany.length(), dupany.data().length());
        }
    }

    @Test
<<<<<<< HEAD
    public void testTensorStats() {
        List<Pair<INDArray, String>> testInputs = NDArrayCreationUtil.getAllTestMatricesWithShape(9, 13, 123, DataType.DOUBLE);

        for (Pair<INDArray, String> pair : testInputs) {
            INDArray arr = pair.getFirst();
            String msg = pair.getSecond();

            val nTAD0 = arr.tensorssAlongDimension(0);
            val nTAD1 = arr.tensorssAlongDimension(1);

            OpExecutionerUtil.Tensor1DStats t0 = OpExecutionerUtil.get1DTensorStats(arr, 0);
            OpExecutionerUtil.Tensor1DStats t1 = OpExecutionerUtil.get1DTensorStats(arr, 1);

            assertEquals(nTAD0, t0.getNumTensors());
            assertEquals(nTAD1, t1.getNumTensors());

            INDArray tFirst0 = arr.tensorAlongDimension(0, 0);
            INDArray tSecond0 = arr.tensorAlongDimension(1, 0);

            INDArray tFirst1 = arr.tensorAlongDimension(0, 1);
            INDArray tSecond1 = arr.tensorAlongDimension(1, 1);

            assertEquals(tFirst0.offset(), t0.getFirstTensorOffset());
            assertEquals(tFirst1.offset(), t1.getFirstTensorOffset());
            long separation0 = tSecond0.offset() - tFirst0.offset();
            long separation1 = tSecond1.offset() - tFirst1.offset();
            assertEquals(separation0, t0.getTensorStartSeparation());
            assertEquals(separation1, t1.getTensorStartSeparation());

            for (int i = 0; i < nTAD0; i++) {
                INDArray tad0 = arr.tensorAlongDimension(i, 0);
                assertEquals(tad0.length(), t0.getTensorLength());
                assertEquals(tad0.elementWiseStride(), t0.getElementWiseStride());

                long offset = tad0.offset();
                long calcOffset = t0.getFirstTensorOffset() + i * t0.getTensorStartSeparation();
                assertEquals(offset, calcOffset);
            }

            for (int i = 0; i < nTAD1; i++) {
                INDArray tad1 = arr.tensorAlongDimension(i, 1);
                assertEquals(tad1.length(), t1.getTensorLength());
                assertEquals(tad1.elementWiseStride(), t1.getElementWiseStride());

                long offset = tad1.offset();
                long calcOffset = t1.getFirstTensorOffset() + i * t1.getTensorStartSeparation();
                assertEquals(offset, calcOffset);
            }
        }
    }



    @Test
=======
>>>>>>> 39049a37
    @Ignore
    public void largeInstantiation() {
        Nd4j.ones((1024 * 1024 * 511) + (1024 * 1024 - 1)); // Still works; this can even be called as often as I want, allowing me even to spill over on disk
        Nd4j.ones((1024 * 1024 * 511) + (1024 * 1024)); // Crashes
    }

    @Test
    public void testAssignNumber() {
        int nRows = 10;
        int nCols = 20;
        INDArray in = Nd4j.linspace(1, nRows * nCols, nRows * nCols, DataType.DOUBLE).reshape('c', new long[] {nRows, nCols});

        INDArray subset1 = in.get(NDArrayIndex.interval(0, 1), NDArrayIndex.interval(0, nCols / 2));
        subset1.assign(1.0);

        INDArray subset2 = in.get(NDArrayIndex.interval(5, 8), NDArrayIndex.interval(nCols / 2, nCols));
        subset2.assign(2.0);
        INDArray assertion = Nd4j.create(new double[] {1.0, 1.0, 1.0, 1.0, 1.0, 1.0, 1.0, 1.0, 1.0, 1.0, 11.0, 12.0,
                13.0, 14.0, 15.0, 16.0, 17.0, 18.0, 19.0, 20.0, 21.0, 22.0, 23.0, 24.0, 25.0, 26.0, 27.0, 28.0,
                29.0, 30.0, 31.0, 32.0, 33.0, 34.0, 35.0, 36.0, 37.0, 38.0, 39.0, 40.0, 41.0, 42.0, 43.0, 44.0,
                45.0, 46.0, 47.0, 48.0, 49.0, 50.0, 51.0, 52.0, 53.0, 54.0, 55.0, 56.0, 57.0, 58.0, 59.0, 60.0,
                61.0, 62.0, 63.0, 64.0, 65.0, 66.0, 67.0, 68.0, 69.0, 70.0, 71.0, 72.0, 73.0, 74.0, 75.0, 76.0,
                77.0, 78.0, 79.0, 80.0, 81.0, 82.0, 83.0, 84.0, 85.0, 86.0, 87.0, 88.0, 89.0, 90.0, 91.0, 92.0,
                93.0, 94.0, 95.0, 96.0, 97.0, 98.0, 99.0, 100.0, 101.0, 102.0, 103.0, 104.0, 105.0, 106.0,
                107.0, 108.0, 109.0, 110.0, 2.0, 2.0, 2.0, 2.0, 2.0, 2.0, 2.0, 2.0, 2.0, 2.0, 121.0, 122.0,
                123.0, 124.0, 125.0, 126.0, 127.0, 128.0, 129.0, 130.0, 2.0, 2.0, 2.0, 2.0, 2.0, 2.0, 2.0, 2.0,
                2.0, 2.0, 141.0, 142.0, 143.0, 144.0, 145.0, 146.0, 147.0, 148.0, 149.0, 150.0, 2.0, 2.0, 2.0,
                2.0, 2.0, 2.0, 2.0, 2.0, 2.0, 2.0, 161.0, 162.0, 163.0, 164.0, 165.0, 166.0, 167.0, 168.0,
                169.0, 170.0, 171.0, 172.0, 173.0, 174.0, 175.0, 176.0, 177.0, 178.0, 179.0, 180.0, 181.0,
                182.0, 183.0, 184.0, 185.0, 186.0, 187.0, 188.0, 189.0, 190.0, 191.0, 192.0, 193.0, 194.0,
                195.0, 196.0, 197.0, 198.0, 199.0, 200.0}, in.shape(), 0, 'c');
        assertEquals(assertion, in);
    }


    @Test
    public void testSumDifferentOrdersSquareMatrix() {
        INDArray arrc = Nd4j.linspace(1, 4, 4, DataType.DOUBLE).reshape(2, 2);
        INDArray arrf = Nd4j.create(new long[] {2, 2}, 'f').assign(arrc);

        INDArray cSum = arrc.sum(0);
        INDArray fSum = arrf.sum(0);
        assertEquals(arrc, arrf);
        assertEquals(cSum, fSum); //Expect: 4,6. Getting [4, 4] for f order
    }

    @Test
<<<<<<< HEAD
    public void testAssignMixedC() {
        int[] shape1 = {3, 2, 2, 2, 2, 2};
        int[] shape2 = {12, 8};
        int length = ArrayUtil.prod(shape1);

        assertEquals(ArrayUtil.prod(shape1), ArrayUtil.prod(shape2));

        INDArray arr = Nd4j.linspace(1, length, length, DataType.DOUBLE).reshape('c', shape1);
        INDArray arr2c = Nd4j.create(shape2, 'c');
        INDArray arr2f = Nd4j.create(shape2, 'f');

        log.info("2f data: {}", Arrays.toString(arr2f.data().asFloat()));

        arr2c.assign(arr);
        System.out.println("--------------");
        arr2f.assign(arr);

        INDArray exp = Nd4j.linspace(1, length, length, DataType.DOUBLE).reshape('c', shape2);

        log.info("arr data: {}", Arrays.toString(arr.data().asFloat()));
        log.info("2c data: {}", Arrays.toString(arr2c.data().asFloat()));
        log.info("2f data: {}", Arrays.toString(arr2f.data().asFloat()));
        log.info("2c shape: {}", Arrays.toString(arr2c.shapeInfoDataBuffer().asInt()));
        log.info("2f shape: {}", Arrays.toString(arr2f.shapeInfoDataBuffer().asInt()));
        assertEquals(exp, arr2c);
        assertEquals(exp, arr2f);
    }

    @Test
=======
>>>>>>> 39049a37
    public void testDummy() {
        INDArray arr2f = Nd4j.create(new double[] {1.0, 13.0, 25.0, 37.0, 49.0, 61.0, 73.0, 85.0, 2.0, 14.0, 26.0, 38.0,
                50.0, 62.0, 74.0, 86.0, 3.0, 15.0, 27.0, 39.0, 51.0, 63.0, 75.0, 87.0, 4.0, 16.0, 28.0, 40.0,
                52.0, 64.0, 76.0, 88.0, 5.0, 17.0, 29.0, 41.0, 53.0, 65.0, 77.0, 89.0, 6.0, 18.0, 30.0, 42.0,
                54.0, 66.0, 78.0, 90.0, 7.0, 19.0, 31.0, 43.0, 55.0, 67.0, 79.0, 91.0, 8.0, 20.0, 32.0, 44.0,
                56.0, 68.0, 80.0, 92.0, 9.0, 21.0, 33.0, 45.0, 57.0, 69.0, 81.0, 93.0, 10.0, 22.0, 34.0, 46.0,
                58.0, 70.0, 82.0, 94.0, 11.0, 23.0, 35.0, 47.0, 59.0, 71.0, 83.0, 95.0, 12.0, 24.0, 36.0, 48.0,
                60.0, 72.0, 84.0, 96.0}, new long[] {12, 8}, 'f');
        log.info("arr2f shape: {}", Arrays.toString(arr2f.shapeInfoDataBuffer().asInt()));
        log.info("arr2f data: {}", Arrays.toString(arr2f.data().asFloat()));
        log.info("render: {}", arr2f);

        log.info("----------------------");

        INDArray array = Nd4j.linspace(1, 96, 96, DataType.DOUBLE).reshape('c', 12, 8);
        log.info("array render: {}", array);

        log.info("----------------------");

        INDArray arrayf = array.dup('f');
        log.info("arrayf render: {}", arrayf);
        log.info("arrayf shape: {}", Arrays.toString(arrayf.shapeInfoDataBuffer().asInt()));
        log.info("arrayf data: {}", Arrays.toString(arrayf.data().asFloat()));
    }

    @Test
    public void testPairwiseMixedC() {
        int[] shape2 = {12, 8};
        int length = ArrayUtil.prod(shape2);


        INDArray arr = Nd4j.linspace(1, length, length, DataType.DOUBLE).reshape('c', shape2);
        INDArray arr2c = arr.dup('c');
        INDArray arr2f = arr.dup('f');

        arr2c.addi(arr);
        System.out.println("--------------");
        arr2f.addi(arr);

        INDArray exp = Nd4j.linspace(1, length, length, DataType.DOUBLE).reshape('c', shape2).mul(2.0);

        assertEquals(exp, arr2c);
        assertEquals(exp, arr2f);

        log.info("2c data: {}", Arrays.toString(arr2c.data().asFloat()));
        log.info("2f data: {}", Arrays.toString(arr2f.data().asFloat()));

        assertTrue(arrayNotEquals(arr2c.data().asFloat(), arr2f.data().asFloat(), 1e-5f));
    }

    @Test
    public void testPairwiseMixedF() {
        int[] shape2 = {12, 8};
        int length = ArrayUtil.prod(shape2);


        INDArray arr = Nd4j.linspace(1, length, length, DataType.DOUBLE).reshape('c', shape2).dup('f');
        INDArray arr2c = arr.dup('c');
        INDArray arr2f = arr.dup('f');

        arr2c.addi(arr);
        System.out.println("--------------");
        arr2f.addi(arr);

        INDArray exp = Nd4j.linspace(1, length, length, DataType.DOUBLE).reshape('c', shape2).dup('f').mul(2.0);

        assertEquals(exp, arr2c);
        assertEquals(exp, arr2f);

        log.info("2c data: {}", Arrays.toString(arr2c.data().asFloat()));
        log.info("2f data: {}", Arrays.toString(arr2f.data().asFloat()));

        assertTrue(arrayNotEquals(arr2c.data().asFloat(), arr2f.data().asFloat(), 1e-5f));
    }

    @Test
    public void testAssign2D() {
        int[] shape2 = {8, 4};

        int length = ArrayUtil.prod(shape2);

        INDArray arr = Nd4j.linspace(1, length, length, DataType.DOUBLE).reshape('c', shape2);
        INDArray arr2c = Nd4j.create(shape2, 'c');
        INDArray arr2f = Nd4j.create(shape2, 'f');

        arr2c.assign(arr);
        System.out.println("--------------");
        arr2f.assign(arr);

        INDArray exp = Nd4j.linspace(1, length, length, DataType.DOUBLE).reshape('c', shape2);

        assertEquals(exp, arr2c);
        assertEquals(exp, arr2f);
    }

    @Test
    public void testAssign2D_2() {
        int[] shape2 = {8, 4};

        int length = ArrayUtil.prod(shape2);

        INDArray arr = Nd4j.linspace(1, length, length, DataType.DOUBLE).reshape('c', shape2);
        INDArray arr2c = Nd4j.create(shape2, 'c');
        INDArray arr2f = Nd4j.create(shape2, 'f');
        INDArray z_f = Nd4j.create(shape2, 'f');
        INDArray z_c = Nd4j.create(shape2, 'c');

        Nd4j.getExecutioner().exec(new Set(arr2f, arr, z_f, arr2c.length()));

        Nd4j.getExecutioner().commit();

        Nd4j.getExecutioner().exec(new Set(arr2f, arr, z_c, arr2c.length()));

        INDArray exp = Nd4j.linspace(1, length, length, DataType.DOUBLE).reshape('c', shape2);


        System.out.println("Zf data: " + Arrays.toString(z_f.data().asFloat()));
        System.out.println("Zc data: " + Arrays.toString(z_c.data().asFloat()));

        assertEquals(exp, z_f);
        assertEquals(exp, z_c);
    }

    @Test
    public void testAssign3D_2() {
        int[] shape3 = {8, 4, 8};

        int length = ArrayUtil.prod(shape3);

        INDArray arr = Nd4j.linspace(1, length, length, DataType.DOUBLE).reshape('c', shape3).dup('f');
        INDArray arr3c = Nd4j.create(shape3, 'c');
        INDArray arr3f = Nd4j.create(shape3, 'f');

        Nd4j.getExecutioner().exec(new Set(arr3c, arr, arr3f, arr3c.length()));

        Nd4j.getExecutioner().commit();

        Nd4j.getExecutioner().exec(new Set(arr3f, arr, arr3c, arr3c.length()));

        INDArray exp = Nd4j.linspace(1, length, length, DataType.DOUBLE).reshape('c', shape3);

        assertEquals(exp, arr3c);
        assertEquals(exp, arr3f);
    }

    @Test
    public void testSumDifferentOrders() {
        INDArray arrc = Nd4j.linspace(1, 6, 6, DataType.DOUBLE).reshape('c', 3, 2);
        INDArray arrf = Nd4j.create(new double[6], new long[] {3, 2}, 'f').assign(arrc);

        assertEquals(arrc, arrf);
        INDArray cSum = arrc.sum(0);
        INDArray fSum = arrf.sum(0);
        assertEquals(cSum, fSum); //Expect: 0.51, 1.79; getting [0.51,1.71] for f order
    }

    @Test
    public void testCreateUnitialized() {

        INDArray arrC = Nd4j.createUninitialized(new long[] {10, 10}, 'c');
        INDArray arrF = Nd4j.createUninitialized(new long[] {10, 10}, 'f');

        assertEquals('c', arrC.ordering());
        assertArrayEquals(new long[] {10, 10}, arrC.shape());
        assertEquals('f', arrF.ordering());
        assertArrayEquals(new long[] {10, 10}, arrF.shape());

        //Can't really test that it's *actually* uninitialized...
        arrC.assign(0);
        arrF.assign(0);

        assertEquals(Nd4j.create(new long[] {10, 10}), arrC);
        assertEquals(Nd4j.create(new long[] {10, 10}), arrF);
    }

    @Test
    public void testVarConst() {
        INDArray x = Nd4j.linspace(1, 100, 100, DataType.DOUBLE).reshape(10, 10);
        System.out.println(x);
        assertFalse(Double.isNaN(x.var(0).sumNumber().doubleValue()));
        System.out.println(x.var(0));
        assertFalse(Double.isNaN(x.var(1).sumNumber().doubleValue()));
        System.out.println(x.var(1));

        System.out.println("=================================");
        // 2d array - all elements are the same
        INDArray a = Nd4j.ones(10, 10).mul(10);
        System.out.println(a);
        assertFalse(Double.isNaN(a.var(0).sumNumber().doubleValue()));
        System.out.println(a.var(0));
        assertFalse(Double.isNaN(a.var(1).sumNumber().doubleValue()));
        System.out.println(a.var(1));

        // 2d array - constant in one dimension
        System.out.println("=================================");
        INDArray nums = Nd4j.linspace(1, 10, 10, DataType.DOUBLE);
        INDArray b = Nd4j.ones(10, 10).mulRowVector(nums);
        System.out.println(b);
        assertFalse(Double.isNaN((Double) b.var(0).sumNumber()));
        System.out.println(b.var(0));
        assertFalse(Double.isNaN((Double) b.var(1).sumNumber()));
        System.out.println(b.var(1));

        System.out.println("=================================");
        System.out.println(b.transpose());
        assertFalse(Double.isNaN((Double) b.transpose().var(0).sumNumber()));
        System.out.println(b.transpose().var(0));
        assertFalse(Double.isNaN((Double) b.transpose().var(1).sumNumber()));
        System.out.println(b.transpose().var(1));
    }

    @Test
    public void testVPull1() {
        int indexes[] = new int[] {0, 2, 4};
        INDArray array = Nd4j.linspace(1, 25, 25, DataType.DOUBLE).reshape(5, 5);
        INDArray assertion = Nd4j.createUninitialized(new long[] {3, 5}, 'f');
        for (int i = 0; i < 3; i++) {
            assertion.putRow(i, array.getRow(indexes[i]));
        }

        INDArray result = Nd4j.pullRows(array, 1, indexes, 'f');

        assertEquals(3, result.rows());
        assertEquals(5, result.columns());
        assertEquals(assertion, result);
    }

    @Test(expected = IllegalStateException.class)
    public void testPullRowsValidation1() {
        Nd4j.pullRows(Nd4j.create(10, 10), 2, new int[] {0, 1, 2});
    }

    @Test(expected = IllegalStateException.class)
    public void testPullRowsValidation2() {
        Nd4j.pullRows(Nd4j.create(10, 10), 1, new int[] {0, -1, 2});
    }

    @Test(expected = IllegalStateException.class)
    public void testPullRowsValidation3() {
        Nd4j.pullRows(Nd4j.create(10, 10), 1, new int[] {0, 1, 10});
    }

    @Test(expected = IllegalStateException.class)
    public void testPullRowsValidation4() {
        Nd4j.pullRows(Nd4j.create(3, 10), 1, new int[] {0, 1, 2, 3});
    }

    @Test(expected = IllegalStateException.class)
    public void testPullRowsValidation5() {
        Nd4j.pullRows(Nd4j.create(3, 10), 1, new int[] {0, 1, 2}, 'e');
    }



    @Test
    public void testVPull2() {
        val indexes = new int[] {0, 2, 4};
        INDArray array = Nd4j.linspace(1, 25, 25, DataType.DOUBLE).reshape(5, 5);
        INDArray assertion = Nd4j.createUninitialized(new long[] {3, 5}, 'c');
        for (int i = 0; i < 3; i++) {
            assertion.putRow(i, array.getRow(indexes[i]));
        }

        INDArray result = Nd4j.pullRows(array, 1, indexes, 'c');

        assertEquals(3, result.rows());
        assertEquals(5, result.columns());
        assertEquals(assertion, result);

        System.out.println(assertion.toString());
        System.out.println(result.toString());
    }


    @Test
    public void testCompareAndSet1() {
        INDArray array = Nd4j.zeros(25);

        INDArray assertion = Nd4j.zeros(25);

        array.putScalar(0, 0.1f);
        array.putScalar(10, 0.1f);
        array.putScalar(20, 0.1f);

        Nd4j.getExecutioner().exec(new CompareAndSet(array, 0.1, 0.0, 0.01));

        assertEquals(assertion, array);
    }

    @Test
    public void testReplaceNaNs() {
        INDArray array = Nd4j.zeros(25);
        INDArray assertion = Nd4j.zeros(25);

        array.putScalar(0, Float.NaN);
        array.putScalar(10, Float.NaN);
        array.putScalar(20, Float.NaN);

        assertNotEquals(assertion, array);

        Nd4j.getExecutioner().exec(new ReplaceNans(array, 0.0));

        System.out.println("Array After: " + array);

        assertEquals(assertion, array);
    }

    @Test
    public void testNaNEquality() {
        INDArray array = Nd4j.zeros(25);
        INDArray assertion = Nd4j.zeros(25);

        array.putScalar(0, Float.NaN);
        array.putScalar(10, Float.NaN);
        array.putScalar(20, Float.NaN);

        assertNotEquals(assertion, array);
    }


    @Test
    public void testSingleDeviceAveraging() throws Exception {
        int LENGTH = 512 * 1024 * 2;
        INDArray array1 = Nd4j.valueArrayOf(LENGTH, 1.0);
        INDArray array2 = Nd4j.valueArrayOf(LENGTH, 2.0);
        INDArray array3 = Nd4j.valueArrayOf(LENGTH, 3.0);
        INDArray array4 = Nd4j.valueArrayOf(LENGTH, 4.0);
        INDArray array5 = Nd4j.valueArrayOf(LENGTH, 5.0);
        INDArray array6 = Nd4j.valueArrayOf(LENGTH, 6.0);
        INDArray array7 = Nd4j.valueArrayOf(LENGTH, 7.0);
        INDArray array8 = Nd4j.valueArrayOf(LENGTH, 8.0);
        INDArray array9 = Nd4j.valueArrayOf(LENGTH, 9.0);
        INDArray array10 = Nd4j.valueArrayOf(LENGTH, 10.0);
        INDArray array11 = Nd4j.valueArrayOf(LENGTH, 11.0);
        INDArray array12 = Nd4j.valueArrayOf(LENGTH, 12.0);
        INDArray array13 = Nd4j.valueArrayOf(LENGTH, 13.0);
        INDArray array14 = Nd4j.valueArrayOf(LENGTH, 14.0);
        INDArray array15 = Nd4j.valueArrayOf(LENGTH, 15.0);
        INDArray array16 = Nd4j.valueArrayOf(LENGTH, 16.0);


        long time1 = System.currentTimeMillis();
        INDArray arrayMean = Nd4j.averageAndPropagate(new INDArray[] {array1, array2, array3, array4, array5, array6,
                array7, array8, array9, array10, array11, array12, array13, array14, array15, array16});
        long time2 = System.currentTimeMillis();
        System.out.println("Execution time: " + (time2 - time1));

        assertNotEquals(null, arrayMean);

        assertEquals(8.5f, arrayMean.getFloat(12), 0.1f);
        assertEquals(8.5f, arrayMean.getFloat(150), 0.1f);
        assertEquals(8.5f, arrayMean.getFloat(475), 0.1f);


        assertEquals(8.5f, array1.getFloat(475), 0.1f);
        assertEquals(8.5f, array2.getFloat(475), 0.1f);
        assertEquals(8.5f, array3.getFloat(475), 0.1f);
        assertEquals(8.5f, array5.getFloat(475), 0.1f);
        assertEquals(8.5f, array16.getFloat(475), 0.1f);
    }


    @Test
    public void testDistance1and2() {
        double[] d1 = new double[] {-1, 3, 2};
        double[] d2 = new double[] {0, 1.5, -3.5};
        INDArray arr1 = Nd4j.create(d1);
        INDArray arr2 = Nd4j.create(d2);

        double expD1 = 0.0;
        double expD2 = 0.0;
        for (int i = 0; i < d1.length; i++) {
            double diff = d1[i] - d2[i];
            expD1 += Math.abs(diff);
            expD2 += diff * diff;
        }
        expD2 = Math.sqrt(expD2);

        assertEquals(expD1, arr1.distance1(arr2), 1e-5);
        assertEquals(expD2, arr1.distance2(arr2), 1e-5);
        assertEquals(expD2 * expD2, arr1.squaredDistance(arr2), 1e-5);
    }

    @Test
    public void testEqualsWithEps1() throws Exception {
        INDArray array1 = Nd4j.create(new double[] {0.5f, 1.5f, 2.5f, 3.5f, 4.5f});
        INDArray array2 = Nd4j.create(new double[] {0f, 1f, 2f, 3f, 4f});
        INDArray array3 = Nd4j.create(new double[] {0f, 1.000001f, 2f, 3f, 4f});


        assertFalse(array1.equalsWithEps(array2, Nd4j.EPS_THRESHOLD));
        assertTrue(array2.equalsWithEps(array3, Nd4j.EPS_THRESHOLD));
        assertTrue(array1.equalsWithEps(array2, 0.7f));
        assertEquals(array2, array3);
    }

    @Test
    public void testIMaxIAMax() {
        Nd4j.getExecutioner().setProfilingMode(OpExecutioner.ProfilingMode.ALL);

        INDArray arr = Nd4j.create(new double[] {-0.24, -0.26, -0.07, -0.01});
        IMax iMax = new IMax(arr.dup());
        IAMax iaMax = new IAMax(arr.dup());
        double imax = Nd4j.getExecutioner().execAndReturn(iMax).getFinalResult();
        double iamax = Nd4j.getExecutioner().execAndReturn(iaMax).getFinalResult();
        System.out.println("IMAX: " + imax);
        System.out.println("IAMAX: " + iamax);
        assertEquals(1, iamax, 0.0);
        assertEquals(3, imax, 0.0);
    }


    @Test
    public void testIMinIAMin() {
        INDArray arr = Nd4j.create(new double[] {-0.24, -0.26, -0.07, -0.01});
        INDArray abs = Transforms.abs(arr);
        IAMin iaMin = new IAMin(abs);
        IMin iMin = new IMin(arr.dup());
        double imin = Nd4j.getExecutioner().execAndReturn(iMin).getFinalResult();
        double iamin = Nd4j.getExecutioner().execAndReturn(iaMin).getFinalResult();
        System.out.println("IMin: " + imin);
        System.out.println("IAMin: " + iamin);
        assertEquals(3, iamin, 1e-12);
        assertEquals(1, imin, 1e-12);
    }


    @Test
    public void testBroadcast3d2d() {
        char[] orders = {'c', 'f'};

        for (char orderArr : orders) {
            for (char orderbc : orders) {
                System.out.println(orderArr + "\t" + orderbc);
                INDArray arrOrig = Nd4j.ones(3, 4, 5).dup(orderArr);

                //Broadcast on dimensions 0,1
                INDArray bc01 = Nd4j.create(new double[][] {{1, 1, 1, 1}, {1, 0, 1, 1}, {1, 1, 0, 0}}).dup(orderbc);

                INDArray result01 = arrOrig.dup(orderArr);
                Nd4j.getExecutioner().exec(new BroadcastMulOp(arrOrig, bc01, result01, 0, 1));

                for (int i = 0; i < 5; i++) {
                    INDArray subset = result01.tensorAlongDimension(i, 0, 1);//result01.get(NDArrayIndex.all(), NDArrayIndex.all(), NDArrayIndex.point(i));
                    assertEquals(bc01, subset);
                }

                //Broadcast on dimensions 0,2
                INDArray bc02 = Nd4j.create(new double[][] {{1, 1, 1, 1, 1}, {1, 0, 0, 1, 1}, {1, 1, 1, 0, 0}})
                        .dup(orderbc);

                INDArray result02 = arrOrig.dup(orderArr);
                Nd4j.getExecutioner().exec(new BroadcastMulOp(arrOrig, bc02, result02, 0, 2));

                for (int i = 0; i < 4; i++) {
                    INDArray subset = result02.tensorAlongDimension(i, 0, 2); //result02.get(NDArrayIndex.all(), NDArrayIndex.point(i), NDArrayIndex.all());
                    assertEquals(bc02, subset);
                }

                //Broadcast on dimensions 1,2
                INDArray bc12 = Nd4j.create(
                        new double[][] {{1, 1, 1, 1, 1}, {0, 1, 1, 1, 1}, {1, 0, 0, 1, 1}, {1, 1, 1, 0, 0}})
                        .dup(orderbc);

                INDArray result12 = arrOrig.dup(orderArr);
                Nd4j.getExecutioner().exec(new BroadcastMulOp(arrOrig, bc12, result12, 1, 2));

                for (int i = 0; i < 3; i++) {
                    INDArray subset = result12.tensorAlongDimension(i, 1, 2);//result12.get(NDArrayIndex.point(i), NDArrayIndex.all(), NDArrayIndex.all());
                    assertEquals("Failed for subset " + i, bc12, subset);
                }
            }
        }
    }

    @Test
    public void testBroadcast4d2d() {
        char[] orders = {'c', 'f'};

        for (char orderArr : orders) {
            for (char orderbc : orders) {
                System.out.println(orderArr + "\t" + orderbc);
                INDArray arrOrig = Nd4j.ones(3, 4, 5, 6).dup(orderArr);

                //Broadcast on dimensions 0,1
                INDArray bc01 = Nd4j.create(new double[][] {{1, 1, 1, 1}, {1, 0, 1, 1}, {1, 1, 0, 0}}).dup(orderbc);

                INDArray result01 = arrOrig.dup(orderArr);
                Nd4j.getExecutioner().exec(new BroadcastMulOp(result01, bc01, result01, 0, 1));

                for (int d2 = 0; d2 < 5; d2++) {
                    for (int d3 = 0; d3 < 6; d3++) {
                        INDArray subset = result01.get(NDArrayIndex.all(), NDArrayIndex.all(), NDArrayIndex.point(d2),
                                NDArrayIndex.point(d3));
                        assertEquals(bc01, subset);
                    }
                }

                //Broadcast on dimensions 0,2
                INDArray bc02 = Nd4j.create(new double[][] {{1, 1, 1, 1, 1}, {1, 0, 0, 1, 1}, {1, 1, 1, 0, 0}})
                        .dup(orderbc);

                INDArray result02 = arrOrig.dup(orderArr);
                Nd4j.getExecutioner().exec(new BroadcastMulOp(result02, bc02, result02, 0, 2));

                for (int d1 = 0; d1 < 4; d1++) {
                    for (int d3 = 0; d3 < 6; d3++) {
                        INDArray subset = result02.get(NDArrayIndex.all(), NDArrayIndex.point(d1), NDArrayIndex.all(),
                                NDArrayIndex.point(d3));
                        assertEquals(bc02, subset);
                    }
                }

                //Broadcast on dimensions 0,3
                INDArray bc03 = Nd4j.create(new double[][] {{1, 1, 1, 1, 1, 1}, {1, 0, 0, 1, 1, 1}, {1, 1, 1, 0, 0, 0}})
                        .dup(orderbc);

                INDArray result03 = arrOrig.dup(orderArr);
                Nd4j.getExecutioner().exec(new BroadcastMulOp(result03, bc03, result03, 0, 3));

                for (int d1 = 0; d1 < 4; d1++) {
                    for (int d2 = 0; d2 < 5; d2++) {
                        INDArray subset = result03.get(NDArrayIndex.all(), NDArrayIndex.point(d1),
                                NDArrayIndex.point(d2), NDArrayIndex.all());
                        assertEquals(bc03, subset);
                    }
                }

                //Broadcast on dimensions 1,2
                INDArray bc12 = Nd4j.create(
                        new double[][] {{1, 1, 1, 1, 1}, {0, 1, 1, 1, 1}, {1, 0, 0, 1, 1}, {1, 1, 1, 0, 0}})
                        .dup(orderbc);

                INDArray result12 = arrOrig.dup(orderArr);
                Nd4j.getExecutioner().exec(new BroadcastMulOp(result12, bc12, result12, 1, 2));

                for (int d0 = 0; d0 < 3; d0++) {
                    for (int d3 = 0; d3 < 6; d3++) {
                        INDArray subset = result12.get(NDArrayIndex.point(d0), NDArrayIndex.all(), NDArrayIndex.all(),
                                NDArrayIndex.point(d3));
                        assertEquals(bc12, subset);
                    }
                }

                //Broadcast on dimensions 1,3
                INDArray bc13 = Nd4j.create(new double[][] {{1, 1, 1, 1, 1, 1}, {0, 1, 1, 1, 1, 1}, {1, 0, 0, 1, 1, 1},
                        {1, 1, 1, 0, 0, 1}}).dup(orderbc);

                INDArray result13 = arrOrig.dup(orderArr);
                Nd4j.getExecutioner().exec(new BroadcastMulOp(result13, bc13, result13, 1, 3));

                for (int d0 = 0; d0 < 3; d0++) {
                    for (int d2 = 0; d2 < 5; d2++) {
                        INDArray subset = result13.get(NDArrayIndex.point(d0), NDArrayIndex.all(),
                                NDArrayIndex.point(d2), NDArrayIndex.all());
                        assertEquals(bc13, subset);
                    }
                }

                //Broadcast on dimensions 2,3
                INDArray bc23 = Nd4j.create(new double[][] {{1, 1, 1, 1, 1, 1}, {1, 0, 0, 1, 1, 1}, {1, 1, 1, 0, 0, 0},
                        {1, 1, 1, 0, 0, 0}, {1, 1, 1, 0, 0, 0}}).dup(orderbc);

                INDArray result23 = arrOrig.dup(orderArr);
                Nd4j.getExecutioner().exec(new BroadcastMulOp(result23, bc23, result23, 2, 3));

                for (int d0 = 0; d0 < 3; d0++) {
                    for (int d1 = 0; d1 < 4; d1++) {
                        INDArray subset = result23.get(NDArrayIndex.point(d0), NDArrayIndex.point(d1),
                                NDArrayIndex.all(), NDArrayIndex.all());
                        assertEquals(bc23, subset);
                    }
                }

            }
        }
    }

    protected static boolean arrayNotEquals(float[] arrayX, float[] arrayY, float delta) {
        if (arrayX.length != arrayY.length)
            return false;

        // on 2d arrays first & last elements will match regardless of order
        for (int i = 1; i < arrayX.length - 1; i++) {
            if (Math.abs(arrayX[i] - arrayY[i]) < delta) {
                log.info("ArrX[{}]: {}; ArrY[{}]: {}", i, arrayX[i], i, arrayY[i]);
                return false;
            }
        }

        return true;
    }


    @Test
    public void testIsMax2Of3d() {
        double[][][] slices = new double[3][][];
        boolean[][][] isMax = new boolean[3][][];

        slices[0] = new double[][] {{1, 10, 2}, {3, 4, 5}};
        slices[1] = new double[][] {{-10, -9, -8}, {-7, -6, -5}};
        slices[2] = new double[][] {{4, 3, 2}, {1, 0, -1}};

        isMax[0] = new boolean[][] {{false, true, false}, {false, false, false}};
        isMax[1] = new boolean[][] {{false, false, false}, {false, false, true}};
        isMax[2] = new boolean[][] {{true, false, false}, {false, false, false}};

        INDArray arr = Nd4j.create(3, 2, 3);
        INDArray expected = Nd4j.create(DataType.BOOL, new long[]{3, 2, 3});
        for (int i = 0; i < 3; i++) {
            arr.get(NDArrayIndex.point(i), NDArrayIndex.all(), NDArrayIndex.all()).assign(Nd4j.create(slices[i]));
            val t = Nd4j.create(ArrayUtil.flatten(isMax[i]), new long[]{2, 3}, DataType.BOOL);
            val v = expected.get(NDArrayIndex.point(i), NDArrayIndex.all(), NDArrayIndex.all());
            v.assign(t);
        }

        val result = Nd4j.getExecutioner().exec(new IsMax(arr, 1, 2)).z();

        assertEquals(expected, result);
    }

    @Test
    public void testIsMax2of4d() {

        Nd4j.getRandom().setSeed(12345);
        val s = new long[] {2, 3, 4, 5};
        INDArray arr = Nd4j.rand(s);

        //Test 0,1
        INDArray exp = Nd4j.create(DataType.BOOL, s);
        for (int i = 0; i < 4; i++) {
            for (int j = 0; j < 5; j++) {
                INDArray subset = arr.get(NDArrayIndex.all(), NDArrayIndex.all(), NDArrayIndex.point(i),
                        NDArrayIndex.point(j));
                INDArray subsetExp = exp.get(NDArrayIndex.all(), NDArrayIndex.all(), NDArrayIndex.point(i),
                        NDArrayIndex.point(j));
                assertArrayEquals(new long[] {2, 3}, subset.shape());

                NdIndexIterator iter = new NdIndexIterator(2, 3);
                val maxIdx = new long[]{0, 0};
                double max = -Double.MAX_VALUE;
                while (iter.hasNext()) {
                    val next = iter.next();
                    double d = subset.getDouble(next);
                    if (d > max) {
                        max = d;
                        maxIdx[0] = next[0];
                        maxIdx[1] = next[1];
                    }
                }

                subsetExp.putScalar(maxIdx, 1);
            }
        }

        INDArray actC = Nd4j.getExecutioner().execAndReturn(new IsMax(arr.dup('c'), 0, 1));
        INDArray actF = Nd4j.getExecutioner().execAndReturn(new IsMax(arr.dup('f'), 0, 1));

        assertEquals(exp, actC);
        assertEquals(exp, actF);



        //Test 2,3
        exp = Nd4j.create(s);
        for (int i = 0; i < 2; i++) {
            for (int j = 0; j < 3; j++) {
                INDArray subset = arr.get(NDArrayIndex.point(i), NDArrayIndex.point(j), NDArrayIndex.all(),
                        NDArrayIndex.all());
                INDArray subsetExp = exp.get(NDArrayIndex.point(i), NDArrayIndex.point(j), NDArrayIndex.all(),
                        NDArrayIndex.all());
                assertArrayEquals(new long[] {4, 5}, subset.shape());

                NdIndexIterator iter = new NdIndexIterator(4, 5);
                val maxIdx = new long[]{0, 0};
                double max = -Double.MAX_VALUE;
                while (iter.hasNext()) {
                    val next = iter.next();
                    double d = subset.getDouble(next);
                    if (d > max) {
                        max = d;
                        maxIdx[0] = next[0];
                        maxIdx[1] = next[1];
                    }
                }

                subsetExp.putScalar(maxIdx, 1.0);
            }
        }

        actC = Nd4j.getExecutioner().execAndReturn(new IsMax(arr.dup('c'), 2, 3));
        actF = Nd4j.getExecutioner().execAndReturn(new IsMax(arr.dup('f'), 2, 3));

        assertEquals(exp, actC);
        assertEquals(exp, actF);
    }

    @Test
    public void testIMax2Of3d() {
        double[][][] slices = new double[3][][];

        slices[0] = new double[][] {{1, 10, 2}, {3, 4, 5}};
        slices[1] = new double[][] {{-10, -9, -8}, {-7, -6, -5}};
        slices[2] = new double[][] {{4, 3, 2}, {1, 0, -1}};

        //Based on a c-order traversal of each tensor
        val imax = new long[] {1, 5, 0};

        INDArray arr = Nd4j.create(3, 2, 3);
        for (int i = 0; i < 3; i++) {
            arr.get(NDArrayIndex.point(i), NDArrayIndex.all(), NDArrayIndex.all()).assign(Nd4j.create(slices[i]));
        }

        INDArray out = Nd4j.getExecutioner().exec(new IMax(arr), 1, 2);

        assertEquals(DataType.LONG, out.dataType());

        INDArray exp = Nd4j.create(imax, new long[]{3}, DataType.LONG);

        assertEquals(exp, out);
    }


    @Test
    public void testIMax2of4d() {
        Nd4j.getRandom().setSeed(12345);
        val s = new long[] {2, 3, 4, 5};
        INDArray arr = Nd4j.rand(s);

        //Test 0,1
        INDArray exp = Nd4j.create(DataType.LONG, new long[] {4, 5});
        for (int i = 0; i < 4; i++) {
            for (int j = 0; j < 5; j++) {
                INDArray subset = arr.get(NDArrayIndex.all(), NDArrayIndex.all(), NDArrayIndex.point(i),
                        NDArrayIndex.point(j));
                assertArrayEquals(new long[] {2, 3}, subset.shape());

                NdIndexIterator iter = new NdIndexIterator('c', 2, 3);
                double max = -Double.MAX_VALUE;
                int maxIdxPos = -1;
                int count = 0;
                while (iter.hasNext()) {
                    val next = iter.next();
                    double d = subset.getDouble(next);
                    if (d > max) {
                        max = d;
                        maxIdxPos = count;
                    }
                    count++;
                }

                exp.putScalar(i, j, maxIdxPos);
            }
        }

        INDArray actC = Nd4j.getExecutioner().exec(new IMax(arr.dup('c')), 0, 1);
        INDArray actF = Nd4j.getExecutioner().exec(new IMax(arr.dup('f')), 0, 1);
        //
        assertEquals(exp, actC);
        assertEquals(exp, actF);



        //Test 2,3
        exp = Nd4j.create(DataType.LONG, new long[] {2, 3});
        for (int i = 0; i < 2; i++) {
            for (int j = 0; j < 3; j++) {
                INDArray subset = arr.get(NDArrayIndex.point(i), NDArrayIndex.point(j), NDArrayIndex.all(),
                        NDArrayIndex.all());
                assertArrayEquals(new long[] {4, 5}, subset.shape());

                NdIndexIterator iter = new NdIndexIterator('c', 4, 5);
                int maxIdxPos = -1;
                double max = -Double.MAX_VALUE;
                int count = 0;
                while (iter.hasNext()) {
                    val next = iter.next();
                    double d = subset.getDouble(next);
                    if (d > max) {
                        max = d;
                        maxIdxPos = count;
                    }
                    count++;
                }

                exp.putScalar(i, j, maxIdxPos);
            }
        }

        actC = Nd4j.getExecutioner().exec(new IMax(arr.dup('c')), 2, 3);
        actF = Nd4j.getExecutioner().exec(new IMax(arr.dup('f')), 2, 3);

        assertEquals(exp, actC);
        assertEquals(exp, actF);
    }

    @Test
    public void testTadPermuteEquals() {
        INDArray d3c = Nd4j.linspace(1, 5, 5, DataType.DOUBLE).reshape('c', 1, 5, 1);
        INDArray d3f = d3c.dup('f');

        INDArray tadCi = d3c.tensorAlongDimension(0, 1, 2).permutei(1, 0);
        INDArray tadFi = d3f.tensorAlongDimension(0, 1, 2).permutei(1, 0);

        INDArray tadC = d3c.tensorAlongDimension(0, 1, 2).permute(1, 0);
        INDArray tadF = d3f.tensorAlongDimension(0, 1, 2).permute(1, 0);

        assertArrayEquals(tadCi.shape(), tadC.shape());
        assertArrayEquals(tadCi.stride(), tadC.stride());
        assertArrayEquals(tadCi.data().asDouble(), tadC.data().asDouble(), 1e-8);
        assertEquals(tadC, tadCi.dup());
        assertEquals(tadC, tadCi);

        assertArrayEquals(tadFi.shape(), tadF.shape());
        assertArrayEquals(tadFi.stride(), tadF.stride());
        assertArrayEquals(tadFi.data().asDouble(), tadF.data().asDouble(), 1e-8);

        assertEquals(tadF, tadFi.dup());
        assertEquals(tadF, tadFi);
    }

    @Test
    public void testRemainder1() throws Exception {
        INDArray x = Nd4j.create(10).assign(5.3);
        INDArray y = Nd4j.create(10).assign(2.0);
        INDArray exp = Nd4j.create(10).assign(-0.7);

        INDArray result = x.remainder(2.0);
        assertEquals(exp, result);

        result = x.remainder(y);
        assertEquals(exp, result);
    }

    @Test
    public void testFMod1() throws Exception {
        INDArray x = Nd4j.create(10).assign(5.3);
        INDArray y = Nd4j.create(10).assign(2.0);
        INDArray exp = Nd4j.create(10).assign(1.3);

        INDArray result = x.fmod(2.0);
        assertEquals(exp, result);

        result = x.fmod(y);
        assertEquals(exp, result);
    }

    @Test
    public void testStrangeDups1() throws Exception {
        INDArray array = Nd4j.create(10).assign(0);
        INDArray exp = Nd4j.create(10).assign(1.0f);
        INDArray copy = null;

        for (int x = 0; x < array.length(); x++) {
            array.putScalar(x, 1f);
            copy = array.dup();
        }

        assertEquals(exp, array);
        assertEquals(exp, copy);
    }

    @Test
    public void testStrangeDups2() throws Exception {
        INDArray array = Nd4j.create(10).assign(0);
        INDArray exp1 = Nd4j.create(10).assign(1.0f);
        INDArray exp2 = Nd4j.create(10).assign(1.0f).putScalar(9, 0f);
        INDArray copy = null;

        for (int x = 0; x < array.length(); x++) {
            copy = array.dup();
            array.putScalar(x, 1f);
        }

        assertEquals(exp1, array);
        assertEquals(exp2, copy);
    }

    @Test
    public void testReductionAgreement1() throws Exception {
        INDArray row = Nd4j.linspace(1, 3, 3, DataType.DOUBLE).reshape(1, 3);
        INDArray mean0 = row.mean(0);
        assertFalse(mean0 == row); //True: same object (should be a copy)

        INDArray col = Nd4j.linspace(1, 3, 3, DataType.DOUBLE).reshape(1, -1).transpose();
        INDArray mean1 = col.mean(1);
        assertFalse(mean1 == col);
    }


    @Test
    public void testSpecialConcat1() throws Exception {
        for (int i = 0; i < 10; i++) {
            List<INDArray> arrays = new ArrayList<>();
            for (int x = 0; x < 10; x++) {
                arrays.add(Nd4j.create(1, 100).assign(x));
            }

            INDArray matrix = Nd4j.specialConcat(0, arrays.toArray(new INDArray[0]));
            assertEquals(10, matrix.rows());
            assertEquals(100, matrix.columns());

            for (int x = 0; x < 10; x++) {
                assertEquals((double) x, matrix.getRow(x).meanNumber().doubleValue(), 0.1);
                assertEquals(arrays.get(x), matrix.getRow(x));
            }
        }
    }


    @Test
    public void testSpecialConcat2() throws Exception {
        List<INDArray> arrays = new ArrayList<>();
        for (int x = 0; x < 10; x++) {
            arrays.add(Nd4j.create(new double[] {x, x, x, x, x, x}).reshape(1, 6));
        }

        INDArray matrix = Nd4j.specialConcat(0, arrays.toArray(new INDArray[0]));
        assertEquals(10, matrix.rows());
        assertEquals(6, matrix.columns());

        for (int x = 0; x < 10; x++) {
            assertEquals((double) x, matrix.getRow(x).meanNumber().doubleValue(), 0.1);
            assertEquals(arrays.get(x), matrix.getRow(x));
        }
    }

    @Test
    public void testPutScalar1() {
        INDArray array = Nd4j.create(10, 3, 96, 96);

        for (int i = 0; i < 10; i++) {
            log.info("Trying i: {}", i);
            array.tensorAlongDimension(i, 1, 2, 3).putScalar(1, 2, 3, 1);
        }
    }

    @Test
    public void testAveraging1() {
        Nd4j.getAffinityManager().allowCrossDeviceAccess(false);

        List<INDArray> arrays = new ArrayList<>();
        for (int i = 0; i < 10; i++) {
            arrays.add(Nd4j.create(100).assign((double) i));
        }

        INDArray result = Nd4j.averageAndPropagate(arrays);

        assertEquals(4.5, result.meanNumber().doubleValue(), 0.01);

        for (int i = 0; i < 10; i++) {
            assertEquals(result, arrays.get(i));
        }
    }


    @Test
    public void testAveraging2() {

        List<INDArray> arrays = new ArrayList<>();
        for (int i = 0; i < 10; i++) {
            arrays.add(Nd4j.create(100).assign((double) i));
        }

        Nd4j.averageAndPropagate(null, arrays);

        INDArray result = arrays.get(0);

        assertEquals(4.5, result.meanNumber().doubleValue(), 0.01);

        for (int i = 0; i < 10; i++) {
            assertEquals("Failed on iteration " + i, result, arrays.get(i));
        }
    }

    @Test
    public void testAveraging3() {
        Nd4j.getAffinityManager().allowCrossDeviceAccess(false);

        List<INDArray> arrays = new ArrayList<>();
        for (int i = 0; i < 10; i++) {
            arrays.add(Nd4j.create(100).assign((double) i));
        }

        Nd4j.averageAndPropagate(null, arrays);

        INDArray result = arrays.get(0);

        assertEquals(4.5, result.meanNumber().doubleValue(), 0.01);

        for (int i = 0; i < 10; i++) {
            assertEquals("Failed on iteration " + i, result, arrays.get(i));
        }
    }

    @Test
    public void testZ1() throws Exception {
        INDArray matrix = Nd4j.create(10, 10).assign(1.0);

        INDArray exp = Nd4j.create(10).assign(10.0);

        INDArray res = Nd4j.create(10);
        INDArray sums = matrix.sum(res, 0);

        assertTrue(res == sums);

        assertEquals(exp, res);
    }

    @Test
    public void testDupDelayed() {
        if (!(Nd4j.getExecutioner() instanceof GridExecutioner))
            return;

//        Nd4j.getExecutioner().commit();
        val executioner = (GridExecutioner) Nd4j.getExecutioner();

        log.info("Starting: -------------------------------");

        //log.info("Point A: [{}]", executioner.getQueueLength());

        INDArray in = Nd4j.zeros(10);

        List<INDArray> out = new ArrayList<>();
        List<INDArray> comp = new ArrayList<>();

        //log.info("Point B: [{}]", executioner.getQueueLength());
        //log.info("\n\n");

        for (int i = 0; i < in.length(); i++) {
//            log.info("Point C: [{}]", executioner.getQueueLength());

            in.putScalar(i, 1);

//            log.info("Point D: [{}]", executioner.getQueueLength());

            out.add(in.dup());

//            log.info("Point E: [{}]", executioner.getQueueLength());

            //Nd4j.getExecutioner().commit();
            in.putScalar(i, 0);
            //Nd4j.getExecutioner().commit();

//            log.info("Point F: [{}]\n\n", executioner.getQueueLength());
        }

        for (int i = 0; i < in.length(); i++) {
            in.putScalar(i, 1);
            comp.add(Nd4j.create(in.data().dup()));
            //Nd4j.getExecutioner().commit();
            in.putScalar(i, 0);
        }

        for (int i = 0; i < out.size(); i++) {
            assertEquals("Failed at iteration: [" + i + "]", out.get(i), comp.get(i));
        }
    }

    @Test
    public void testScalarReduction1() {
        val op = new Norm2(Nd4j.create(1).assign(1.0));
        double norm2 = Nd4j.getExecutioner().execAndReturn(op).getFinalResult().doubleValue();
        double norm1 = Nd4j.getExecutioner().execAndReturn(new Norm1(Nd4j.create(1).assign(1.0))).getFinalResult()
                .doubleValue();
        double sum = Nd4j.getExecutioner().execAndReturn(new Sum(Nd4j.create(1).assign(1.0))).getFinalResult()
                .doubleValue();

        assertEquals(1.0, norm2, 0.001);
        assertEquals(1.0, norm1, 0.001);
        assertEquals(1.0, sum, 0.001);
    }

    @Test
    public void sumResultArrayEdgeCase() {
        INDArray delta = Nd4j.create(1, 3);
        delta.assign(Nd4j.rand(delta.shape()));

        INDArray out = delta.sum(0);

        INDArray out2 = Nd4j.zeros(new long[] {1, 3}, 'c');
        INDArray res = delta.sum(out2, 0);

        assertEquals(out, out2);
        assertTrue(res == out2);
    }


    @Test
    public void tesAbsReductions1() throws Exception {
        INDArray array = Nd4j.create(new double[] {-1, -2, -3, -4});

        assertEquals(4, array.amaxNumber().intValue());
    }


    @Test
    public void tesAbsReductions2() throws Exception {
        INDArray array = Nd4j.create(new double[] {-1, -2, -3, -4});

        assertEquals(1, array.aminNumber().intValue());
    }


    @Test
    public void tesAbsReductions3() throws Exception {
        INDArray array = Nd4j.create(new double[] {-2, -2, 2, 2});

        assertEquals(2, array.ameanNumber().intValue());
    }


    @Test
    public void tesAbsReductions4() throws Exception {
        INDArray array = Nd4j.create(new double[] {-2, -2, 2, 2});

        assertEquals(4, array.scan(Conditions.absGreaterThanOrEqual(0.0)).intValue());
    }

    @Test
    public void tesAbsReductions5() throws Exception {
        INDArray array = Nd4j.create(new double[] {-2, 0.0, 2, 2});

        assertEquals(3, array.scan(Conditions.absGreaterThan(0.0)).intValue());
    }

    @Test
    public void testNewBroadcastComparison1() throws Exception {
        val initial = Nd4j.create(3, 5);
        val mask = Nd4j.create(new double[] {5, 4, 3, 2, 1});
        val result = Nd4j.createUninitialized(DataType.BOOL, initial.shape());
        val exp = Nd4j.create(new boolean[] {true, true, true, false, false});

        for (int i = 0; i < initial.columns(); i++) {
            initial.getColumn(i).assign(i);
        }

        Nd4j.getExecutioner().commit();


        Nd4j.getExecutioner().exec(new BroadcastLessThan(initial, mask, result, 1));



        for (int i = 0; i < initial.rows(); i++) {
            assertEquals(exp, result.getRow(i));
        }
    }



    @Test
    public void testNewBroadcastComparison2() throws Exception {
        val initial = Nd4j.create(3, 5);
        val mask = Nd4j.create(new double[] {5, 4, 3, 2, 1});
        val result = Nd4j.createUninitialized(DataType.BOOL, initial.shape());
        val exp = Nd4j.create(new boolean[] {false, false, false, true, true});

        for (int i = 0; i < initial.columns(); i++) {
            initial.getColumn(i).assign(i);
        }

        Nd4j.getExecutioner().commit();


        Nd4j.getExecutioner().exec(new BroadcastGreaterThan(initial, mask, result, 1));



        for (int i = 0; i < initial.rows(); i++) {
            assertEquals(exp, result.getRow(i));
        }
    }


    @Test
    public void testNewBroadcastComparison3() throws Exception {
        val initial = Nd4j.create(3, 5);
        val mask = Nd4j.create(new double[] {5, 4, 3, 2, 1});
        val result = Nd4j.createUninitialized(DataType.BOOL, initial.shape());
        val exp = Nd4j.create(new boolean[] {false, false, true, true, true});

        for (int i = 0; i < initial.columns(); i++) {
            initial.getColumn(i).assign(i + 1);
        }

        Nd4j.getExecutioner().commit();


        Nd4j.getExecutioner().exec(new BroadcastGreaterThanOrEqual(initial, mask, result, 1));


        for (int i = 0; i < initial.rows(); i++) {
            assertEquals(exp, result.getRow(i));
        }
    }

    @Test
    public void testNewBroadcastComparison4() throws Exception {
        val initial = Nd4j.create(3, 5);
        val mask = Nd4j.create(new double[] {5, 4, 3, 2, 1});
        val result = Nd4j.createUninitialized(DataType.BOOL, initial.shape());
        val exp = Nd4j.create(new boolean[] {false, false, true, false, false});

        for (int i = 0; i < initial.columns(); i++) {
            initial.getColumn(i).assign(i+1);
        }

        Nd4j.getExecutioner().commit();


        Nd4j.getExecutioner().exec(new BroadcastEqualTo(initial, mask, result, 1 ));


        for (int i = 0; i < initial.rows(); i++) {
            assertEquals(exp, result.getRow(i));
        }
    }

    @Test
    public void testTadReduce3_0() throws Exception {
        INDArray haystack = Nd4j.create(new double[] {-0.84443557262, -0.06822254508, 0.74266910552, 0.61765557527,
                -0.77555125951, -0.99536740779, -0.0257304441183, -0.6512106060, -0.345789492130,
                -1.25485503673, 0.62955373525, -0.31357592344, 1.03362500667, -0.59279078245, 1.1914824247})
                .reshape(3, 5);
        INDArray needle = Nd4j.create(new double[] {-0.99536740779, -0.0257304441183, -0.6512106060, -0.345789492130,
                -1.25485503673});

        INDArray reduced = Nd4j.getExecutioner().exec(new CosineDistance(haystack, needle), 1);
        log.info("Reduced: {}", reduced);


        INDArray exp = Nd4j.create(new double[] {0.577452, 0.0, 1.80182});
        assertEquals(exp, reduced);

        for (int i = 0; i < haystack.rows(); i++) {
            double res = Nd4j.getExecutioner().execAndReturn(new CosineDistance(haystack.getRow(i).dup(), needle))
                    .getFinalResult().doubleValue();
            assertEquals("Failed at " + i, reduced.getDouble(i), res, 0.001);
        }
        //cosinedistance([-0.84443557262, -0.06822254508, 0.74266910552, 0.61765557527, -0.77555125951], [-0.99536740779, -0.0257304441183, -0.6512106060, -0.345789492130, -1.25485503673)
        //cosinedistance([.62955373525, -0.31357592344, 1.03362500667, -0.59279078245, 1.1914824247], [-0.99536740779, -0.0257304441183, -0.6512106060, -0.345789492130, -1.25485503673)

    }

    @Test
    public void testTadReduce3_1() throws Exception {
        INDArray initial = Nd4j.create(5, 10);
        for (int i = 0; i < initial.rows(); i++) {
            initial.getRow(i).assign(i + 1);
        }
        INDArray needle = Nd4j.create(new double[] {0.01, 0.1, 0.2, 0.3, 0.4, 0.5, 0.6, 0.7, 0.8, 0.9});
        INDArray reduced = Nd4j.getExecutioner().exec(new CosineSimilarity(initial, needle), 1);

        log.warn("Reduced: {}", reduced);

        for (int i = 0; i < initial.rows(); i++) {
            double res = Nd4j.getExecutioner().execAndReturn(new CosineSimilarity(initial.getRow(i).dup(), needle))
                    .getFinalResult().doubleValue();
            assertEquals("Failed at " + i, reduced.getDouble(i), res, 0.001);
        }
    }

    @Test
    public void testTadReduce3_2() throws Exception {
        INDArray initial = Nd4j.create(5, 10);
        for (int i = 0; i < initial.rows(); i++) {
            initial.getRow(i).assign(i + 1);
        }
        INDArray needle = Nd4j.create(10).assign(1.0);
        INDArray reduced = Nd4j.getExecutioner().exec(new ManhattanDistance(initial, needle), 1);

        log.warn("Reduced: {}", reduced);

        for (int i = 0; i < initial.rows(); i++) {
            double res = Nd4j.getExecutioner().execAndReturn(new ManhattanDistance(initial.getRow(i).dup(), needle))
                    .getFinalResult().doubleValue();
            assertEquals("Failed at " + i, reduced.getDouble(i), res, 0.001);
        }
    }

    @Test
    public void testTadReduce3_3() throws Exception {
        INDArray initial = Nd4j.create(5, 10);
        for (int i = 0; i < initial.rows(); i++) {
            initial.getRow(i).assign(i + 1);
        }
        INDArray needle = Nd4j.create(10).assign(1.0);
        INDArray reduced = Nd4j.getExecutioner().exec(new EuclideanDistance(initial, needle), 1);

        log.warn("Reduced: {}", reduced);

        for (int i = 0; i < initial.rows(); i++) {
            INDArray x = initial.getRow(i).dup();
            double res = Nd4j.getExecutioner().execAndReturn(new EuclideanDistance(x, needle)).getFinalResult()
                    .doubleValue();
            assertEquals("Failed at " + i, reduced.getDouble(i), res, 0.001);

            log.info("Euclidean: {} vs {} is {}", x, needle, res);
        }
    }

    @Test
    public void testTadReduce3_3_NEG() throws Exception {
        INDArray initial = Nd4j.create(5, 10);
        for (int i = 0; i < initial.rows(); i++) {
            initial.getRow(i).assign(i + 1);
        }
        INDArray needle = Nd4j.create(10).assign(1.0);
        INDArray reduced = Nd4j.getExecutioner().exec(new EuclideanDistance(initial, needle), -1);

        log.warn("Reduced: {}", reduced);

        for (int i = 0; i < initial.rows(); i++) {
            INDArray x = initial.getRow(i).dup();
            double res = Nd4j.getExecutioner().execAndReturn(new EuclideanDistance(x, needle)).getFinalResult()
                    .doubleValue();
            assertEquals("Failed at " + i, reduced.getDouble(i), res, 0.001);

            log.info("Euclidean: {} vs {} is {}", x, needle, res);
        }
    }

    @Test
    public void testTadReduce3_3_NEG_2() throws Exception {
        INDArray initial = Nd4j.create(5, 10);
        for (int i = 0; i < initial.rows(); i++) {
            initial.getRow(i).assign(i + 1);
        }
        INDArray needle = Nd4j.create(10).assign(1.0);
        INDArray reduced = Nd4j.create(5);
        Nd4j.getExecutioner().exec(new CosineSimilarity(initial, needle, reduced, initial.lengthLong()), -1);

        log.warn("Reduced: {}", reduced);

        for (int i = 0; i < initial.rows(); i++) {
            INDArray x = initial.getRow(i).dup();
            double res = Nd4j.getExecutioner().execAndReturn(new CosineSimilarity(x, needle)).getFinalResult()
                    .doubleValue();
            assertEquals("Failed at " + i, reduced.getDouble(i), res, 0.001);

            log.info("Cosine: {} vs {} is {}", x, needle, res);
        }
    }

    @Test(expected = ND4JIllegalStateException.class)
    public void testTadReduce3_5() throws Exception {
        INDArray initial = Nd4j.create(5, 10);
        for (int i = 0; i < initial.rows(); i++) {
            initial.getRow(i).assign(i + 1);
        }
        INDArray needle = Nd4j.create(2, 10).assign(1.0);
        INDArray reduced = Nd4j.getExecutioner().exec(new EuclideanDistance(initial, needle), 1);

    }

    @Test
    public void testTadReduce3_4() throws Exception {
        INDArray initial = Nd4j.create(5, 6, 7);
        for (int i = 0; i < 5; i++) {
            initial.tensorAlongDimension(i, 1, 2).assign(i + 1);
        }
        INDArray needle = Nd4j.create(6, 7).assign(1.0);
        INDArray reduced = Nd4j.getExecutioner().exec(new ManhattanDistance(initial, needle), 1, 2);

        log.warn("Reduced: {}", reduced);

        for (int i = 0; i < 5; i++) {
            double res = Nd4j.getExecutioner()
                    .execAndReturn(new ManhattanDistance(initial.tensorAlongDimension(i, 1, 2).dup(), needle))
                    .getFinalResult().doubleValue();
            assertEquals("Failed at " + i, reduced.getDouble(i), res, 0.001);
        }
    }


    @Test
    public void testAtan2_1() throws Exception {
        INDArray x = Nd4j.create(10).assign(-1.0);
        INDArray y = Nd4j.create(10).assign(0.0);
        INDArray exp = Nd4j.create(10).assign(Math.PI);

        INDArray z = Transforms.atan2(x, y);

        assertEquals(exp, z);
    }


    @Test
    public void testAtan2_2() throws Exception {
        INDArray x = Nd4j.create(10).assign(1.0);
        INDArray y = Nd4j.create(10).assign(0.0);
        INDArray exp = Nd4j.create(10).assign(0.0);

        INDArray z = Transforms.atan2(x, y);

        assertEquals(exp, z);
    }


    @Test
    public void testJaccardDistance1() throws Exception {
        INDArray x = Nd4j.create(new double[] {0, 1, 0, 0, 1, 0});
        INDArray y = Nd4j.create(new double[] {1, 1, 0, 1, 0, 0});

        double val = Transforms.jaccardDistance(x, y);

        assertEquals(0.75, val, 1e-5);
    }


    @Test
    public void testJaccardDistance2() throws Exception {
        INDArray x = Nd4j.create(new double[] {0, 1, 0, 0, 1, 1});
        INDArray y = Nd4j.create(new double[] {1, 1, 0, 1, 0, 0});

        double val = Transforms.jaccardDistance(x, y);

        assertEquals(0.8, val, 1e-5);
    }

    @Test
    public void testHammingDistance1() throws Exception {
        INDArray x = Nd4j.create(new double[] {0, 0, 0, 1, 0, 0});
        INDArray y = Nd4j.create(new double[] {0, 0, 0, 0, 1, 0});

        double val = Transforms.hammingDistance(x, y);

        assertEquals(2.0 / 6, val, 1e-5);
    }


    @Test
    public void testHammingDistance2() throws Exception {
        INDArray x = Nd4j.create(new double[] {0, 0, 0, 1, 0, 0});
        INDArray y = Nd4j.create(new double[] {0, 1, 0, 0, 1, 0});

        double val = Transforms.hammingDistance(x, y);

        assertEquals(3.0 / 6, val, 1e-5);
    }


    @Test
    public void testHammingDistance3() throws Exception {
        INDArray x = Nd4j.create(10, 6);
        for (int r = 0; r < x.rows(); r++) {
            x.getRow(r).putScalar(r % x.columns(), 1);
        }

        INDArray y = Nd4j.create(new double[] {0, 0, 0, 0, 1, 0});

        INDArray res = Nd4j.getExecutioner().exec(new HammingDistance(x, y), 1);
        assertEquals(10, res.length());

        for (int r = 0; r < x.rows(); r++) {
            if (r == 4) {
                assertEquals(0.0, res.getDouble(r), 1e-5);
            } else {
                assertEquals(2.0 / 6, res.getDouble(r), 1e-5);
            }
        }
    }


    @Test
    public void testAllDistances1() throws Exception {
        INDArray initialX = Nd4j.create(5, 10);
        INDArray initialY = Nd4j.create(7, 10);
        for (int i = 0; i < initialX.rows(); i++) {
            initialX.getRow(i).assign(i + 1);
        }

        for (int i = 0; i < initialY.rows(); i++) {
            initialY.getRow(i).assign(i + 101);
        }

        INDArray result = Transforms.allEuclideanDistances(initialX, initialY, 1);

        Nd4j.getExecutioner().commit();

        assertEquals(5 * 7, result.length());

        for (int x = 0; x < initialX.rows(); x++) {

            INDArray rowX = initialX.getRow(x).dup();

            for (int y = 0; y < initialY.rows(); y++) {

                double res = result.getDouble(x, y);
                double exp = Transforms.euclideanDistance(rowX, initialY.getRow(y).dup());

                assertEquals("Failed for [" + x + ", " + y + "]", exp, res, 0.001);
            }
        }
    }


    @Test
    public void testAllDistances2() throws Exception {
        INDArray initialX = Nd4j.create(5, 10);
        INDArray initialY = Nd4j.create(7, 10);
        for (int i = 0; i < initialX.rows(); i++) {
            initialX.getRow(i).assign(i + 1);
        }

        for (int i = 0; i < initialY.rows(); i++) {
            initialY.getRow(i).assign(i + 101);
        }

        INDArray result = Transforms.allManhattanDistances(initialX, initialY, 1);

        assertEquals(5 * 7, result.length());

        for (int x = 0; x < initialX.rows(); x++) {

            INDArray rowX = initialX.getRow(x).dup();

            for (int y = 0; y < initialY.rows(); y++) {

                double res = result.getDouble(x, y);
                double exp = Transforms.manhattanDistance(rowX, initialY.getRow(y).dup());

                assertEquals("Failed for [" + x + ", " + y + "]", exp, res, 0.001);
            }
        }
    }

    @Test
    public void testAllDistances2_Large() throws Exception {
        INDArray initialX = Nd4j.create(5, 2000);
        INDArray initialY = Nd4j.create(7, 2000);
        for (int i = 0; i < initialX.rows(); i++) {
            initialX.getRow(i).assign(i + 1);
        }

        for (int i = 0; i < initialY.rows(); i++) {
            initialY.getRow(i).assign(i + 101);
        }

        INDArray result = Transforms.allManhattanDistances(initialX, initialY, 1);

        assertEquals(5 * 7, result.length());

        for (int x = 0; x < initialX.rows(); x++) {

            INDArray rowX = initialX.getRow(x).dup();

            for (int y = 0; y < initialY.rows(); y++) {

                double res = result.getDouble(x, y);
                double exp = Transforms.manhattanDistance(rowX, initialY.getRow(y).dup());

                assertEquals("Failed for [" + x + ", " + y + "]", exp, res, 0.001);
            }
        }
    }


    @Test
    public void testAllDistances3_Large() throws Exception {
        INDArray initialX = Nd4j.create(5, 2000);
        INDArray initialY = Nd4j.create(7, 2000);
        for (int i = 0; i < initialX.rows(); i++) {
            initialX.getRow(i).assign(i + 1);
        }

        for (int i = 0; i < initialY.rows(); i++) {
            initialY.getRow(i).assign(i + 101);
        }

        INDArray result = Transforms.allEuclideanDistances(initialX, initialY, 1);

        assertEquals(5 * 7, result.length());

        for (int x = 0; x < initialX.rows(); x++) {

            INDArray rowX = initialX.getRow(x).dup();

            for (int y = 0; y < initialY.rows(); y++) {

                double res = result.getDouble(x, y);
                double exp = Transforms.euclideanDistance(rowX, initialY.getRow(y).dup());

                assertEquals("Failed for [" + x + ", " + y + "]", exp, res, 0.001);
            }
        }
    }


    @Test
    public void testAllDistances3_Large_Columns() throws Exception {
        INDArray initialX = Nd4j.create(2000, 5);
        INDArray initialY = Nd4j.create(2000, 7);
        for (int i = 0; i < initialX.columns(); i++) {
            initialX.getColumn(i).assign(i + 1);
        }

        for (int i = 0; i < initialY.columns(); i++) {
            initialY.getColumn(i).assign(i + 101);
        }

        INDArray result = Transforms.allEuclideanDistances(initialX, initialY, 0);

        assertEquals(5 * 7, result.length());

        for (int x = 0; x < initialX.columns(); x++) {

            INDArray colX = initialX.getColumn(x).dup();

            for (int y = 0; y < initialY.columns(); y++) {

                double res = result.getDouble(x, y);
                double exp = Transforms.euclideanDistance(colX, initialY.getColumn(y).dup());

                assertEquals("Failed for [" + x + ", " + y + "]", exp, res, 0.001);
            }
        }
    }


    @Test
    public void testAllDistances4_Large_Columns() throws Exception {
        INDArray initialX = Nd4j.create(2000, 5);
        INDArray initialY = Nd4j.create(2000, 7);
        for (int i = 0; i < initialX.columns(); i++) {
            initialX.getColumn(i).assign(i + 1);
        }

        for (int i = 0; i < initialY.columns(); i++) {
            initialY.getColumn(i).assign(i + 101);
        }

        INDArray result = Transforms.allManhattanDistances(initialX, initialY, 0);

        assertEquals(5 * 7, result.length());

        for (int x = 0; x < initialX.columns(); x++) {

            INDArray colX = initialX.getColumn(x).dup();

            for (int y = 0; y < initialY.columns(); y++) {

                double res = result.getDouble(x, y);
                double exp = Transforms.manhattanDistance(colX, initialY.getColumn(y).dup());

                assertEquals("Failed for [" + x + ", " + y + "]", exp, res, 0.001);
            }
        }
    }

    @Test
    public void testAllDistances5_Large_Columns() throws Exception {
        INDArray initialX = Nd4j.create(2000, 5);
        INDArray initialY = Nd4j.create(2000, 7);
        for (int i = 0; i < initialX.columns(); i++) {
            initialX.getColumn(i).assign(i + 1);
        }

        for (int i = 0; i < initialY.columns(); i++) {
            initialY.getColumn(i).assign(i + 101);
        }

        INDArray result = Transforms.allCosineDistances(initialX, initialY, 0);

        assertEquals(5 * 7, result.length());

        for (int x = 0; x < initialX.columns(); x++) {

            INDArray colX = initialX.getColumn(x).dup();

            for (int y = 0; y < initialY.columns(); y++) {

                double res = result.getDouble(x, y);
                double exp = Transforms.cosineDistance(colX, initialY.getColumn(y).dup());

                assertEquals("Failed for [" + x + ", " + y + "]", exp, res, 0.001);
            }
        }
    }

    @Test
    public void testAllDistances3_Small_Columns() throws Exception {
        INDArray initialX = Nd4j.create(200, 5);
        INDArray initialY = Nd4j.create(200, 7);
        for (int i = 0; i < initialX.columns(); i++) {
            initialX.getColumn(i).assign(i + 1);
        }

        for (int i = 0; i < initialY.columns(); i++) {
            initialY.getColumn(i).assign(i + 101);
        }

        INDArray result = Transforms.allManhattanDistances(initialX, initialY, 0);

        assertEquals(5 * 7, result.length());

        for (int x = 0; x < initialX.columns(); x++) {
            INDArray colX = initialX.getColumn(x).dup();

            for (int y = 0; y < initialY.columns(); y++) {

                double res = result.getDouble(x, y);
                double exp = Transforms.manhattanDistance(colX, initialY.getColumn(y).dup());

                assertEquals("Failed for [" + x + ", " + y + "]", exp, res, 0.001);
            }
        }
    }



    @Test
    public void testAllDistances3() throws Exception {
        Nd4j.getRandom().setSeed(123);

        INDArray initialX = Nd4j.rand(5, 10);
        INDArray initialY = initialX.mul(-1);

        INDArray result = Transforms.allCosineSimilarities(initialX, initialY, 1);

        assertEquals(5 * 5, result.length());

        for (int x = 0; x < initialX.rows(); x++) {

            INDArray rowX = initialX.getRow(x).dup();

            for (int y = 0; y < initialY.rows(); y++) {

                double res = result.getDouble(x, y);
                double exp = Transforms.cosineSim(rowX, initialY.getRow(y).dup());

                assertEquals("Failed for [" + x + ", " + y + "]", exp, res, 0.001);
            }
        }
    }


    @Test
    public void testStridedTransforms1() throws Exception {
        //output: Rank: 2,Offset: 0
        //Order: c Shape: [5,2],  stride: [2,1]
        //output: [0.5086864, 0.49131358, 0.50720876, 0.4927912, 0.46074104, 0.53925896, 0.49314, 0.50686, 0.5217741, 0.4782259]

        double[] d = {0.5086864, 0.49131358, 0.50720876, 0.4927912, 0.46074104, 0.53925896, 0.49314, 0.50686, 0.5217741,
                0.4782259};

        INDArray in = Nd4j.create(d, new long[] {5, 2}, 'c');

        INDArray col0 = in.getColumn(0);
        INDArray col1 = in.getColumn(1);

        float[] exp0 = new float[d.length / 2];
        float[] exp1 = new float[d.length / 2];
        for (int i = 0; i < col0.length(); i++) {
            exp0[i] = (float) Math.log(col0.getDouble(i));
            exp1[i] = (float) Math.log(col1.getDouble(i));
        }

        INDArray out0 = Transforms.log(col0, true);
        INDArray out1 = Transforms.log(col1, true);

        assertArrayEquals(exp0, out0.data().asFloat(), 1e-4f);
        assertArrayEquals(exp1, out1.data().asFloat(), 1e-4f);
    }

    @Test
    public void testEntropy1() throws Exception {
        INDArray x = Nd4j.rand(1, 100);

        double exp = MathUtils.entropy(x.data().asDouble());
        double res = x.entropyNumber().doubleValue();

        assertEquals(exp, res, 1e-5);
    }

    @Test
    public void testEntropy2() throws Exception {
        INDArray x = Nd4j.rand(10, 100);

        INDArray res = x.entropy(1);

        assertEquals(10, res.lengthLong());

        for (int t = 0; t < x.rows(); t++) {
            double exp = MathUtils.entropy(x.getRow(t).dup().data().asDouble());

            assertEquals(exp, res.getDouble(t), 1e-5);
        }
    }


    @Test
    public void testEntropy3() throws Exception {
        INDArray x = Nd4j.rand(1, 100);

        double exp = getShannonEntropy(x.data().asDouble());
        double res = x.shannonEntropyNumber().doubleValue();

        assertEquals(exp, res, 1e-5);
    }

    @Test
    public void testEntropy4() throws Exception {
        INDArray x = Nd4j.rand(1, 100);

        double exp = getLogEntropy(x.data().asDouble());
        double res = x.logEntropyNumber().doubleValue();

        assertEquals(exp, res, 1e-5);
    }


    protected double getShannonEntropy(double[] array) {
        double ret = 0;
        for (double x : array) {
            ret += FastMath.pow(x, 2) * FastMath.log(FastMath.pow(x, 2));
        }

        return -ret;
    }


    protected double getLogEntropy(double[] array) {
        return Math.log(MathUtils.entropy(array));
    }


    @Test
    public void testReverse1() throws Exception {
        INDArray array = Nd4j.create(new double[] {9, 8, 7, 6, 5, 4, 3, 2, 1, 0});
        INDArray exp = Nd4j.create(new double[] {0, 1, 2, 3, 4, 5, 6, 7, 8, 9});

        INDArray rev = Nd4j.reverse(array);

        assertEquals(exp, rev);
    }

    @Test
    public void testReverse2() throws Exception {
        INDArray array = Nd4j.create(new double[] {10, 9, 8, 7, 6, 5, 4, 3, 2, 1, 0});
        INDArray exp = Nd4j.create(new double[] {0, 1, 2, 3, 4, 5, 6, 7, 8, 9, 10});

        INDArray rev = Nd4j.reverse(array);

        assertEquals(exp, rev);
    }

    @Test
    public void testReverse3() throws Exception {
        INDArray array = Nd4j.create(new double[] {9, 8, 7, 6, 5, 4, 3, 2, 1, 0});
        INDArray exp = Nd4j.create(new double[] {0, 1, 2, 3, 4, 5, 6, 7, 8, 9});

        INDArray rev = Nd4j.getExecutioner().exec(new OldReverse(array, Nd4j.createUninitialized(array.length()))).z();

        assertEquals(exp, rev);
    }

    @Test
    public void testReverse4() throws Exception {
        INDArray array = Nd4j.create(new double[] {10, 9, 8, 7, 6, 5, 4, 3, 2, 1, 0});
        INDArray exp = Nd4j.create(new double[] {0, 1, 2, 3, 4, 5, 6, 7, 8, 9, 10});

        INDArray rev = Nd4j.getExecutioner().exec(new OldReverse(array, Nd4j.createUninitialized(array.length()))).z();

        assertEquals(exp, rev);
    }

    @Test
    public void testReverse5() throws Exception {
        INDArray array = Nd4j.create(new double[] {10, 9, 8, 7, 6, 5, 4, 3, 2, 1, 0});
        INDArray exp = Nd4j.create(new double[] {0, 1, 2, 3, 4, 5, 6, 7, 8, 9, 10});

        INDArray rev = Transforms.reverse(array, true);

        assertEquals(exp, rev);
        assertFalse(rev == array);
    }


    @Test
    public void testReverse6() throws Exception {
        INDArray array = Nd4j.create(new double[] {10, 9, 8, 7, 6, 5, 4, 3, 2, 1, 0});
        INDArray exp = Nd4j.create(new double[] {0, 1, 2, 3, 4, 5, 6, 7, 8, 9, 10});

        INDArray rev = Transforms.reverse(array, false);

        assertEquals(exp, rev);
        assertTrue(rev == array);
    }


    @Test
    public void testNativeSortView1() {
        INDArray matrix = Nd4j.create(10, 10);
        INDArray exp = Nd4j.linspace(0, 9, 10, DataType.DOUBLE);
        int cnt = 0;
        for (long i = matrix.rows() - 1; i >= 0; i--) {
            // FIXME: int cast
            matrix.getRow((int) i).assign(cnt);
            cnt++;
        }

        Nd4j.sort(matrix.getColumn(0), true);


        log.info("Matrix: {}", matrix);

        assertEquals(exp, matrix.getColumn(0));
    }

    @Test
    public void testNativeSort1() throws Exception {
        INDArray array = Nd4j.create(new double[] {9, 2, 1, 7, 6, 5, 4, 3, 8, 0});
        INDArray exp1 = Nd4j.create(new double[] {0, 1, 2, 3, 4, 5, 6, 7, 8, 9});
        INDArray exp2 = Nd4j.create(new double[] {9, 8, 7, 6, 5, 4, 3, 2, 1, 0});

        INDArray res = Nd4j.sort(array, true);

        assertEquals(exp1, res);

        res = Nd4j.sort(res, false);

        assertEquals(exp2, res);
    }

    @Test
    public void testNativeSort2() throws Exception {
        INDArray array = Nd4j.rand(1, 10000);

        INDArray res = Nd4j.sort(array, true);
        INDArray exp = res.dup();

        res = Nd4j.sort(res, false);
        res = Nd4j.sort(res, true);

        assertEquals(exp, res);
    }

    @Test
    public void testNativeSort3() throws Exception {
        INDArray array = Nd4j.linspace(1, 1048576, 1048576, DataType.DOUBLE).reshape(1, -1);
        INDArray exp = array.dup();
        Nd4j.shuffle(array, 0);

        long time1 = System.currentTimeMillis();
        INDArray res = Nd4j.sort(array, true);
        long time2 = System.currentTimeMillis();
        log.info("Time spent: {} ms", time2 - time1);

        assertEquals(exp, res);
    }

    @Test
    public void testNativeSort3_1() throws Exception {
        INDArray array = Nd4j.linspace(1, 2017152, 2017152, DataType.DOUBLE).reshape(1, -1);
        INDArray exp = array.dup();
        Transforms.reverse(array, false);


        long time1 = System.currentTimeMillis();
        INDArray res = Nd4j.sort(array, true);
        long time2 = System.currentTimeMillis();
        log.info("Time spent: {} ms", time2 - time1);

        assertEquals(exp, res);
    }

    @Test
    public void testNativeSortAlongDimension1() throws Exception {
        INDArray array = Nd4j.create(1000, 1000);
        INDArray exp1 = Nd4j.linspace(1, 1000, 1000, DataType.DOUBLE).reshape(1, -1);
        INDArray dps = exp1.dup();
        Nd4j.shuffle(dps, 0);

        assertNotEquals(exp1, dps);


        for (int r = 0; r < array.rows(); r++) {
            array.getRow(r).assign(dps);
        }

        long time1 = System.currentTimeMillis();
        INDArray res = Nd4j.sort(array, 1, true);
        long time2 = System.currentTimeMillis();

        log.info("Time spent: {} ms", time2 - time1);

        for (int r = 0; r < array.rows(); r++) {
            assertEquals("Failed at " + r, exp1, res.getRow(r).dup());
        }
    }

    @Test
    public void testNativeSortAlongDimension3() throws Exception {
        INDArray array = Nd4j.create(2000, 2000);
        INDArray exp1 = Nd4j.linspace(1, 2000, 2000, DataType.DOUBLE).reshape(1, -1);
        INDArray dps = exp1.dup();

        Nd4j.getExecutioner().commit();
        Nd4j.shuffle(dps, 0);

        assertNotEquals(exp1, dps);


        for (int r = 0; r < array.rows(); r++) {
            array.getRow(r).assign(dps);
        }

        long time1 = System.currentTimeMillis();
        INDArray res = Nd4j.sort(array, 1, true);
        long time2 = System.currentTimeMillis();

        log.info("Time spent: {} ms", time2 - time1);

        for (int r = 0; r < array.rows(); r++) {
            assertEquals("Failed at " + r, exp1, res.getRow(r));
            //assertArrayEquals("Failed at " + r, exp1.data().asDouble(), res.getRow(r).dup().data().asDouble(), 1e-5);
        }
    }

    @Test
    public void testNativeSortAlongDimension2() throws Exception {
        INDArray array = Nd4j.create(100, 10);
        INDArray exp1 = Nd4j.create(new double[] {9, 8, 7, 6, 5, 4, 3, 2, 1, 0});

        for (int r = 0; r < array.rows(); r++) {
            array.getRow(r).assign(Nd4j.create(new double[] {3, 8, 2, 7, 5, 6, 4, 9, 1, 0}));
        }

        INDArray res = Nd4j.sort(array, 1, false);

        for (int r = 0; r < array.rows(); r++) {
            assertEquals("Failed at " + r, exp1, res.getRow(r).dup());
        }
    }


    @Test
    public void testPercentile1() throws Exception {
        INDArray array = Nd4j.linspace(1, 10, 10, DataType.DOUBLE);
        Percentile percentile = new Percentile(50);
        double exp = percentile.evaluate(array.data().asDouble());

        assertEquals(exp, array.percentileNumber(50));
    }

    @Test
    public void testPercentile2() throws Exception {
        INDArray array = Nd4j.linspace(1, 9, 9, DataType.DOUBLE);
        Percentile percentile = new Percentile(50);
        double exp = percentile.evaluate(array.data().asDouble());

        assertEquals(exp, array.percentileNumber(50));
    }


    @Test
    public void testPercentile3() throws Exception {
        INDArray array = Nd4j.linspace(1, 9, 9, DataType.DOUBLE);
        Percentile percentile = new Percentile(75);
        double exp = percentile.evaluate(array.data().asDouble());

        assertEquals(exp, array.percentileNumber(75));
    }

    @Test
    public void testPercentile4() throws Exception {
        INDArray array = Nd4j.linspace(1, 10, 10, DataType.DOUBLE);
        Percentile percentile = new Percentile(75);
        double exp = percentile.evaluate(array.data().asDouble());

        assertEquals(exp, array.percentileNumber(75));
    }

    @Test
    public void testTadPercentile1() throws Exception {
        INDArray array = Nd4j.linspace(1, 10, 10, DataType.DOUBLE);
        Transforms.reverse(array, false);
        Percentile percentile = new Percentile(75);
        double exp = percentile.evaluate(array.data().asDouble());

        INDArray matrix = Nd4j.create(10, 10);
        for (int i = 0; i < matrix.rows(); i++)
            matrix.getRow(i).assign(array);

        INDArray res = matrix.percentile(75, 1);

        for (int i = 0; i < matrix.rows(); i++)
            assertEquals(exp, res.getDouble(i), 1e-5);
    }

    @Test
    public void testPutiRowVector() throws Exception {
        INDArray matrix = Nd4j.createUninitialized(10, 10);
        INDArray exp = Nd4j.create(10, 10).assign(1.0);
        INDArray row = Nd4j.create(10).assign(1.0);

        matrix.putiRowVector(row);

        assertEquals(exp, matrix);
    }

    @Test
    public void testPutiColumnsVector() throws Exception {
        INDArray matrix = Nd4j.createUninitialized(5, 10);
        INDArray exp = Nd4j.create(5, 10).assign(1.0);
        INDArray row = Nd4j.create(5, 1).assign(1.0);

        matrix.putiColumnVector(row);

        assertEquals(exp, matrix);
    }

    @Test
    public void testRsub1() throws Exception {
        INDArray arr = Nd4j.ones(5).assign(2.0);
        INDArray exp_0 = Nd4j.ones(5).assign(2.0);
        INDArray exp_1 = Nd4j.create(5).assign(-1);

        Nd4j.getExecutioner().commit();

        INDArray res = arr.rsub(1.0);

        assertEquals(exp_0, arr);
        assertEquals(exp_1, res);
    }

    @Test
    public void testBroadcastMin() throws Exception {
        INDArray matrix = Nd4j.create(5, 5);
        for (int r = 0; r < matrix.rows(); r++) {
            matrix.getRow(r).assign(Nd4j.create(new double[]{2, 3, 3, 4, 5}));
        }

        INDArray row = Nd4j.create(new double[]{1, 2, 3, 4, 5});

        Nd4j.getExecutioner().exec(new BroadcastMin(matrix, row, matrix, 1));

        for (int r = 0; r < matrix.rows(); r++) {
            assertEquals(Nd4j.create(new double[] {1, 2, 3, 4, 5}), matrix.getRow(r));
        }
    }

    @Test
    public void testBroadcastMax() throws Exception {
        INDArray matrix = Nd4j.create(5, 5);
        for (int r = 0; r < matrix.rows(); r++) {
            matrix.getRow(r).assign(Nd4j.create(new double[]{1, 2, 3, 2, 1}));
        }

        INDArray row = Nd4j.create(new double[]{1, 2, 3, 4, 5});

        Nd4j.getExecutioner().exec(new BroadcastMax(matrix, row, matrix, 1));

        for (int r = 0; r < matrix.rows(); r++) {
            assertEquals(Nd4j.create(new double[] {1, 2, 3, 4, 5}), matrix.getRow(r));
        }
    }


    @Test
    public void testBroadcastAMax() throws Exception {
        INDArray matrix = Nd4j.create(5, 5);
        for (int r = 0; r < matrix.rows(); r++) {
            matrix.getRow(r).assign(Nd4j.create(new double[]{1, 2, 3, 2, 1}));
        }

        INDArray row = Nd4j.create(new double[]{1, 2, 3, -4, -5});

        Nd4j.getExecutioner().exec(new BroadcastAMax(matrix, row, matrix, 1));

        for (int r = 0; r < matrix.rows(); r++) {
            assertEquals(Nd4j.create(new double[] {1, 2, 3, -4, -5}), matrix.getRow(r));
        }
    }


    @Test
    public void testBroadcastAMin() throws Exception {
        INDArray matrix = Nd4j.create(5, 5);
        for (int r = 0; r < matrix.rows(); r++) {
            matrix.getRow(r).assign(Nd4j.create(new double[]{2, 3, 3, 4, 1}));
        }

        INDArray row = Nd4j.create(new double[]{1, 2, 3, 4, -5});

        Nd4j.getExecutioner().exec(new BroadcastAMin(matrix, row, matrix, 1));

        for (int r = 0; r < matrix.rows(); r++) {
            assertEquals(Nd4j.create(new double[] {1, 2, 3, 4, 1}), matrix.getRow(r));
        }
    }

    @Test
    @Ignore
    public void testLogExpSum1() throws Exception {
        INDArray matrix = Nd4j.create(3, 3);
        for (int r = 0; r < matrix.rows(); r++) {
            matrix.getRow(r).assign(Nd4j.create(new double[]{1, 2, 3}));
        }

        INDArray res = Nd4j.getExecutioner().exec(new LogSumExp(matrix), 1);

        for (int e = 0; e < res.length(); e++) {
            assertEquals(3.407605, res.getDouble(e), 1e-5);
        }
    }

    @Test
    @Ignore
    public void testLogExpSum2() throws Exception {
        INDArray row = Nd4j.create(new double[]{1, 2, 3});

        double res = Nd4j.getExecutioner().exec(new LogSumExp(row)).z().getDouble(0);

        assertEquals(3.407605, res, 1e-5);
    }

    @Test
    public void testPow1() throws Exception {
        val argX = Nd4j.create(3).assign(2.0);
        val argY = Nd4j.create(new double[]{1.0, 2.0, 3.0});
        val exp = Nd4j.create(new double[] {2.0, 4.0, 8.0});
        val res = Transforms.pow(argX, argY);

        assertEquals(exp, res);
    }


    @Test
    public void testRDiv1() throws Exception {
        val argX = Nd4j.create(3).assign(2.0);
        val argY = Nd4j.create(new double[]{1.0, 2.0, 3.0});
        val exp = Nd4j.create(new double[] {0.5, 1.0, 1.5});
        val res = argX.rdiv(argY);

        assertEquals(exp, res);
    }

    @Test
    public void testEqualOrder1() throws Exception {
        val array = Nd4j.linspace(1, 6, 6, DataType.DOUBLE).reshape(2, 3);
        val arrayC = array.dup('c');
        val arrayF = array.dup('f');

        assertEquals(array, arrayC);
        assertEquals(array, arrayF);
        assertEquals(arrayC, arrayF);
    }


    @Test
    public void testMatchTransform() throws Exception {
        val array = Nd4j.create(new double[] {1, 1, 1, 0, 1, 1},'c');
        val result = Nd4j.createUninitialized(DataType.BOOL, array.shape());
        val exp = Nd4j.create(new boolean[] {false, false, false, true, false, false});
        Op op = new MatchConditionTransform(array, result, 1e-5, Conditions.epsEquals(0.0));

        Nd4j.getExecutioner().exec(op);

        assertEquals(exp, result);
    }

    @Test
    public void test4DSumView() throws Exception {
        INDArray labels = Nd4j.linspace(1, 160, 160, DataType.DOUBLE).reshape(new long[]{2, 5, 4, 4});
        //INDArray labels = Nd4j.linspace(1, 192, 192).reshape(new long[]{2, 6, 4, 4});

        val size1 = labels.size(1);
        INDArray classLabels = labels.get(NDArrayIndex.all(), NDArrayIndex.interval(4, size1), NDArrayIndex.all(), NDArrayIndex.all());

        /*
        Should be 0s and 1s only in the "classLabels" subset - specifically a 1-hot vector, or all 0s
        double minNumber = classLabels.minNumber().doubleValue();
        double maxNumber = classLabels.maxNumber().doubleValue();
        System.out.println("Min/max: " + minNumber + "\t" + maxNumber);
        System.out.println(sum1);
        */


        assertEquals(classLabels, classLabels.dup());

        //Expect 0 or 1 for each entry (sum of all 0s, or 1-hot vector = 0 or 1)
        INDArray sum1 = classLabels.max(1);
        INDArray sum1_dup = classLabels.dup().max(1);

        assertEquals(sum1_dup, sum1 );
    }

    @Test
    public void testMatMul1() {
        val x = 2;
        val A1 = 3;
        val A2 = 4;
        val B1 = 4;
        val B2 = 3;

        val a = Nd4j.linspace(1, x * A1 * A2, x * A1 * A2, DataType.DOUBLE).reshape(x, A1, A2);
        val b = Nd4j.linspace(1, x * B1 * B2, x * B1 * B2, DataType.DOUBLE).reshape(x, B1, B2);

        //

        //log.info("C shape: {}", Arrays.toString(c.shapeInfoDataBuffer().asInt()));
    }

    @Test
    public void testReduction_Z1() throws Exception {
        val arrayX = Nd4j.create(10, 10, 10);

        val res = arrayX.max(1, 2);

        Nd4j.getExecutioner().commit();
    }

    @Test
    public void testReduction_Z2() throws Exception {
        val arrayX = Nd4j.create(10, 10);

        val res = arrayX.max(0);

        Nd4j.getExecutioner().commit();
    }

    @Test
    public void testReduction_Z3() throws Exception {
        val arrayX = Nd4j.create(200, 300);

        val res = arrayX.maxNumber().doubleValue();

        Nd4j.getExecutioner().commit();
    }

    @Test
    public void testSoftmaxZ1() throws Exception {
        val original = Nd4j.linspace(1, 100, 100, DataType.DOUBLE).reshape(10, 10);
        val reference = original.dup(original.ordering());
        val expected = original.dup(original.ordering());

        Nd4j.getExecutioner().commit();

        Nd4j.getExecutioner().execAndReturn(new OldSoftMax(expected));

        val result = Nd4j.getExecutioner().execAndReturn(new OldSoftMax(original, original.dup(original.ordering())));

        assertEquals(reference, original);
        assertEquals(expected, result);
    }

    @Test
    public void testRDiv() throws Exception {
        val x = Nd4j.create(new double[]{2,2,2});
        val y = Nd4j.create(new double[]{4,6,8});
        val result = Nd4j.createUninitialized(DataType.DOUBLE, new long[]{3});

        assertEquals(DataType.DOUBLE, x.dataType());
        assertEquals(DataType.DOUBLE, y.dataType());
        assertEquals(DataType.DOUBLE, result.dataType());

        val op = DynamicCustomOp.builder("RDiv")
                .addInputs(x,y)
                .addOutputs(result)
                .callInplace(false)
                .build();

        Nd4j.getExecutioner().exec(op);

        assertEquals(Nd4j.create(new double[]{2, 3, 4}), result);
    }


    @Test
    public void testIm2Col() {
        int kY = 5;
        int kX = 5;
        int sY = 1;
        int sX = 1;
        int pY = 0;
        int pX = 0;
        int dY = 1;
        int dX = 1;
        int inY = 28;
        int inX = 28;

        boolean isSameMode = true;

        val input = Nd4j.linspace(1, 2 * inY * inX, 2 * inY * inX, DataType.DOUBLE).reshape(2, 1, inY, inX);
        val output = Nd4j.create(2, 1, 5, 5, 28, 28);

        val im2colOp = Im2col.builder()
                .inputArrays(new INDArray[]{input})
                .outputs(new INDArray[]{output})
                .conv2DConfig(Conv2DConfig.builder()
                        .kH(kY)
                        .kW(kX)
                        .kH(kY)
                        .kW(kX)
                        .sH(sY)
                        .sW(sX)
                        .pH(pY)
                        .pW(pX)
                        .dH(dY)
                        .dW(dX)
                        .isSameMode(isSameMode)
                        .build())

                .build();

        Nd4j.getExecutioner().exec(im2colOp);

        log.info("result: {}", output);
    }


    @Test
    public void testGemmStrides() {
        // 4x5 matrix from arange(20)
        final INDArray X = Nd4j.arange(20).reshape(4,5);
        for (int i=0; i<5; i++){
            // Get i-th column vector
            final INDArray xi = X.get(NDArrayIndex.all(), NDArrayIndex.point(i));
            // Build outer product
            val trans = xi.transpose();
            final INDArray outerProduct = xi.mmul(trans);
            // Build outer product from duplicated column vectors
            final INDArray outerProductDuped = xi.dup().mmul(xi.transpose().dup());
            // Matrices should equal
            //final boolean eq = outerProduct.equalsWithEps(outerProductDuped, 1e-5);
            //assertTrue(eq);
            assertEquals(outerProductDuped, outerProduct);
        }
    }

    @Test(expected = ND4JIllegalStateException.class)
    public void testReshapeFailure() {
        val a = Nd4j.linspace(1, 4, 4, DataType.DOUBLE).reshape(2,2);
        val b = Nd4j.linspace(1, 4, 4, DataType.DOUBLE).reshape(2,2);
        val score = a.mmul(b);
        val reshaped1 = score.reshape(2,100);
        val reshaped2 = score.reshape(2,1);
    }


    @Test
    public void testScalar_1() {
        val scalar = Nd4j.create(new float[]{2.0f}, new long[]{});

        assertTrue(scalar.isScalar());
        assertEquals(1, scalar.length());
        assertFalse(scalar.isMatrix());
        assertFalse(scalar.isVector());
        assertFalse(scalar.isRowVector());
        assertFalse(scalar.isColumnVector());

        assertEquals(2.0f, scalar.getFloat(0), 1e-5);
    }

    @Test
    public void testScalar_2() {
        val scalar = Nd4j.trueScalar(2.0f);
        val scalar2 = Nd4j.trueScalar(2.0f);
        val scalar3 = Nd4j.trueScalar(3.0f);

        assertTrue(scalar.isScalar());
        assertEquals(1, scalar.length());
        assertFalse(scalar.isMatrix());
        assertFalse(scalar.isVector());
        assertFalse(scalar.isRowVector());
        assertFalse(scalar.isColumnVector());

        assertEquals(2.0f, scalar.getFloat(0), 1e-5);

        assertEquals(scalar, scalar2);
        assertNotEquals(scalar, scalar3);
    }

    @Test
    public void testVector_1() {
        val vector = Nd4j.trueVector(new float[] {1, 2, 3, 4, 5});
        val vector2 = Nd4j.trueVector(new float[] {1, 2, 3, 4, 5});
        val vector3 = Nd4j.trueVector(new float[] {1, 2, 3, 4, 6});

        assertFalse(vector.isScalar());
        assertEquals(5, vector.length());
        assertFalse(vector.isMatrix());
        assertTrue(vector.isVector());
        assertTrue(vector.isRowVector());
        assertFalse(vector.isColumnVector());

        assertEquals(vector, vector2);
        assertNotEquals(vector, vector3);
    }

    @Test
    public void testVectorScalar_2() {
        val vector = Nd4j.trueVector(new float[]{1, 2, 3, 4, 5});
        val scalar = Nd4j.trueScalar(2.0f);
        val exp = Nd4j.trueVector(new float[]{3, 4, 5, 6, 7});

        vector.addi(scalar);

        assertEquals(exp, vector);
    }

    @Test
    public void testReshapeScalar() {
        val scalar = Nd4j.trueScalar(2.0f);
        val newShape = scalar.reshape(1, 1, 1, 1);

        assertEquals(4, newShape.rank());
        assertArrayEquals(new long[]{1, 1, 1, 1}, newShape.shape());
    }


    @Test
    public void testReshapeVector() {
        val vector = Nd4j.trueVector(new float[]{1, 2, 3, 4, 5, 6});
        val newShape = vector.reshape(3, 2);

        assertEquals(2, newShape.rank());
        assertArrayEquals(new long[]{3, 2}, newShape.shape());
    }

    @Test
    public void testTranspose1() {
        val vector = Nd4j.trueVector(new float[]{1, 2, 3, 4, 5, 6});

        assertArrayEquals(new long[]{6}, vector.shape());
        assertArrayEquals(new long[]{1}, vector.stride());

        val transposed = vector.transpose();

        assertArrayEquals(vector.shape(), transposed.shape());
    }

    @Test
    public void testTranspose2() {
        val scalar = Nd4j.trueScalar(2.f);

        assertArrayEquals(new long[]{}, scalar.shape());
        assertArrayEquals(new long[]{}, scalar.stride());

        val transposed = scalar.transpose();

        assertArrayEquals(scalar.shape(), transposed.shape());
    }

    @Test
    public void testMatmul_128by256() throws Exception {
        val mA = Nd4j.create(128, 156).assign(1.0f);
        val mB = Nd4j.create(156, 256).assign(1.0f);

        val mC = Nd4j.create(128, 256);
        val mE = Nd4j.create(128, 256).assign(156.0f);
        val mL = mA.mmul(mB);

        val op = DynamicCustomOp.builder("matmul")
                .addInputs(mA, mB)
                .addOutputs(mC)
                .build();

        Nd4j.getExecutioner().exec(op);

        assertEquals(mE, mC);
    }


    @Test
    public void testScalarSqueeze() {
        val scalar = Nd4j.create(new float[]{2.0f}, new long[]{1, 1});
        val output = Nd4j.trueScalar(0.0f);
        val exp = Nd4j.trueScalar(2.0f);
        val op = DynamicCustomOp.builder("squeeze")
                .addInputs(scalar)
                .addOutputs(output)
                .build();

        val shape = Nd4j.getExecutioner().calculateOutputShape(op).get(0);
        assertArrayEquals(new long[]{}, shape.getShape());

        Nd4j.getExecutioner().exec(op);

        assertEquals(exp, output);
    }

    @Test
    public void testScalarVectorSqueeze() {
        val scalar = Nd4j.create(new float[]{2.0f}, new long[]{1});

        assertArrayEquals(new long[]{1}, scalar.shape());

        val output = Nd4j.trueScalar(0.0f);
        val exp = Nd4j.trueScalar(2.0f);
        val op = DynamicCustomOp.builder("squeeze")
                .addInputs(scalar)
                .addOutputs(output)
                .build();

        val shape = Nd4j.getExecutioner().calculateOutputShape(op).get(0);
        assertArrayEquals(new long[]{}, shape.getShape());

        Nd4j.getExecutioner().exec(op);

        assertEquals(exp, output);
    }

    @Test
    public void testVectorSqueeze() {
        val vector = Nd4j.create(new float[]{1, 2, 3, 4, 5, 6}, new long[]{1, 6});
        val output = Nd4j.trueVector(new float[] {0, 0, 0, 0, 0, 0});
        val exp = Nd4j.trueVector(new float[]{1, 2, 3, 4, 5, 6});

        val op = DynamicCustomOp.builder("squeeze")
                .addInputs(vector)
                .addOutputs(output)
                .build();

        val shape = Nd4j.getExecutioner().calculateOutputShape(op).get(0);
        assertArrayEquals(new long[]{6}, shape.getShape());

        Nd4j.getExecutioner().exec(op);

        assertEquals(exp, output);
    }

    @Test
    public void testVectorGemv() {
        val vectorL = Nd4j.create(new float[]{1, 2, 3}, new long[]{3, 1});
        val vectorN = Nd4j.create(new float[]{1, 2, 3}, new long[]{3});
        val matrix = Nd4j.create(new float[]{1, 2, 3, 4, 5, 6, 7, 8, 9}, new long[] {3, 3});

        log.info("vectorN: {}", vectorN);
        log.info("vectorL: {}", vectorL);

        val outN = matrix.mmul(vectorN);
        val outL = matrix.mmul(vectorL);

        assertEquals(outL, outN);

        assertEquals(1, outN.rank());
    }


    @Test
    public void testMatrixReshape() {
        val matrix = Nd4j.create(new float[]{1, 2, 3, 4, 5, 6, 7, 8, 9}, new long[] {3, 3});
        val exp = Nd4j.create(new float[]{1, 2, 3, 4, 5, 6, 7, 8, 9}, new long[] {9});

        val reshaped = matrix.reshape(-1);

        assertArrayEquals(exp.shape(), reshaped.shape());
        assertEquals(exp, reshaped);
    }


    @Test
    public void testVectorScalarConcat() {
        val vector = Nd4j.trueVector(new float[] {1, 2});
        val scalar = Nd4j.scalar(3.0f);

        val output = Nd4j.trueVector(new float[]{0, 0, 0});
        val exp = Nd4j.trueVector(new float[]{1, 2, 3});

        val op = DynamicCustomOp.builder("concat")
                .addInputs(vector, scalar)
                .addOutputs(output)
                .addIntegerArguments(0) // axis
                .build();

        val shape = Nd4j.getExecutioner().calculateOutputShape(op).get(0);
        assertArrayEquals(exp.shape(), shape.getShape());

        Nd4j.getExecutioner().exec(op);

        assertArrayEquals(exp.shape(), output.shape());
        assertEquals(exp, output);
    }


    @Test
    public void testValueArrayOf_1() {
        val vector = Nd4j.valueArrayOf(new long[] {5}, 2f, DataType.FLOAT);
        val exp = Nd4j.trueVector(new float[]{2, 2, 2, 2, 2});

        assertArrayEquals(exp.shape(), vector.shape());
        assertEquals(exp, vector);
    }


    @Test
    public void testValueArrayOf_2() {
        val scalar = Nd4j.valueArrayOf(new long[] {}, 2f);
        val exp = Nd4j.trueScalar(2f);

        assertArrayEquals(exp.shape(), scalar.shape());
        assertEquals(exp, scalar);
    }


    @Test
    public void testArrayCreation() {
        val vector = Nd4j.create(new float[]{1, 2, 3}, new long[] {3}, 'c');
        val exp = Nd4j.trueVector(new float[]{1, 2, 3});

        assertArrayEquals(exp.shape(), vector.shape());
        assertEquals(exp, vector);
    }

    @Test
    public void testACosh(){
        //http://www.wolframalpha.com/input/?i=acosh(x)

        INDArray in = Nd4j.linspace(1, 3, 20, DataType.DOUBLE);
        INDArray out = Nd4j.getExecutioner().execAndReturn(new ACosh(in.dup()));

        INDArray exp = Nd4j.create(in.shape());
        for( int i=0; i<in.length(); i++ ){
            double x = in.getDouble(i);
            double y = Math.log(x + Math.sqrt(x-1) * Math.sqrt(x+1));
            exp.putScalar(i, y);
        }

        assertEquals(exp, out);
    }

    @Test
    public void testCosh(){
        //http://www.wolframalpha.com/input/?i=cosh(x)

        INDArray in = Nd4j.linspace(-2, 2, 20, DataType.DOUBLE);
        INDArray out = Transforms.cosh(in, true);

        INDArray exp = Nd4j.create(in.shape());
        for( int i=0; i<in.length(); i++ ){
            double x = in.getDouble(i);
            double y = 0.5 * (Math.exp(-x) + Math.exp(x));
            exp.putScalar(i, y);
        }

        assertEquals(exp, out);
    }

    @Test
    public void testAtanh(){
        //http://www.wolframalpha.com/input/?i=atanh(x)

        INDArray in = Nd4j.linspace(-0.9, 0.9, 10, DataType.DOUBLE);
        INDArray out = Transforms.atanh(in, true);

        INDArray exp = Nd4j.create(in.shape());
        for( int i=0; i<10; i++ ){
            double x = in.getDouble(i);
            //Using "alternative form" from: http://www.wolframalpha.com/input/?i=atanh(x)
            double y = 0.5 * Math.log(x+1.0) - 0.5 * Math.log(1.0-x);
            exp.putScalar(i, y);
        }

        assertEquals(exp, out);
    }

    @Test
    public void testLastIndex(){

        INDArray in = Nd4j.create(new double[][]{
                {1,1,1,0},
                {1,1,0,0}});

        INDArray exp0 = Nd4j.create(new long[]{1,1,0,-1}, new long[]{4}, DataType.LONG);
        INDArray exp1 = Nd4j.create(new long[]{2,1}, new long[]{2}, DataType.LONG);

        INDArray out0 = BooleanIndexing.lastIndex(in, Conditions.equals(1), 0);
        INDArray out1 = BooleanIndexing.lastIndex(in, Conditions.equals(1), 1);

        assertEquals(exp0, out0);
        assertEquals(exp1, out1);
    }

    @Test(expected = ND4JIllegalStateException.class)
    public void testBadReduce3Call() {
        val x = Nd4j.create(400,20);
        val y = Nd4j.ones(1, 20);
        x.distance2(y);
    }


    @Test
    public void testReduce3AlexBug() {
        val arr = Nd4j.linspace(1,100,100, DataType.DOUBLE).reshape('f', 10, 10).dup('c');
        val arr2 = Nd4j.linspace(1,100,100, DataType.DOUBLE).reshape('c', 10, 10);
        val out = Nd4j.getExecutioner().exec(new EuclideanDistance(arr, arr2), 1);
        val exp = Nd4j.create(new double[] {151.93748, 128.86038, 108.37435, 92.22256, 82.9759, 82.9759, 92.22256, 108.37435, 128.86038, 151.93748});

        assertEquals(exp, out);
    }

    @Test
    public void testAllDistancesEdgeCase1() {
        val x = Nd4j.create(400, 20).assign(2.0);
        val y = Nd4j.ones(1, 20);
        val z = Transforms.allEuclideanDistances(x, y, 1);

        val exp = Nd4j.create(400, 1).assign(4.47214);

        assertEquals(exp, z);
    }

    @Test
    public void testConcat_1() throws Exception{
        for(char order : new char[]{'c', 'f'}) {

            INDArray arr1 = Nd4j.create(new double[]{1, 2}, new long[]{1, 2}, order);
            INDArray arr2 = Nd4j.create(new double[]{3, 4}, new long[]{1, 2}, order);

            INDArray out = Nd4j.concat(0, arr1, arr2);
            Nd4j.getExecutioner().commit();
            INDArray exp = Nd4j.create(new double[][]{{1, 2}, {3, 4}});
            assertEquals(String.valueOf(order), exp, out);
        }
    }

    @Test
    public void testRdiv()    {
        final INDArray a = Nd4j.create(new double[]{2.0, 2.0, 2.0, 2.0});
        final INDArray b = Nd4j.create(new double[]{1.0, 2.0, 4.0, 8.0});
        final INDArray c = Nd4j.create(new double[]{2.0, 2.0}).reshape(2, 1);
        final INDArray d = Nd4j.create(new double[]{1.0, 2.0, 4.0, 8.0}).reshape(2, 2);

        final INDArray expected = Nd4j.create(new double[]{2.0, 1.0, 0.5, 0.25});
        final INDArray expected2 = Nd4j.create(new double[]{2.0, 1.0, 0.5, 0.25}).reshape(2, 2);

        assertEquals(expected, a.div(b));
        assertEquals(expected, b.rdiv(a));
        assertEquals(expected, b.rdiv(2));
        assertEquals(expected2, d.rdivColumnVector(c));

        assertEquals(expected, b.rdiv(Nd4j.scalar(2)));
        assertEquals(expected, b.rdivColumnVector(Nd4j.scalar(2)));
    }

    @Test
    public void testRsub()    {
        final INDArray a = Nd4j.create(new double[]{2.0, 2.0, 2.0, 2.0});
        final INDArray b = Nd4j.create(new double[]{1.0, 2.0, 4.0, 8.0});
        final INDArray c = Nd4j.create(new double[]{2.0, 2.0}).reshape(2, 1);
        final INDArray d = Nd4j.create(new double[]{1.0, 2.0, 4.0, 8.0}).reshape('c',2, 2);

        final INDArray expected = Nd4j.create(new double[]{1.0, 0.0, -2.0, -6.0});
        final INDArray expected2 = Nd4j.create(new double[]{1, 0, -2.0, -6.0}).reshape('c',2, 2);

        assertEquals(expected, a.sub(b));
        assertEquals(expected, b.rsub(a));
        assertEquals(expected, b.rsub(2));
        assertEquals(expected2, d.rsubColumnVector(c));

        assertEquals(expected, b.rsub(Nd4j.scalar(2)));
        assertEquals(expected, b.rsubColumnVector(Nd4j.scalar(2)));
    }


    @Test
    public void testHalfStuff() {
        if (!Nd4j.getExecutioner().getClass().getSimpleName().toLowerCase().contains("cuda"))
            return;

        val dtype = Nd4j.dataType();
        Nd4j.setDataType(DataType.HALF);

        val arr = Nd4j.ones(3, 3);
        arr.addi(2.0f);

        val exp = Nd4j.create(3, 3).assign(3.0f);

        assertEquals(exp, arr);

        Nd4j.setDataType(dtype);
    }


    @Test
    public void testInconsistentOutput(){
        INDArray in = Nd4j.rand(1, 802816);
        INDArray W = Nd4j.rand(802816, 1);
        INDArray b = Nd4j.create(1);
        INDArray out = fwd(in, W, b);

        for(int i=0;i<100;i++){
            INDArray out2 = fwd(in, W, b);  //l.activate(inToLayer1, false, LayerWorkspaceMgr.noWorkspaces());
            assertEquals("Failed at iteration [" + String.valueOf(i) + "]", out, out2);
        }
    }

    @Test
    public void test3D_create_1() {
        val jArray = new float[2][3][4];

        fillJvmArray3D(jArray);

        val iArray = Nd4j.create(jArray);
        val fArray = ArrayUtil.flatten(jArray);

        assertArrayEquals(new long[]{2, 3, 4}, iArray.shape());

        assertArrayEquals(fArray, iArray.data().asFloat(), 1e-5f);

        int cnt = 0;
        for (val f : fArray)
            assertTrue("Failed for element [" + cnt++ +"]",f > 0.0f);
    }


    @Test
    public void test4D_create_1() {
        val jArray = new float[2][3][4][5];

        fillJvmArray4D(jArray);

        val iArray = Nd4j.create(jArray);
        val fArray = ArrayUtil.flatten(jArray);

        assertArrayEquals(new long[]{2, 3, 4, 5}, iArray.shape());

        assertArrayEquals(fArray, iArray.data().asFloat(), 1e-5f);

        int cnt = 0;
        for (val f : fArray)
            assertTrue("Failed for element [" + cnt++ +"]",f > 0.0f);
    }

    @Test
    public void testBroadcast_1() {
        val array1 = Nd4j.linspace(1, 10, 10, DataType.DOUBLE).reshape(5, 1, 2).broadcast(5, 4, 2);
        val array2 = Nd4j.linspace(1, 20, 20, DataType.DOUBLE).reshape(5, 4, 1).broadcast(5, 4, 2);
        val exp = Nd4j.create(new double[] {2.0f, 3.0f, 3.0f, 4.0f, 4.0f, 5.0f, 5.0f, 6.0f, 8.0f, 9.0f, 9.0f, 10.0f, 10.0f, 11.0f, 11.0f, 12.0f, 14.0f, 15.0f, 15.0f, 16.0f, 16.0f, 17.0f, 17.0f, 18.0f, 20.0f, 21.0f, 21.0f, 22.0f, 22.0f, 23.0f, 23.0f, 24.0f, 26.0f, 27.0f, 27.0f, 28.0f, 28.0f, 29.0f, 29.0f, 30.0f}).reshape(5,4,2);

        array1.addi(array2);

        assertEquals(exp, array1);
    }


    @Test
    public void testAddiColumnEdge(){
        INDArray arr1 = Nd4j.create(1, 5);
        arr1.addiColumnVector(Nd4j.ones(1));
        assertEquals(Nd4j.ones(1,5), arr1);
    }


    @Test
    public void testMmulViews_1() {
        val arrayX = Nd4j.linspace(1, 27, 27, DataType.DOUBLE).reshape(3, 3, 3);

        val arrayA = Nd4j.linspace(1, 9, 9, DataType.DOUBLE).reshape(3, 3);

        val arrayB = arrayX.dup('f');

        val arraya = arrayX.slice(0);
        val arrayb = arrayB.slice(0);

        val exp = arrayA.mmul(arrayA);

        assertEquals(exp, arraya.mmul(arrayA));
        assertEquals(exp, arraya.mmul(arraya));

        assertEquals(exp, arrayb.mmul(arrayb));
    }

    @Test
    public void testTile_1() {
        val array = Nd4j.linspace(1, 6, 6, DataType.DOUBLE).reshape(2, 3);
        val exp = Nd4j.create(new double[] {1.000000, 2.000000, 3.000000, 1.000000, 2.000000, 3.000000, 4.000000, 5.000000, 6.000000, 4.000000, 5.000000, 6.000000, 1.000000, 2.000000, 3.000000, 1.000000, 2.000000, 3.000000, 4.000000, 5.000000, 6.000000, 4.000000, 5.000000, 6.000000}, new int[] {4, 6});
        val output = Nd4j.create(4, 6);

        val op = DynamicCustomOp.builder("tile")
                .addInputs(array)
                .addIntegerArguments(2, 2)
                .addOutputs(output)
                .build();

        Nd4j.getExecutioner().exec(op);

        assertEquals(exp, output);
    }

    @Test
    public void testRelativeError_1() throws Exception {
        val arrayX = Nd4j.create(10, 10);
        val arrayY = Nd4j.ones(10, 10);
        val exp = Nd4j.ones(10, 10);

        Nd4j.getExecutioner().exec(new BinaryRelativeError(arrayX, arrayY, arrayX, 0.1));

        assertEquals(exp, arrayX);
    }


    @Test
    public void testMeshGrid(){

        INDArray x1 = Nd4j.create(new double[]{1,2,3,4});
        INDArray y1 = Nd4j.create(new double[]{5,6,7});

        INDArray expX = Nd4j.create(new double[][]{
                {1,2,3,4},
                {1,2,3,4},
                {1,2,3,4}});
        INDArray expY = Nd4j.create(new double[][]{
                {5,5,5,5},
                {6,6,6,6},
                {7,7,7,7}});
        INDArray[] exp = new INDArray[]{expX, expY};

        INDArray[] out1 = Nd4j.meshgrid(x1, y1);
        assertArrayEquals(exp, out1);

        INDArray[] out2 = Nd4j.meshgrid(x1.transpose(), y1.transpose());
        assertArrayEquals(exp, out2);

        INDArray[] out3 = Nd4j.meshgrid(x1, y1.transpose());
        assertArrayEquals(exp, out3);

        INDArray[] out4 = Nd4j.meshgrid(x1.transpose(), y1);
        assertArrayEquals(exp, out4);

        //Test views:
        INDArray x2 = Nd4j.create(1,9).get(NDArrayIndex.all(), NDArrayIndex.interval(1,2,7, true))
                .assign(x1);
        INDArray y2 = Nd4j.create(1,7).get(NDArrayIndex.all(), NDArrayIndex.interval(1,2,5, true))
                .assign(y1);

        INDArray[] out5 = Nd4j.meshgrid(x2, y2);
        assertArrayEquals(exp, out5);
    }

    @Test
    public void testAccumuationWithoutAxis_1() {
        val array = Nd4j.create(3, 3).assign(1.0);

        val result = array.sum();

        assertEquals(1, result.length());
        assertEquals(9.0, result.getDouble(0), 1e-5);
    }

    @Test
    public void testSummaryStatsEquality_1() {
        log.info("Datatype: {}", Nd4j.dataType());

        for(boolean biasCorrected : new boolean[]{false, true}) {

            INDArray indArray1 = Nd4j.rand(1, 4, 10);
            double std = indArray1.stdNumber(biasCorrected).doubleValue();

            val standardDeviation = new org.apache.commons.math3.stat.descriptive.moment.StandardDeviation(biasCorrected);
            double std2 = standardDeviation.evaluate(indArray1.data().asDouble());
            log.info("Bias corrected = {}", biasCorrected);
            log.info("nd4j std: {}", std);
            log.info("apache math3 std: {}", std2);

            assertEquals(std, std2, 1e-5);
        }
    }

    @Test
    public void testMeanEdgeCase_C(){
        INDArray arr = Nd4j.linspace(1, 30,30, DataType.DOUBLE).reshape(new int[]{3,10,1}).dup('c');
        INDArray arr2 = arr.mean(2);

        INDArray exp = arr.get(NDArrayIndex.all(), NDArrayIndex.all(), NDArrayIndex.point(0));

        assertEquals(exp, arr2);
    }

    @Test
    public void testMeanEdgeCase_F(){
        INDArray arr = Nd4j.linspace(1, 30,30, DataType.DOUBLE).reshape(new int[]{3,10,1}).dup('f');
        INDArray arr2 = arr.mean(2);

        INDArray exp = arr.get(NDArrayIndex.all(), NDArrayIndex.all(), NDArrayIndex.point(0));

        assertEquals(exp, arr2);
    }

    @Test
    public void testMeanEdgeCase2_C(){
        INDArray arr = Nd4j.linspace(1, 60,60, DataType.DOUBLE).reshape(new int[]{3,10,2}).dup('c');
        INDArray arr2 = arr.mean(2);

        INDArray exp = arr.get(NDArrayIndex.all(), NDArrayIndex.all(), NDArrayIndex.point(0));
        exp.addi(arr.get(NDArrayIndex.all(), NDArrayIndex.all(), NDArrayIndex.point(1)));
        exp.divi(2);


        assertEquals(exp, arr2);
    }

    @Test
    public void testMeanEdgeCase2_F(){
        INDArray arr = Nd4j.linspace(1, 60,60, DataType.DOUBLE).reshape(new int[]{3,10,2}).dup('f');
        INDArray arr2 = arr.mean(2);

        INDArray exp = arr.get(NDArrayIndex.all(), NDArrayIndex.all(), NDArrayIndex.point(0));
        exp.addi(arr.get(NDArrayIndex.all(), NDArrayIndex.all(), NDArrayIndex.point(1)));
        exp.divi(2);


        assertEquals(exp, arr2);
    }

    @Test
    public void testLegacyDeserialization_1() throws Exception {
        val f = new ClassPathResource("legacy/NDArray.bin").getFile();

        val array = Nd4j.read(new FileInputStream(f));
        val exp = Nd4j.linspace(1, 120, 120, DataType.DOUBLE).reshape(2, 3, 4, 5);

        assertEquals(120, array.length());
        assertArrayEquals(new long[]{2, 3, 4, 5}, array.shape());
        assertEquals(exp, array);
    }

    @Test
    public void testTearPile_1() {
        val source = Nd4j.rand(new int[]{10, 15});

        val list = Nd4j.tear(source, 1);

        // just want to ensure that axis is right one
        assertEquals(10, list.length);

        val result = Nd4j.pile(list);

        assertEquals(source.shapeInfoDataBuffer(), result.shapeInfoDataBuffer());
        assertEquals(source, result);
    }

    @Test
    public void testVariance_4D_1() {
        val dtype = Nd4j.dataType();

        Nd4j.setDataType(DataType.FLOAT);

        val x = Nd4j.ones(10, 20, 30, 40);
        val result = x.var(false, 0, 2, 3);

        Nd4j.getExecutioner().commit();

        log.info("Result shape: {}", result.shapeInfoDataBuffer().asLong());

        Nd4j.setDataType(dtype);
    }

    @Test
    public void testSomething() {
        val a = Nd4j.create(10, 20);

        log.info("Shape: {}", a.mean(0).shape());
    }

    @Test
    public void testTranspose_Custom(){

        INDArray arr = Nd4j.linspace(1,15, 15, DataType.DOUBLE).reshape(5,3);
        INDArray out = Nd4j.create(3,5);

        val op = DynamicCustomOp.builder("transpose")
                .addInputs(arr)
                .addOutputs(out)
                .build();

        Nd4j.getExecutioner().exec(op);

        val exp = arr.transpose();
        assertEquals(exp, out);
    }

    @Test
    public void testRowColumnOpsRank1(){

        for( int i=0; i<6; i++ ) {
            INDArray orig = Nd4j.linspace(1, 12, 12, DataType.DOUBLE).reshape('c', 3, 4);
            INDArray in1r = orig.dup();
            INDArray in2r = orig.dup();
            INDArray in1c = orig.dup();
            INDArray in2c = orig.dup();

            INDArray rv1 = Nd4j.create(new double[]{1, 2, 3, 4}, new long[]{1, 4});
            INDArray rv2 = Nd4j.create(new double[]{1, 2, 3, 4}, new long[]{4});
            INDArray cv1 = Nd4j.create(new double[]{1, 2, 3}, new long[]{3, 1});
            INDArray cv2 = Nd4j.create(new double[]{1, 2, 3}, new long[]{3});

            switch (i){
                case 0:
                    in1r.addiRowVector(rv1);
                    in2r.addiRowVector(rv2);
                    in1c.addiColumnVector(cv1);
                    in2c.addiColumnVector(cv2);
                    break;
                case 1:
                    in1r.subiRowVector(rv1);
                    in2r.subiRowVector(rv2);
                    in1c.subiColumnVector(cv1);
                    in2c.subiColumnVector(cv2);
                    break;
                case 2:
                    in1r.muliRowVector(rv1);
                    in2r.muliRowVector(rv2);
                    in1c.muliColumnVector(cv1);
                    in2c.muliColumnVector(cv2);
                    break;
                case 3:
                    in1r.diviRowVector(rv1);
                    in2r.diviRowVector(rv2);
                    in1c.diviColumnVector(cv1);
                    in2c.diviColumnVector(cv2);
                    break;
                case 4:
                    in1r.rsubiRowVector(rv1);
                    in2r.rsubiRowVector(rv2);
                    in1c.rsubiColumnVector(cv1);
                    in2c.rsubiColumnVector(cv2);
                    break;
                case 5:
                    in1r.rdiviRowVector(rv1);
                    in2r.rdiviRowVector(rv2);
                    in1c.rdiviColumnVector(cv1);
                    in2c.rdiviColumnVector(cv2);
                    break;
                default:
                    throw new RuntimeException();
            }


            assertEquals(in1r, in2r);
            assertEquals(in1c, in2c);

        }
    }

    @Test
    public void testEmptyShapeRank0(){
        Nd4j.getRandom().setSeed(12345);
        int[] s = new int[0];
        INDArray create = Nd4j.create(s);
        INDArray zeros = Nd4j.zeros(s);
        INDArray ones = Nd4j.ones(s);
        INDArray uninit = Nd4j.createUninitialized(s).assign(0);
        INDArray rand = Nd4j.rand(s);

        INDArray tsZero = Nd4j.trueScalar(0);
        INDArray tsOne = Nd4j.trueScalar(1);
        Nd4j.getRandom().setSeed(12345);
        INDArray tsRand = Nd4j.trueScalar(Nd4j.rand(new int[]{1,1}).getDouble(0));
        assertEquals(tsZero, create);
        assertEquals(tsZero, zeros);
        assertEquals(tsOne, ones);
        assertEquals(tsZero, uninit);
        assertEquals(tsRand, rand);


        Nd4j.getRandom().setSeed(12345);
        long[] s2 = new long[0];
        create = Nd4j.create(s2);
        zeros = Nd4j.zeros(s2);
        ones = Nd4j.ones(s2);
        uninit = Nd4j.createUninitialized(s2).assign(0);
        rand = Nd4j.rand(s2);

        assertEquals(tsZero, create);
        assertEquals(tsZero, zeros);
        assertEquals(tsOne, ones);
        assertEquals(tsZero, uninit);
        assertEquals(tsRand, rand);
    }

    @Test
    public void testScalarView_1() {
        val array = Nd4j.linspace(1, 5, 5, DataType.DOUBLE);
        val exp = Nd4j.create(new double[]{1.0, 2.0, 5.0, 4.0, 5.0});
        val scalar = array.getScalar(2);

        assertEquals(3.0, scalar.getDouble(0), 1e-5);
        scalar.addi(2.0);

        assertEquals(exp, array);
    }

    @Test
    public void testScalarView_2() {
        val array = Nd4j.linspace(1, 4, 4, DataType.DOUBLE).reshape(2, 2);
        val exp = Nd4j.create(new double[]{1.0, 2.0, 5.0, 4.0}).reshape(2, 2);
        val scalar = array.getScalar(1, 0);

        assertEquals(3.0, scalar.getDouble(0), 1e-5);
        scalar.addi(2.0);

        assertEquals(exp, array);
    }

    @Test
    public void testSomething_1() {
        val arrayX = Nd4j.create(128, 128, 'f');
        val arrayY = Nd4j.create(128, 128, 'f');
        val arrayZ = Nd4j.create(128, 128, 'f');

        int iterations = 10000;
        // warmup
        for (int e = 0; e < 1000; e++)
            arrayX.addi(arrayY);

        for (int e = 0; e < iterations; e++) {
            val c = new GemmParams(arrayX, arrayY, arrayZ);
        }

        val tS = System.nanoTime();
        for (int e = 0; e < iterations; e++) {
            //val c = new GemmParams(arrayX, arrayY, arrayZ);
            arrayX.mmuli(arrayY, arrayZ);
        }

        val tE = System.nanoTime();

        log.info("Average time: {}", ((tE - tS) / iterations));
    }


    @Test
    public void testIndexesIteration_1() {
        val arrayC = Nd4j.linspace(1,  60,  60, DataType.DOUBLE).reshape(3, 4, 5);
        val arrayF = arrayC.dup('f');

        val iter = new NdIndexIterator(arrayC.ordering(), arrayC.shape());
        while (iter.hasNext()) {
            val idx = iter.next();

            val c = arrayC.getDouble(idx);
            val f = arrayF.getDouble(idx);

            assertEquals(c, f, 1e-5);
        }
    }


    @Test
    public void testIndexesIteration_2() {
        val arrayC = Nd4j.linspace(1,  60,  60, DataType.DOUBLE).reshape(3, 4, 5);
        val arrayF = arrayC.dup('f');

        val iter = new NdIndexIterator(arrayC.ordering(), arrayC.shape());
        while (iter.hasNext()) {
            val idx = iter.next();

            var c = arrayC.getDouble(idx);
            var f = arrayF.getDouble(idx);

            arrayC.putScalar(idx,  c + 1.0);
            arrayF.putScalar(idx, f + 1.0);

            c = arrayC.getDouble(idx);
            f = arrayF.getDouble(idx);

            assertEquals(c, f, 1e-5);
        }
    }

    @Test
    public void testMatmul_vs_tf() throws Exception {

        // uncomment this line to initialize & propagate sgemm/dgemm pointer
        //Nd4j.getBlasWrapper().level3();

        val arrayA = NodeReader.readArray("mnist_00", "input.placeholder");
        val arrayB = NodeReader.readArray("mnist_00", "Variable.0");
        val arrayC = Nd4j.create(100, 10);
        val exp = NodeReader.readArray("mnist_00", "MatMul.0");
        val badExp = Nd4j.create(100, 10);

        Mmul op = new Mmul(arrayA, arrayB, arrayC, null);
        Nd4j.getExecutioner().exec(op);

        assertEquals(exp, arrayC);
        assertNotEquals(badExp, arrayC);
    }

    @Test
    public void testPairwiseScalar_1() throws Exception {
        val exp_1 = Nd4j.create(new double[]{2.0, 3.0, 4.0}, new long[]{3});
        val exp_2 = Nd4j.create(new double[]{0.0, 1.0, 2.0}, new long[]{3});
        val exp_3 = Nd4j.create(new double[]{1.0, 2.0, 3.0}, new long[]{3});
        val arrayX = Nd4j.create(new double[]{1.0, 2.0, 3.0}, new long[]{3});
        val arrayY = Nd4j.trueScalar(1.0);

        val arrayZ_1 = arrayX.add(arrayY);
        assertEquals(exp_1, arrayZ_1);

        val arrayZ_2 = arrayX.sub(arrayY);
        assertEquals(exp_2, arrayZ_2);

        val arrayZ_3 = arrayX.div(arrayY);
        assertEquals(exp_3, arrayZ_3);

        val arrayZ_4 = arrayX.mul(arrayY);
        assertEquals(exp_3, arrayZ_4);
    }

    @Test
    public void testLTOE_1() throws Exception {
        val x = Nd4j.create(new double[]{1.0, 2.0, 3.0, -1.0});
        val y = Nd4j.create(new double[]{2.0, 2.0, 3.0, -2.0});

        val ex = Nd4j.create(new double[]{1.0, 2.0, 3.0, -1.0});
        val ey = Nd4j.create(new double[]{2.0, 2.0, 3.0, -2.0});

        val ez = Nd4j.create(new boolean[]{true, true, true, false});
        val z = Transforms.lessThanOrEqual(x, y, true);

        assertEquals(ex, x);
        assertEquals(ey, y);

        assertEquals(ez, z);
    }

    @Test
    public void testGTOE_1() throws Exception {
        val x = Nd4j.create(new double[]{1.0, 2.0, 3.0, -1.0});
        val y = Nd4j.create(new double[]{2.0, 2.0, 3.0, -2.0});

        val ex = Nd4j.create(new double[]{1.0, 2.0, 3.0, -1.0});
        val ey = Nd4j.create(new double[]{2.0, 2.0, 3.0, -2.0});

        val ez = Nd4j.create(new boolean[]{false, true, true, true}, new long[]{4}, DataType.BOOL);
        val z = Transforms.greaterThanOrEqual(x, y, true);

        val str = ez.toString();
        log.info("exp: {}", str);

        assertEquals(ex, x);
        assertEquals(ey, y);

        assertEquals(ez, z);
    }

    @Test(expected = IllegalStateException.class)
    public void testBroadcastInvalid(){
        INDArray arr1 = Nd4j.ones(3,4,1);

        //Invalid op: y must match x/z dimensions 0 and 2
        INDArray arrInvalid = Nd4j.create(3,12);
        Nd4j.getExecutioner().exec(new BroadcastMulOp(arr1, arrInvalid, arr1, 0, 2));
        fail("Excepted exception on invalid input");
    }

    @Test
    public void testGet(){
        //https://github.com/deeplearning4j/deeplearning4j/issues/6133
        INDArray m = Nd4j.linspace(0,99,100, DataType.DOUBLE).reshape('c', 10,10);
        INDArray exp = Nd4j.create(new double[]{5, 15, 25, 35, 45, 55, 65, 75, 85, 95}, new int[]{10,1});
        INDArray col = m.getColumn(5);

        for(int i=0; i<10; i++ ){
            System.out.println(i + "\t" + col.slice(i));
        }

        //First element: index 5
        //Last element: index 95
        //91 total elements
        assertEquals(5, m.getDouble(5), 1e-6);
        assertEquals(95, m.getDouble(95), 1e-6);
        assertEquals(91, col.data().length());

        assertEquals(exp, col);
        assertEquals(exp.toString(), col.toString());
        assertArrayEquals(exp.toDoubleVector(), col.toDoubleVector(), 1e-6);
    }

    @Test
    public void testWhere1(){

        INDArray arr = Nd4j.create(new boolean[][]{{false,true,false},{false,false,true},{false,false,true}});
        INDArray[] exp = new INDArray[]{
                Nd4j.trueVector(new long[]{0,1,2}),
                Nd4j.trueVector(new long[]{1,2,2})};

        INDArray[] act = Nd4j.where(arr, null, null);

        assertArrayEquals(exp, act);
    }

    @Test
    public void testWhere2(){

        INDArray arr = Nd4j.create(DataType.BOOL, 3,3,3);
        arr.putScalar(0,1,0,1.0);
        arr.putScalar(1,2,1,1.0);
        arr.putScalar(2,2,1,1.0);
        INDArray[] exp = new INDArray[]{
                Nd4j.trueVector(new long[]{0,1,2}),
                Nd4j.trueVector(new long[]{1,2,2}),
                Nd4j.trueVector(new long[]{0,1,1})
        };

        INDArray[] act = Nd4j.where(arr, null, null);

        assertArrayEquals(exp, act);
    }

    @Test
    public void testWhere3(){
        INDArray arr = Nd4j.create(new boolean[][]{{false,true,false},{false,false,true},{false,false,true}});
        INDArray x = Nd4j.valueArrayOf(3, 3, 1.0);
        INDArray y = Nd4j.valueArrayOf(3, 3, 2.0);
        INDArray exp = Nd4j.create(new double[][]{
                {1,2,1},
                {1,1,2},
                {1,1,2}});

        INDArray[] act = Nd4j.where(arr, x, y);
        assertEquals(1, act.length);

        assertEquals(exp, act[0]);
    }

    @Test
    public void testWhereEmpty(){
        INDArray inArray = Nd4j.zeros(2, 3);
        inArray.putScalar(0, 0, 10.0f);
        inArray.putScalar(1, 2, 10.0f);

        INDArray mask1 = inArray.match(1, Conditions.greaterThanOrEqual(1));

        assertEquals(1, mask1.maxNumber().intValue()); // ! Not Empty Match

        INDArray[] matchIndexes = Nd4j.where(mask1, null, null);

        assertArrayEquals(new int[] {0, 1}, matchIndexes[0].toIntVector());
        assertArrayEquals(new int[] {0, 2}, matchIndexes[1].toIntVector());

        INDArray mask2 = inArray.match(1, Conditions.greaterThanOrEqual(11));

        assertEquals(0, mask2.maxNumber().intValue());

        INDArray[] matchIndexes2 = Nd4j.where(mask2, null, null);
        for( int i=0; i<matchIndexes2.length; i++ ){
            assertTrue(matchIndexes2[i].isEmpty());
        }
    }

    @Test
    public void testStack(){
        INDArray in = Nd4j.linspace(1,12,12, DataType.DOUBLE).reshape(3,4);
        INDArray in2 = in.add(100);

        for( int i=-3; i<3; i++ ){
            INDArray out = Nd4j.stack(i, in, in2);
            int[] expShape;
            switch (i){
                case -3:
                case 0:
                    expShape = new int[]{2,3,4};
                    break;
                case -2:
                case 1:
                    expShape = new int[]{3,2,4};
                    break;
                case -1:
                case 2:
                    expShape = new int[]{3,4,2};
                    break;
                default:
                    throw new RuntimeException(String.valueOf(i));
            }
            assertArrayEquals(String.valueOf(i), expShape, out.shape());
        }
    }

    @Test
    public void testPutSpecifiedIndex(){
        long[][] ss = new long[][]{{3,4}, {3,4,5}, {3,4,5,6}};
        long[][] st = new long[][]{{4,4}, {4,4,5}, {4,4,5,6}};
        long[][] ds = new long[][]{{1,4}, {1,4,5}, {1,4,5,6}};

        for( int test=0; test<ss.length; test++ ) {
            long[] shapeSource = ss[test];
            long[] shapeTarget = st[test];
            long[] diffShape = ds[test];

            final INDArray source = Nd4j.ones(shapeSource);
            final INDArray target = Nd4j.zeros(shapeTarget);

            final INDArrayIndex[] targetIndexes = new INDArrayIndex[shapeTarget.length];
            Arrays.fill(targetIndexes, NDArrayIndex.all());
            int[] arr = new int[(int) shapeSource[0]];
            for (int i = 0; i < arr.length; i++) {
                arr[i] = i;
            }
            targetIndexes[0] = new SpecifiedIndex(arr);

            // Works
            //targetIndexes[0] = NDArrayIndex.interval(0, shapeSource[0]);

            target.put(targetIndexes, source);
            final INDArray expected = Nd4j.concat(0, Nd4j.ones(shapeSource), Nd4j.zeros(diffShape));
            assertEquals("Expected array to be set!", expected, target);
        }
    }

    @Test
    public void testPutSpecifiedIndices2d(){

        INDArray arr = Nd4j.create(3,4);
        INDArray toPut = Nd4j.create(new double[]{1,2,3,4}, new int[]{2,2}, 'c');
        INDArrayIndex[] indices = new INDArrayIndex[]{
                NDArrayIndex.indices(0,2),
                NDArrayIndex.indices(1,3)} ;

        INDArray exp = Nd4j.create(new double[][]{
                {0,1,0,2},
                {0,0,0,0},
                {0,3,0,4}});

        arr.put(indices, toPut);
        assertEquals(exp, arr);
    }

    @Test
    public void testPutSpecifiedIndices3d(){

        INDArray arr = Nd4j.create(2,3,4);
        INDArray toPut = Nd4j.create(new double[]{1,2,3,4}, new int[]{1,2,2}, 'c');
        INDArrayIndex[] indices = new INDArrayIndex[]{
                NDArrayIndex.point(1),
                NDArrayIndex.indices(0,2),
                NDArrayIndex.indices(1,3)} ;

        INDArray exp = Nd4j.create(2,3,4);
        exp.putScalar(1, 0, 1, 1);
        exp.putScalar(1, 0, 3, 2);
        exp.putScalar(1, 2, 1, 3);
        exp.putScalar(1, 2, 3, 4);

        arr.put(indices, toPut);
        assertEquals(exp, arr);
    }

    @Test
    public void testSpecifiedIndexArraySize1() {
        long[] shape = {2, 2, 2, 2};
        INDArray in = Nd4j.create(shape);
        INDArrayIndex[] idx1 = new INDArrayIndex[]{NDArrayIndex.all(), new SpecifiedIndex(0), NDArrayIndex.all(), NDArrayIndex.all()};

        INDArray arr = in.get(idx1);
        long[] expShape = new long[]{2,1,2,2};
        assertArrayEquals(expShape, arr.shape());
    }

    @Test
    public void testTransposei(){
        INDArray arr = Nd4j.linspace(1,12,12).reshape('c',3,4);

        INDArray ti = arr.transposei();
        assertArrayEquals(new long[]{4,3}, ti.shape());
        assertArrayEquals(new long[]{4,3}, arr.shape());

        assertTrue(arr == ti);  //Should be same object
    }

    @Test
    public void testINDArrayMmulWithTranspose(){
        Nd4j.getRandom().setSeed(12345);
        INDArray a = Nd4j.rand(2,5);
        INDArray b = Nd4j.rand(5,3);
        INDArray exp = a.mmul(b).transpose();
        INDArray act = a.mmul(b, MMulTranspose.builder().transposeResult(true).build());

        assertEquals(exp, act);

        a = Nd4j.rand(5,2);
        b = Nd4j.rand(5,3);
        exp = a.transpose().mmul(b);
        act = a.mmul(b, MMulTranspose.builder().transposeA(true).build());
        assertEquals(exp, act);

        a = Nd4j.rand(2,5);
        b = Nd4j.rand(3,5);
        exp = a.mmul(b.transpose());
        act = a.mmul(b, MMulTranspose.builder().transposeB(true).build());
        assertEquals(exp, act);

        a = Nd4j.rand(5,2);
        b = Nd4j.rand(3,5);
        exp = a.transpose().mmul(b.transpose());
        act = a.mmul(b, MMulTranspose.builder().transposeA(true).transposeB(true).build());
        assertEquals(exp, act);

        a = Nd4j.rand(5,2);
        b = Nd4j.rand(3,5);
        exp = a.transpose().mmul(b.transpose()).transpose();
        act = a.mmul(b, MMulTranspose.builder().transposeA(true).transposeB(true).transposeResult(true).build());
        assertEquals(exp, act);
    }

    @Test
    public void testInvalidOrder(){

        try {
            Nd4j.create(new int[]{1}, 'z');
            fail("Expected failure");
        } catch (IllegalArgumentException e){
            assertTrue(e.getMessage().toLowerCase().contains("order"));
        }

        try {
            Nd4j.zeros(1, 'z');
            fail("Expected failure");
        } catch (IllegalArgumentException e){
            assertTrue(e.getMessage().toLowerCase().contains("order"));
        }

        try {
            Nd4j.zeros(new int[]{1}, 'z');
            fail("Expected failure");
        } catch (IllegalArgumentException e){
            assertTrue(e.getMessage().toLowerCase().contains("order"));
        }

        try {
            Nd4j.create(new long[]{1}, 'z');
            fail("Expected failure");
        } catch (IllegalArgumentException e){
            assertTrue(e.getMessage().toLowerCase().contains("order"));
        }

        try {
            Nd4j.rand('z', 1, 1);
            fail("Expected failure");
        } catch (IllegalArgumentException e){
            assertTrue(e.getMessage().toLowerCase().contains("order"));
        }

        try {
            Nd4j.createUninitialized(new int[]{1}, 'z');
            fail("Expected failure");
        } catch (IllegalArgumentException e){
            assertTrue(e.getMessage().toLowerCase().contains("order"));
        }

        try {
            Nd4j.createUninitialized(new long[]{1}, 'z');
            fail("Expected failure");
        } catch (IllegalArgumentException e){
            assertTrue(e.getMessage().toLowerCase().contains("order"));
        }
    }

    @Test
    public void testAssignValid(){
        INDArray arr1 = Nd4j.linspace(1, 12, 12).reshape('c', 3, 4);
        INDArray arr2 = Nd4j.create(3,4);
        arr2.assign(arr1);
        assertEquals(arr1, arr2);
    }

    @Test
    public void testAssignInvalid(){
        INDArray arr1 = Nd4j.linspace(1, 12, 12).reshape('c', 3, 4);
        INDArray arr2 = Nd4j.create(4,3);
        try {
            arr2.assign(arr1);
            fail("Expected exception");
        } catch (IllegalStateException e){
            assertTrue(e.getMessage(), e.getMessage().contains("shape"));
        }
    }


    @Test
    public void testInvalidTransformsSoftmax(){
        INDArray arr = Nd4j.zeros(2,3,4);
        try{
            Transforms.softmax(arr);
            fail("Expected exception");
        } catch (IllegalArgumentException e){
            //OK
            assertTrue(e.getMessage().contains("rank 2"));
        }
    }

    ///////////////////////////////////////////////////////
    protected static void fillJvmArray3D(float[][][] arr) {
        int cnt = 1;
        for (int i = 0; i < arr.length; i++)
            for (int j = 0; j < arr[0].length; j++)
                for (int k = 0; k < arr[0][0].length; k++)
                    arr[i][j][k] = (float) cnt++;
    }


    protected static void fillJvmArray4D(float[][][][] arr) {
        int cnt = 1;
        for (int i = 0; i < arr.length; i++)
            for (int j = 0; j < arr[0].length; j++)
                for (int k = 0; k < arr[0][0].length; k++)
                    for (int m = 0; m < arr[0][0][0].length; m++)
                        arr[i][j][k][m] = (float) cnt++;
    }


    private static INDArray fwd(INDArray input, INDArray W, INDArray b){
        INDArray ret = Nd4j.createUninitialized(input.size(0), W.size(1));
        input.mmuli(W, ret);
        ret.addiRowVector(b);
        return ret;
    }

    @Override
    public char ordering() {
        return 'c';
    }
}<|MERGE_RESOLUTION|>--- conflicted
+++ resolved
@@ -1162,15 +1162,9 @@
                     INDArray a = la.get(i).getFirst();
                     INDArray b = lb.get(i).getFirst();
 
-<<<<<<< HEAD
                     INDArray result1 = Nd4j.createUninitialized(DataType.DOUBLE, new long[]{5, 4});
                     INDArray result2 = Nd4j.createUninitialized(DataType.DOUBLE, new long[]{5, 4});
                     INDArray result3 = Nd4j.createUninitialized(DataType.DOUBLE, new long[]{5, 4});
-=======
-                    INDArray result1 = Nd4j.createUninitialized(new long[]{5, 4}, 'f');
-                    INDArray result2 = Nd4j.createUninitialized(new long[]{5, 4}, 'f');
-                    INDArray result3 = Nd4j.createUninitialized(new long[]{5, 4}, 'f');
->>>>>>> 39049a37
 
                     Nd4j.gemm(a.dup('c'), b.dup('c'), result1, false, false, 1.0, 0.0);
                     Nd4j.gemm(a.dup('f'), b.dup('f'), result2, false, false, 1.0, 0.0);
@@ -3213,7 +3207,6 @@
     }
 
     @Test
-<<<<<<< HEAD
     public void testTensorStats() {
         List<Pair<INDArray, String>> testInputs = NDArrayCreationUtil.getAllTestMatricesWithShape(9, 13, 123, DataType.DOUBLE);
 
@@ -3268,8 +3261,6 @@
 
 
     @Test
-=======
->>>>>>> 39049a37
     @Ignore
     public void largeInstantiation() {
         Nd4j.ones((1024 * 1024 * 511) + (1024 * 1024 - 1)); // Still works; this can even be called as often as I want, allowing me even to spill over on disk
@@ -3317,7 +3308,6 @@
     }
 
     @Test
-<<<<<<< HEAD
     public void testAssignMixedC() {
         int[] shape1 = {3, 2, 2, 2, 2, 2};
         int[] shape2 = {12, 8};
@@ -3347,8 +3337,6 @@
     }
 
     @Test
-=======
->>>>>>> 39049a37
     public void testDummy() {
         INDArray arr2f = Nd4j.create(new double[] {1.0, 13.0, 25.0, 37.0, 49.0, 61.0, 73.0, 85.0, 2.0, 14.0, 26.0, 38.0,
                 50.0, 62.0, 74.0, 86.0, 3.0, 15.0, 27.0, 39.0, 51.0, 63.0, 75.0, 87.0, 4.0, 16.0, 28.0, 40.0,
