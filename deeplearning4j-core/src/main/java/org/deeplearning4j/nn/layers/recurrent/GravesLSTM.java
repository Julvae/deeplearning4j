/*
 *
 *  * Copyright 2015 Skymind,Inc.
 *  *
 *  *    Licensed under the Apache License, Version 2.0 (the "License");
 *  *    you may not use this file except in compliance with the License.
 *  *    You may obtain a copy of the License at
 *  *
 *  *        http://www.apache.org/licenses/LICENSE-2.0
 *  *
 *  *    Unless required by applicable law or agreed to in writing, software
 *  *    distributed under the License is distributed on an "AS IS" BASIS,
 *  *    WITHOUT WARRANTIES OR CONDITIONS OF ANY KIND, either express or implied.
 *  *    See the License for the specific language governing permissions and
 *  *    limitations under the License.
 *
 */

package org.deeplearning4j.nn.layers.recurrent;

import org.deeplearning4j.berkeley.Pair;
import org.deeplearning4j.nn.api.Layer;
import org.deeplearning4j.nn.conf.NeuralNetConfiguration;
import org.deeplearning4j.nn.gradient.DefaultGradient;
import org.deeplearning4j.nn.gradient.Gradient;
import org.deeplearning4j.nn.params.GravesLSTMParamInitializer;
import org.deeplearning4j.util.Dropout;
import org.nd4j.linalg.api.ndarray.INDArray;
import org.nd4j.linalg.api.shape.Shape;
import org.nd4j.linalg.factory.Nd4j;
import org.nd4j.linalg.indexing.INDArrayIndex;
import org.nd4j.linalg.indexing.NDArrayIndex;
import org.nd4j.linalg.ops.transforms.Transforms;

import static org.nd4j.linalg.indexing.NDArrayIndex.interval;

/**LSTM layer implementation.
 * Based on Graves: Supervised Sequence Labelling with Recurrent Neural Networks
 * http://www.cs.toronto.edu/~graves/phd.pdf
 * See also for full/vectorized equations (and a comparison to other LSTM variants):
 * Greff et al. 2015, "LSTM: A Search Space Odyssey", pg11. This is the "vanilla" variant in said paper
 * http://arxiv.org/pdf/1503.04069.pdf
 *
 * @author Alex Black
 */
public class GravesLSTM extends BaseRecurrentLayer<org.deeplearning4j.nn.conf.layers.GravesLSTM> {
	public static final String STATE_KEY_PREV_ACTIVATION = "prevAct";
	public static final String STATE_KEY_PREV_MEMCELL = "prevMem";

	public GravesLSTM(NeuralNetConfiguration conf) {
		super(conf);
	}

	public GravesLSTM(NeuralNetConfiguration conf, INDArray input) {
		super(conf, input);
	}

	@Override
	public Gradient gradient() {
		throw new UnsupportedOperationException("Not yet implemented");
	}

	@Override
	public Gradient calcGradient(Gradient layerError, INDArray activation){
		throw new UnsupportedOperationException("Not yet implemented");
	}

	@Override
	public Pair<Gradient, INDArray> backpropGradient(INDArray epsilon) {
		return backpropGradientHelper(epsilon,false,-1);
	}

	@Override
	public Pair<Gradient, INDArray> tbpttBackpropGradient(INDArray epsilon, int tbpttBackwardLength){
		return backpropGradientHelper(epsilon,true,tbpttBackwardLength);
	}

	private Pair<Gradient,INDArray> backpropGradientHelper(INDArray epsilon, boolean truncatedBPTT, int tbpttBackwardLength){
		//First: Do forward pass to get gate activations, zs etc.
		FwdPassReturn fwdPass;
		if(truncatedBPTT){
			fwdPass = activateHelper(true,stateMap.get(STATE_KEY_PREV_ACTIVATION),stateMap.get(STATE_KEY_PREV_MEMCELL),true);
			//Store last time step of output activations and memory cell state in tBpttStateMap
			tBpttStateMap.put(STATE_KEY_PREV_ACTIVATION, fwdPass.lastAct);
			tBpttStateMap.put(STATE_KEY_PREV_MEMCELL, fwdPass.lastMemCell);
		} else {
			fwdPass = activateHelper(true,null,null,true);
		}
		
		INDArray inputWeights = getParam(GravesLSTMParamInitializer.INPUT_WEIGHT_KEY);
		INDArray recurrentWeights = getParam(GravesLSTMParamInitializer.RECURRENT_WEIGHT_KEY);	//Shape: [hiddenLayerSize,4*hiddenLayerSize+3]; order: [wI,wF,wO,wG,wFF,wOO,wGG]

		//Expect errors to have shape: [miniBatchSize,n^(L+1),timeSeriesLength]
		int hiddenLayerSize = recurrentWeights.size(0);	//i.e., n^L
		int prevLayerSize = inputWeights.size(0);	//n^(L-1)
		int miniBatchSize = epsilon.size(0);
		boolean is2dInput = epsilon.rank() < 3; //Edge case: T=1 may have shape [miniBatchSize,n^(L+1)], equiv. to [miniBatchSize,n^(L+1),1]
		int timeSeriesLength = (is2dInput? 1: epsilon.size(2));

		INDArray wiTranspose = Shape.toOffsetZero(fwdPass.paramsZeroOffset[0].transpose());
		INDArray wITranspose = Shape.toOffsetZero(fwdPass.paramsZeroOffset[1].transpose());
		INDArray wfTranspose = Shape.toOffsetZero(fwdPass.paramsZeroOffset[2].transpose());
		INDArray wFTranspose = Shape.toOffsetZero(fwdPass.paramsZeroOffset[3].transpose());
		INDArray wFFTranspose = fwdPass.paramsZeroOffset[4];
		INDArray woTranspose = Shape.toOffsetZero(fwdPass.paramsZeroOffset[5].transpose());
		INDArray wOTranspose = Shape.toOffsetZero(fwdPass.paramsZeroOffset[6].transpose());
		INDArray wOOTranspose = fwdPass.paramsZeroOffset[7];
		INDArray wgTranspose = Shape.toOffsetZero(fwdPass.paramsZeroOffset[8].transpose());
		INDArray wGTranspose = Shape.toOffsetZero(fwdPass.paramsZeroOffset[9].transpose());
		INDArray wGGTranspose = fwdPass.paramsZeroOffset[10];

		//Parameter gradients, summed across time. bias gradients, input weight gradients, recurrent weight gradients
		INDArray[] bGradients = new INDArray[4];
		INDArray[] iwGradients = new INDArray[4];
		INDArray[] rwGradients = new INDArray[7];	//Order: {I,F,O,G,FF,OO,GG}
		for( int i=0; i<4; i++ ){
			bGradients[i] = Nd4j.zeros(1,hiddenLayerSize);
			iwGradients[i] = Nd4j.zeros(prevLayerSize,hiddenLayerSize);
			rwGradients[i] = Nd4j.zeros(hiddenLayerSize,hiddenLayerSize);
		}
		for( int i=0; i<3; i++ ) rwGradients[i+4] = Nd4j.zeros(1,hiddenLayerSize);

		INDArray epsilonNext = Nd4j.zeros(miniBatchSize,prevLayerSize,timeSeriesLength);	//i.e., what would be W^L*(delta^L)^T. Shape: [m,n^(L-1),T]
		
		/*Placeholder. To be replaced by masking array for used for variable length time series
		 *Idea: M[i,j] = 1 if data is present for time j in example i in mini-batch.
		 *M[i,j] = 0 otherwise
		 *Then do a column multiply to set appropriate deltas to 0 if data is beyond end of time series
		 *for the corresponding example
		 */
//		INDArray timeSeriesMaskArray = Nd4j.ones(miniBatchSize,timeSeriesLength);	//For now: assume that all data in mini-batch is of length 'timeSeriesLength'

		INDArray nablaCellStateNext = null;
		INDArray deltaiNext = null;
		INDArray deltafNext = null;
		INDArray deltaoNext = null;
		INDArray deltagNext = null;
		
<<<<<<< HEAD
		int endIdx = 0;
		if(truncatedBPTT) endIdx = Math.max(0, timeSeriesLength-tbpttBackwardLength);
		for( int t=timeSeriesLength-1; t>=endIdx; t-- ){
			INDArray prevMemCellState = (t==0 ? Nd4j.zeros(miniBatchSize, hiddenLayerSize) : fwdPass.memCellState[t-1]);
=======
		for( int t=timeSeriesLength-1; t>=0; t-- ){
			INDArray prevMemCellState = (t==0 ? null : fwdPass.memCellState[t-1]);
>>>>>>> ba3b6b59
			INDArray prevHiddenUnitActivation = (t==0 ? null : fwdPass.fwdPassOutputAsArrays[t-1] );
			INDArray currMemCellState = fwdPass.memCellState[t];

			//For variable length mini-batch data: Zero out deltas as necessary, so deltas beyond end of each time series are always 0
			//Not implemented yet, but left here for when this is implemented
			/*
			if( t < timeSeriesLength-1 ){
				INDArray maskColumn = timeSeriesMaskArray.getColumn(t);
				deltaiNext.muliColumnVector(maskColumn);
				deltafNext.muliColumnVector(maskColumn);
				deltaoNext.muliColumnVector(maskColumn);
				deltagNext.muliColumnVector(maskColumn);
			}*/

			//LSTM unit output errors (dL/d(a_out)); not to be confused with \delta=dL/d(z_out)
			INDArray epsilonSlice = (is2dInput ? epsilon : epsilon.tensorAlongDimension(t,1,0));		//(w^{L+1}*(delta^{(L+1)t})^T)^T or equiv.
			INDArray nablaOut = Shape.toOffsetZeroCopy(epsilonSlice); //Shape: [m,n^L]
			if(t!=timeSeriesLength-1){
				//if t == timeSeriesLength-1 then deltaiNext etc are zeros
				nablaOut.addi(deltaiNext.mmul(wITranspose))
					.addi(deltafNext.mmul(wFTranspose))
					.addi(deltaoNext.mmul(wOTranspose))
					.addi(deltagNext.mmul(wGTranspose));
			}

			//Output gate deltas:
			INDArray sigmahOfS = fwdPass.memCellActivations[t];
			INDArray ao = fwdPass.oa[t];
			INDArray sigmaoPrimeOfZo = Nd4j.getExecutioner().execAndReturn(Nd4j.getOpFactory().createTransform("timesoneminus", ao.dup()));	//Equivalent to sigmoid deriv on zo
			//Normally would use zo.dup() in above line, but won't be using zo again (for this time step). Ditto for zf, zg, zi
			INDArray deltao = nablaOut.mul(sigmahOfS).muli(sigmaoPrimeOfZo); //Shape: [m,n^L]

			//Memory cell error:
			INDArray sigmahPrimeOfS = Nd4j.getExecutioner().execAndReturn(Nd4j.getOpFactory().createTransform(conf.getLayer().getActivationFunction(), currMemCellState.dup()).derivative());//	shape: [m,n^L]
			INDArray nablaCellState = ao.muli(nablaOut).muli(sigmahPrimeOfS)
					.addi(deltao.mulRowVector(wOOTranspose));
			if(t != timeSeriesLength-1 ){
				INDArray nextForgetGateAs = fwdPass.fa[t+1];
				nablaCellState.addi(nextForgetGateAs.mul(nablaCellStateNext))
					.addi(deltafNext.mulRowVector(wFFTranspose))
					.addi(deltagNext.mulRowVector(wGGTranspose));
			}
			nablaCellStateNext = nablaCellState;	//Store for use in next iteration

			//Forget gate delta:
			INDArray af = fwdPass.fa[t];
			INDArray deltaf = null;
			if(t>0){
				deltaf = nablaCellState.mul(prevMemCellState)
						.muli(Nd4j.getExecutioner().execAndReturn(Nd4j.getOpFactory().createTransform("timesoneminus", af.dup())));	//Equivalent to sigmoid deriv on zf
			}
			//Shape: [m,n^L]

			//Input modulation gate delta:
			INDArray ag = fwdPass.ga[t];
			INDArray ai = fwdPass.ia[t];
			INDArray deltag = ai.muli(nablaCellState)
					.muli(Nd4j.getExecutioner().execAndReturn(Nd4j.getOpFactory().createTransform("timesoneminus", ag.dup())));	//Equivalent to sigmoid deriv on zg
			//Shape: [m,n^L]

			//Network input delta:
			INDArray zi = fwdPass.iz[t];
			INDArray deltai = ag.muli(nablaCellState)
					.muli(Nd4j.getExecutioner().execAndReturn(Nd4j.getOpFactory().createTransform(conf.getLayer().getActivationFunction(), zi).derivative()));
			//Shape: [m,n^L]

			INDArray prevLayerActivationSliceTransposed = Shape.toOffsetZero(is2dInput ? input.transpose() : input.tensorAlongDimension(t,1,0).transpose());
			iwGradients[0].addi(prevLayerActivationSliceTransposed.mmul(deltai));
			if(t>0) iwGradients[1].addi(prevLayerActivationSliceTransposed.mmul(deltaf));
			iwGradients[2].addi(prevLayerActivationSliceTransposed.mmul(deltao));
			iwGradients[3].addi(prevLayerActivationSliceTransposed.mmul(deltag));

			if( t > 0 ){
				//If t==0, then prevHiddenUnitActivation==zeros(n^L,n^L), so dL/dW for recurrent weights will end up as 0 anyway
				INDArray prevActTranspose = Shape.toOffsetZero(prevHiddenUnitActivation.transpose());
				rwGradients[0].addi(prevActTranspose.mmul(deltai));
				rwGradients[1].addi(prevActTranspose.mmul(deltaf));
				rwGradients[2].addi(prevActTranspose.mmul(deltao));
				rwGradients[3].addi(prevActTranspose.mmul(deltag));

				//Shape: [1,n^L]. sum(0) is sum over examples in mini-batch.
				INDArray dLdwFF = deltaf.mul(prevMemCellState).sum(0);	//mul not mmul because these weights are from unit j->j only (whereas other recurrent weights are i->j for all i,j)
				rwGradients[4].addi(dLdwFF);	//dL/dw_{FF}
				INDArray dLdwGG = deltag.mul(prevMemCellState).sum(0);
				rwGradients[6].addi(dLdwGG);
			}
			INDArray dLdwOO = deltao.mul(currMemCellState).sum(0);	//Expected shape: [n^L,1]. sum(0) is sum over examples in mini-batch.
			rwGradients[5].addi(dLdwOO);	//dL/dw_{OOxy}

			bGradients[0].addi(deltai.sum(0));
			if(t>0) bGradients[1].addi(deltaf.sum(0));
			bGradients[2].addi(deltao.sum(0));
			bGradients[3].addi(deltag.sum(0));
			
			//Calculate epsilonNext - i.e., equiv. to what would be (w^L*(d^(Lt))^T)^T in a normal network
			//But here, need to add 4 weights * deltas for the IFOG gates
			INDArray epsilonNextSlice = deltai.mmul(wiTranspose)
					.addi(deltao.mmul(woTranspose))
					.addi(deltag.mmul(wgTranspose));
			if(t>0) epsilonNextSlice.addi(deltaf.mmul(wfTranspose));
			epsilonNext.tensorAlongDimension(t,1,0).assign(epsilonNextSlice);
			
			deltaiNext = deltai;
			deltafNext = deltaf;
			deltaoNext = deltao;
			deltagNext = deltag;
		}

		//Weight/bias gradients
		INDArray iwGradientsOut = Nd4j.zeros(prevLayerSize,4*hiddenLayerSize);
		INDArray rwGradientsOut = Nd4j.zeros(hiddenLayerSize,4*hiddenLayerSize+3);	//Order: {I,F,O,G,FF,OO,GG}
		INDArray bGradientsOut = Nd4j.hstack(bGradients);
		iwGradientsOut.put(new INDArrayIndex[]{NDArrayIndex.all(),interval(0,hiddenLayerSize)},iwGradients[0]);
		iwGradientsOut.put(new INDArrayIndex[]{NDArrayIndex.all(),interval(hiddenLayerSize,2 * hiddenLayerSize)},iwGradients[1]);
		iwGradientsOut.put(new INDArrayIndex[]{NDArrayIndex.all(),interval(2 * hiddenLayerSize,3 * hiddenLayerSize)},iwGradients[2]);
		iwGradientsOut.put(new INDArrayIndex[]{NDArrayIndex.all(),interval(3 * hiddenLayerSize,4 * hiddenLayerSize)},iwGradients[3]);

		rwGradientsOut.put(new INDArrayIndex[]{NDArrayIndex.all(),interval(0,hiddenLayerSize)},rwGradients[0]);
		rwGradientsOut.put(new INDArrayIndex[]{NDArrayIndex.all(),interval(hiddenLayerSize,2 * hiddenLayerSize)},rwGradients[1]);
		rwGradientsOut.put(new INDArrayIndex[]{NDArrayIndex.all(),interval(2 * hiddenLayerSize,3 * hiddenLayerSize)},rwGradients[2]);
		rwGradientsOut.put(new INDArrayIndex[]{NDArrayIndex.all(),interval(3 * hiddenLayerSize,4 * hiddenLayerSize)},rwGradients[3]);
		rwGradientsOut.put(new INDArrayIndex[]{NDArrayIndex.all(),NDArrayIndex.point(4*hiddenLayerSize)},rwGradients[4].transpose());
		rwGradientsOut.put(new INDArrayIndex[]{NDArrayIndex.all(),NDArrayIndex.point(4*hiddenLayerSize + 1)},rwGradients[5].transpose());
		rwGradientsOut.put(new INDArrayIndex[]{NDArrayIndex.all(),NDArrayIndex.point(4*hiddenLayerSize + 2)},rwGradients[6].transpose());

		Gradient retGradient = new DefaultGradient();
		retGradient.gradientForVariable().put(GravesLSTMParamInitializer.INPUT_WEIGHT_KEY,iwGradientsOut);
		retGradient.gradientForVariable().put(GravesLSTMParamInitializer.RECURRENT_WEIGHT_KEY,rwGradientsOut);
		retGradient.gradientForVariable().put(GravesLSTMParamInitializer.BIAS_KEY, bGradientsOut);

		return new Pair<>(retGradient,epsilonNext);
	}

	@Override
	public INDArray preOutput(INDArray x) {
		return activate(x,true);
	}

	@Override
	public INDArray preOutput(INDArray x, boolean training) {
		return activate(x, training);
	}

	@Override
	public INDArray activate(INDArray input, boolean training){
		setInput(input, training);
		return activateHelper(training,null,null,false).fwdPassOutput;
	}

	@Override
	public INDArray activate(INDArray input){
		setInput(input);
		return activateHelper(true,null,null,false).fwdPassOutput;
	}

	@Override
	public INDArray activate(boolean training){
		return activateHelper(training,null,null,false).fwdPassOutput;
	}

	@Override
	public INDArray activate(){
		return activateHelper(false,null,null,false).fwdPassOutput;
	}

	/**Returns FwdPassReturn object with activations/INDArrays. Allows activateHelper to be used for forward pass, backward pass
	 * and rnnTimeStep whilst being reasonably efficient for all
	 */
	private FwdPassReturn activateHelper(boolean training, INDArray prevOutputActivations, INDArray prevMemCellState, boolean forBackprop){
		//Mini-batch data format: for mini-batch size m, nIn inputs, and T time series length
		//Data has shape [m,nIn,T]. Layer activations/output has shape [m,nHiddenUnits,T]

		INDArray recurrentWeights = getParam(GravesLSTMParamInitializer.RECURRENT_WEIGHT_KEY);	//Shape: [hiddenLayerSize,4*hiddenLayerSize+3]; order: [wI,wF,wO,wG,wFF,wOO,wGG]
		INDArray inputWeights = getParam(GravesLSTMParamInitializer.INPUT_WEIGHT_KEY);			//Shape: [n^(L-1),4*hiddenLayerSize]; order: [wi,wf,wo,wg]
		INDArray biases = getParam(GravesLSTMParamInitializer.BIAS_KEY); //by row: IFOG			//Shape: [4,hiddenLayerSize]; order: [bi,bf,bo,bg]^T

		boolean is2dInput = input.rank() < 3;		//Edge case of T=1, may have shape [m,nIn], equiv. to [m,nIn,1]
		int timeSeriesLength = (is2dInput ? 1 : input.size(2));
		int hiddenLayerSize = recurrentWeights.size(0);
		int miniBatchSize = input.size(0);

		//Apply dropconnect to input (not recurrent) weights only:
		if(conf.isUseDropConnect() && training) {
			if (conf.getLayer().getDropOut() > 0) {
				inputWeights = Dropout.applyDropConnect(this,GravesLSTMParamInitializer.INPUT_WEIGHT_KEY);
			}
		}

		//Extract weights and biases:
		INDArray wi = inputWeights.get(NDArrayIndex.all(),interval(0,hiddenLayerSize));	//i.e., want rows 0..nIn, columns 0..hiddenLayerSize
		INDArray wI = recurrentWeights.get(NDArrayIndex.all(),interval(0,hiddenLayerSize));
		INDArray bi = biases.get(NDArrayIndex.point(0),interval(0,hiddenLayerSize));

		INDArray wf = inputWeights.get(NDArrayIndex.all(),interval(hiddenLayerSize,2 * hiddenLayerSize));
		INDArray wF = recurrentWeights.get(NDArrayIndex.all(),interval(hiddenLayerSize,2 * hiddenLayerSize)); //previous
		INDArray wFFTranspose = recurrentWeights.get(NDArrayIndex.all(),interval(4*hiddenLayerSize,4 * hiddenLayerSize + 1)).transpose(); //current
		INDArray bf = biases.get(NDArrayIndex.point(0),interval(hiddenLayerSize,2*hiddenLayerSize));

		INDArray wo = inputWeights.get(NDArrayIndex.all(),interval(2 * hiddenLayerSize,3 * hiddenLayerSize));
		INDArray wO = recurrentWeights.get(NDArrayIndex.all(),interval(2 * hiddenLayerSize,3 * hiddenLayerSize)); //previous
		INDArray wOOTranspose = recurrentWeights.get(NDArrayIndex.all(),interval(4 * hiddenLayerSize + 1,4 * hiddenLayerSize + 2)).transpose(); //current
		INDArray bo = biases.get(NDArrayIndex.point(0),interval(2*hiddenLayerSize,3 * hiddenLayerSize));

		INDArray wg = inputWeights.get(NDArrayIndex.all(),interval(3 * hiddenLayerSize,4*hiddenLayerSize));
		INDArray wG = recurrentWeights.get(NDArrayIndex.all(),interval(3*hiddenLayerSize,4 * hiddenLayerSize)); //previous
		INDArray wGGTranspose = recurrentWeights.get(NDArrayIndex.all(),interval(4*hiddenLayerSize + 2,4 * hiddenLayerSize + 3)).transpose(); //previous
		INDArray bg = biases.get(NDArrayIndex.point(0),interval(3*hiddenLayerSize,4 * hiddenLayerSize));
		
		if(timeSeriesLength>1 || forBackprop){
			wi = Shape.toOffsetZero(wi);
			wI = Shape.toOffsetZero(wI);
			wf = Shape.toOffsetZero(wf);
			wF = Shape.toOffsetZero(wF);
			wFFTranspose = Shape.toOffsetZero(wFFTranspose);
			wo = Shape.toOffsetZero(wo);
			wO = Shape.toOffsetZero(wO);
			wOOTranspose = Shape.toOffsetZero(wOOTranspose);
			wg = Shape.toOffsetZero(wg);
			wG = Shape.toOffsetZero(wG);
			wGGTranspose = Shape.toOffsetZero(wGGTranspose);
			bi = Shape.toOffsetZero(bi);
			bf = Shape.toOffsetZero(bf);
			bo = Shape.toOffsetZero(bo);
			bg = Shape.toOffsetZero(bg);
		}

		//Allocate arrays for activations:
		INDArray outputActivations = null; //Nd4j.zeros(new int[]{miniBatchSize,hiddenLayerSize,timeSeriesLength});

		FwdPassReturn toReturn = new FwdPassReturn();
		if(forBackprop){
			toReturn.paramsZeroOffset = new INDArray[]{wi,wI,wf,wF,wFFTranspose,wo,wO,wOOTranspose,wg,wG,wGGTranspose};
			toReturn.fwdPassOutputAsArrays = new INDArray[timeSeriesLength];
			toReturn.memCellState = new INDArray[timeSeriesLength];
			toReturn.memCellActivations = new INDArray[timeSeriesLength];
			toReturn.iz = new INDArray[timeSeriesLength];
			toReturn.ia = new INDArray[timeSeriesLength];
			toReturn.fa = new INDArray[timeSeriesLength];
			toReturn.oa = new INDArray[timeSeriesLength];
			toReturn.ga = new INDArray[timeSeriesLength];
		} else {
			outputActivations = Nd4j.zeros(new int[]{miniBatchSize,hiddenLayerSize,timeSeriesLength});
			toReturn.fwdPassOutput = outputActivations;
		}

		if(prevOutputActivations == null) prevOutputActivations = Nd4j.zeros(new int[]{miniBatchSize,hiddenLayerSize});
		if(prevMemCellState == null) prevMemCellState = Nd4j.zeros(new int[]{miniBatchSize,hiddenLayerSize});
		for( int t = 0; t < timeSeriesLength; t++ ){
			INDArray miniBatchData = (is2dInput ? input : input.tensorAlongDimension(t,1,0));	//[Expected shape: [m,nIn]. Also deals with edge case of T=1, with 'time series' data of shape [m,nIn], equiv. to [m,nIn,1]
			miniBatchData = Shape.toOffsetZero(miniBatchData);

			//Calculate activations for: network input + forget, output, input modulation gates.
			INDArray inputActivations = miniBatchData.mmul(wi)
					.addi(prevOutputActivations.mmul(wI))
					.addiRowVector(bi);
			if(forBackprop) toReturn.iz[t] = inputActivations.dup();
			Nd4j.getExecutioner().execAndReturn(Nd4j.getOpFactory().createTransform(conf.getLayer().getActivationFunction(), inputActivations));
			if(forBackprop) toReturn.ia[t] = inputActivations;

			INDArray forgetGateActivations = miniBatchData.mmul(wf)
					.addi(prevOutputActivations.mmul(wF))
					.addi(prevMemCellState.mulRowVector(wFFTranspose))
					.addiRowVector(bf);
			Nd4j.getExecutioner().execAndReturn(Nd4j.getOpFactory().createTransform("sigmoid", forgetGateActivations));
			if(forBackprop) toReturn.fa[t] = forgetGateActivations;


			INDArray inputModGateActivations = miniBatchData.mmul(wg)
					.addi(prevOutputActivations.mmul(wG))
					.addi(prevMemCellState.mulRowVector(wGGTranspose))
					.addiRowVector(bg);
			Nd4j.getExecutioner().execAndReturn(Nd4j.getOpFactory().createTransform("sigmoid", inputModGateActivations));
			if(forBackprop) toReturn.ga[t] = inputModGateActivations;

			//Memory cell state
			INDArray currentMemoryCellState = forgetGateActivations.mul(prevMemCellState)
					.addi(inputModGateActivations.mul(inputActivations));

			INDArray outputGateActivations = miniBatchData.mmul(wo)
					.addi(prevOutputActivations.mmul(wO))
					.addi(currentMemoryCellState.mulRowVector(wOOTranspose))
					.addiRowVector(bo);
			Nd4j.getExecutioner().execAndReturn(Nd4j.getOpFactory().createTransform("sigmoid", outputGateActivations));
			if(forBackprop) toReturn.oa[t] = outputGateActivations;

			//LSTM unit outputs:
			INDArray currMemoryCellActivation = Nd4j.getExecutioner().execAndReturn(Nd4j.getOpFactory().createTransform(conf.getLayer().getActivationFunction(), currentMemoryCellState.dup()));
			INDArray currHiddenUnitActivations = currMemoryCellActivation.mul(outputGateActivations);	//Expected shape: [m,hiddenLayerSize]

			if(forBackprop){
				toReturn.fwdPassOutputAsArrays[t] = currHiddenUnitActivations;
				toReturn.memCellState[t] = currentMemoryCellState;
				toReturn.memCellActivations[t] = currMemoryCellActivation;
			} else {
				outputActivations.tensorAlongDimension(t,1,0).assign(currHiddenUnitActivations);
			}

			prevOutputActivations = currHiddenUnitActivations;
			prevMemCellState = currentMemoryCellState;

			toReturn.lastAct = currHiddenUnitActivations;
			toReturn.lastMemCell = currentMemoryCellState;
		}

		return toReturn;
	}

	@Override
	public INDArray activationMean(){
		return activate();
	}

	@Override
	public Type type(){
		return Type.RECURRENT;
	}

	@Override
	public Layer transpose(){
		throw new UnsupportedOperationException("Not yet implemented");
	}
	
	@Override
    public double calcL2() {
    	if(!conf.isUseRegularization() || conf.getL2() <= 0.0 ) return 0.0;
    	double l2 = Transforms.pow(getParam(GravesLSTMParamInitializer.RECURRENT_WEIGHT_KEY), 2).sum(Integer.MAX_VALUE).getDouble(0)
    			+ Transforms.pow(getParam(GravesLSTMParamInitializer.INPUT_WEIGHT_KEY), 2).sum(Integer.MAX_VALUE).getDouble(0);
    	return 0.5 * conf.getL2() * l2;
    }

    @Override
    public double calcL1() {
    	if(!conf.isUseRegularization() || conf.getL1() <= 0.0 ) return 0.0;
        double l1 = Transforms.abs(getParam(GravesLSTMParamInitializer.RECURRENT_WEIGHT_KEY)).sum(Integer.MAX_VALUE).getDouble(0)
        		+ Transforms.abs(getParam(GravesLSTMParamInitializer.INPUT_WEIGHT_KEY)).sum(Integer.MAX_VALUE).getDouble(0);
        return conf.getL1() * l1;
    }

	@Override
	public INDArray rnnTimeStep(INDArray input) {
		setInput(input);
		FwdPassReturn fwdPass = activateHelper(false,stateMap.get(STATE_KEY_PREV_ACTIVATION),stateMap.get(STATE_KEY_PREV_MEMCELL),false);
		INDArray outAct = fwdPass.fwdPassOutput;
		//Store last time step of output activations and memory cell state for later use:
		stateMap.put(STATE_KEY_PREV_ACTIVATION, fwdPass.lastAct);
		stateMap.put(STATE_KEY_PREV_MEMCELL, fwdPass.lastMemCell);

		return outAct;
	}

	private static class FwdPassReturn {
		//First: needed by standard forward pass only
		private INDArray fwdPassOutput;
		//Arrays: Needed for backpropGradient only
		private INDArray[] paramsZeroOffset;	//{wi,wI,wf,wF,wFF,wo,wO,wOO,wg,wG,wGG}
		private INDArray[] fwdPassOutputAsArrays;
		private INDArray[] memCellState;		//Pre nonlinearity
		private INDArray[] memCellActivations;	//Post nonlinearity
		private INDArray[] iz;
		private INDArray[] ia;
		private INDArray[] fa;
		private INDArray[] oa;
		private INDArray[] ga;
		//Last 2: needed for rnnTimeStep only
		private INDArray lastAct;
		private INDArray lastMemCell;
	}

	@Override
	public INDArray rnnActivateUsingStoredState(INDArray input, boolean training, boolean storeLastForTBPTT) {
		setInput(input);
		FwdPassReturn fwdPass = activateHelper(training,stateMap.get(STATE_KEY_PREV_ACTIVATION),stateMap.get(STATE_KEY_PREV_MEMCELL),false);
		INDArray outAct = fwdPass.fwdPassOutput;
		if(storeLastForTBPTT){
			//Store last time step of output activations and memory cell state in tBpttStateMap
			tBpttStateMap.put(STATE_KEY_PREV_ACTIVATION, fwdPass.lastAct);
			tBpttStateMap.put(STATE_KEY_PREV_MEMCELL, fwdPass.lastMemCell);
		}

		return outAct;
	}
}<|MERGE_RESOLUTION|>--- conflicted
+++ resolved
@@ -136,15 +136,10 @@
 		INDArray deltaoNext = null;
 		INDArray deltagNext = null;
 		
-<<<<<<< HEAD
 		int endIdx = 0;
 		if(truncatedBPTT) endIdx = Math.max(0, timeSeriesLength-tbpttBackwardLength);
 		for( int t=timeSeriesLength-1; t>=endIdx; t-- ){
-			INDArray prevMemCellState = (t==0 ? Nd4j.zeros(miniBatchSize, hiddenLayerSize) : fwdPass.memCellState[t-1]);
-=======
-		for( int t=timeSeriesLength-1; t>=0; t-- ){
 			INDArray prevMemCellState = (t==0 ? null : fwdPass.memCellState[t-1]);
->>>>>>> ba3b6b59
 			INDArray prevHiddenUnitActivation = (t==0 ? null : fwdPass.fwdPassOutputAsArrays[t-1] );
 			INDArray currMemCellState = fwdPass.memCellState[t];
 
