/*-
 *
 *  * Copyright 2015 Skymind,Inc.
 *  *
 *  *    Licensed under the Apache License, Version 2.0 (the "License");
 *  *    you may not use this file except in compliance with the License.
 *  *    You may obtain a copy of the License at
 *  *
 *  *        http://www.apache.org/licenses/LICENSE-2.0
 *  *
 *  *    Unless required by applicable law or agreed to in writing, software
 *  *    distributed under the License is distributed on an "AS IS" BASIS,
 *  *    WITHOUT WARRANTIES OR CONDITIONS OF ANY KIND, either express or implied.
 *  *    See the License for the specific language governing permissions and
 *  *    limitations under the License.
 *
 */

package org.deeplearning4j.nn.layers;

import org.deeplearning4j.berkeley.Pair;
import org.deeplearning4j.exception.DL4JInvalidInputException;
import org.deeplearning4j.nn.api.Layer;
import org.deeplearning4j.nn.api.MaskState;
import org.deeplearning4j.nn.api.Updater;
import org.deeplearning4j.nn.conf.CacheMode;
import org.deeplearning4j.nn.conf.NeuralNetConfiguration;
import org.deeplearning4j.nn.gradient.DefaultGradient;
import org.deeplearning4j.nn.gradient.Gradient;
import org.deeplearning4j.nn.graph.ComputationGraph;
import org.deeplearning4j.nn.params.DefaultParamInitializer;
import org.deeplearning4j.nn.params.PretrainParamInitializer;
import org.deeplearning4j.optimize.Solver;
import org.deeplearning4j.optimize.api.ConvexOptimizer;
import org.deeplearning4j.optimize.api.IterationListener;
import org.deeplearning4j.util.Dropout;
import org.nd4j.linalg.api.memory.MemoryWorkspace;
import org.nd4j.linalg.api.ndarray.INDArray;
import org.nd4j.linalg.factory.Nd4j;
import org.nd4j.linalg.indexing.NDArrayIndex;

import java.lang.reflect.Constructor;
import java.util.*;

/**
 * A layer with a bias
 * and activation function
 * @author Adam Gibson
 */
public abstract class BaseLayer<LayerConfT extends org.deeplearning4j.nn.conf.layers.Layer> implements Layer {

    protected INDArray input, preOutput;
    protected INDArray paramsFlattened;
    protected INDArray gradientsFlattened;
    protected Map<String, INDArray> params;
    protected transient Map<String, INDArray> gradientViews;
    protected NeuralNetConfiguration conf;
    protected INDArray dropoutMask;
    protected boolean dropoutApplied = false;
    protected double score = 0.0;
    protected ConvexOptimizer optimizer;
    protected Gradient gradient;
    protected Collection<IterationListener> iterationListeners = new ArrayList<>();
    protected int index = 0;
    protected INDArray maskArray;
    protected MaskState maskState;
    protected Solver solver;
    protected CacheMode cacheMode;

    protected CacheMode cacheMode = CacheMode.NONE;

    public BaseLayer(NeuralNetConfiguration conf) {
        this.conf = conf;

<<<<<<< HEAD
        this.cacheMode = conf.getCacheMode();
        if (cacheMode == null)
            this.cacheMode = CacheMode.NONE;
=======
        cacheMode = conf.getCacheMode();
>>>>>>> 763339bf
    }

    public BaseLayer(NeuralNetConfiguration conf, INDArray input) {
        this(conf);
        this.input = input;
    }

    protected LayerConfT layerConf() {
        return (LayerConfT) this.conf.getLayer();
    }

    protected String layerId(){
        String name = this.conf().getLayer().getLayerName();
        return "(layer name: " + (name == null ? "\"\"" : name) + ", layer index: " + index + ")";
    }

    public INDArray getInput() {
        return input;
    }

    /**
     * Init the model
     */
    @Override
    public void init() {

    }

    @Override
    public void setInput(INDArray input) {
        this.input = input;
        dropoutApplied = false;
    }

    @Override
    public int getIndex() {
        return index;
    }

    @Override
    public void setIndex(int index) {
        this.index = index;
    }


    @Override
    public Collection<IterationListener> getListeners() {
        return iterationListeners;
    }

    @Override
    public void setListeners(Collection<IterationListener> listeners) {
        this.iterationListeners = listeners != null ? listeners : new ArrayList<IterationListener>();
    }

    /**
     * This method ADDS additional IterationListener to existing listeners
     *
     * @param listeners
     */
    @Override
    public void addListeners(IterationListener... listeners) {
        if (this.iterationListeners == null) {
            setListeners(listeners);
            return;
        }

        for (IterationListener listener: listeners)
            iterationListeners.add(listener);
    }

    @Override
    public void setListeners(IterationListener... listeners) {
        setListeners(Arrays.asList(listeners));
    }

    @Override
    public Gradient error(INDArray errorSignal) {
        INDArray W = getParam(DefaultParamInitializer.WEIGHT_KEY);
        Gradient nextLayerGradient = new DefaultGradient();
        INDArray wErrorSignal = errorSignal.mmul(W.transpose());
        nextLayerGradient.gradientForVariable().put(DefaultParamInitializer.WEIGHT_KEY, wErrorSignal);
        return nextLayerGradient;
    }

    @Override @Deprecated
    public INDArray derivativeActivation(INDArray input) {
        throw new UnsupportedOperationException("Deprecated - " + layerId());
    }

    @Override
    public Gradient calcGradient(Gradient layerError, INDArray activation) {
        Gradient ret = new DefaultGradient();
        INDArray weightErrorSignal = layerError.getGradientFor(DefaultParamInitializer.WEIGHT_KEY);
        INDArray weightError = weightErrorSignal.transpose().mmul(activation).transpose();
        ret.gradientForVariable().put(DefaultParamInitializer.WEIGHT_KEY, weightError);
        INDArray biasGradient = weightError.mean(0);
        ret.gradientForVariable().put(DefaultParamInitializer.BIAS_KEY, biasGradient);

        return ret;
    }

    @Override
    public Pair<Gradient, INDArray> backpropGradient(INDArray epsilon) {
        //If this layer is layer L, then epsilon is (w^(L+1)*(d^(L+1))^T) (or equivalent)
        INDArray z = preOutput(true); //Note: using preOutput(INDArray) can't be used as this does a setInput(input) and resets the 'appliedDropout' flag
        //INDArray activationDerivative = Nd4j.getExecutioner().execAndReturn(Nd4j.getOpFactory().createTransform(conf().getLayer().getActivationFunction(), z).derivative());
        //        INDArray activationDerivative = conf().getLayer().getActivationFn().getGradient(z);
        //        INDArray delta = epsilon.muli(activationDerivative);
        INDArray delta = conf().getLayer().getActivationFn().backprop(z, epsilon).getFirst(); //TODO handle activation function params

        if (maskArray != null) {
            applyMask(delta);
        }

        Gradient ret = new DefaultGradient();

        INDArray weightGrad = gradientViews.get(DefaultParamInitializer.WEIGHT_KEY); //f order
        Nd4j.gemm(input, delta, weightGrad, true, false, 1.0, 0.0);
        INDArray biasGrad = gradientViews.get(DefaultParamInitializer.BIAS_KEY);
        delta.sum(biasGrad, 0); //biasGrad is initialized/zeroed first

        ret.gradientForVariable().put(DefaultParamInitializer.WEIGHT_KEY, weightGrad);
        ret.gradientForVariable().put(DefaultParamInitializer.BIAS_KEY, biasGrad);

        INDArray epsilonNext = params.get(DefaultParamInitializer.WEIGHT_KEY).mmul(delta.transpose()).transpose();

        return new Pair<>(ret, epsilonNext);
    }

    public void fit() {
        fit(this.input);
    }

    @Override
    public void computeGradientAndScore() {
        if (this.input == null)
            return;

        INDArray output = activate(true);
        setScoreWithZ(output);

    }


    protected void setScoreWithZ(INDArray z) {}


    @Override
    public INDArray preOutput(INDArray x, TrainingMode training) {
        return preOutput(x, training == TrainingMode.TRAIN);
    }

    @Override
    public INDArray activate(TrainingMode training) {
        return activate(training == TrainingMode.TRAIN);
    }

    @Override
    public INDArray activate(INDArray input, TrainingMode training) {
        return activate(input, training == TrainingMode.TRAIN);
    }

    /**
     * Objective function:  the specified objective
     * @return the score for the objective
     */

    @Override
    public double score() {
        return score;
    }

    @Override
    public Gradient gradient() {
        return gradient;
    }

    /**
     * iterate one iteration of the network
     *
     * @param input  the input to iterate on
     */
    @Override
    public void iterate(INDArray input) {
        setInput(input.dup());
        applyDropOutIfNecessary(true);
        Gradient gradient = gradient();
        for (String paramType : gradient.gradientForVariable().keySet()) {
            update(gradient.getGradientFor(paramType), paramType);
        }
    }

    @Override
    public void update(Gradient gradient) {
        for (String paramType : gradient.gradientForVariable().keySet()) {
            update(gradient.getGradientFor(paramType), paramType);
        }
    }

    @Override
    public void update(INDArray gradient, String paramType) {
        setParam(paramType, getParam(paramType).addi(gradient));
    }


    @Override
    public ConvexOptimizer getOptimizer() {
        if (optimizer == null) {
            Solver solver = new Solver.Builder().model(this).configure(conf()).build();
            this.optimizer = solver.getOptimizer();
        }
        return optimizer;
    }

    @Override
    public void setConf(NeuralNetConfiguration conf) {
        this.conf = conf;
    }

    /**Returns the parameters of the neural network as a flattened row vector
     * @return the parameters of the neural network
     */
    @Override
    public INDArray params() {
        return paramsFlattened;
    }

    @Override
    public INDArray getParam(String param) {
        return params.get(param);
    }

    @Override
    public void setParam(String key, INDArray val) {
        if (params.containsKey(key))
            params.get(key).assign(val);
        else
            params.put(key, val);
    }

    @Override
    public void setParams(INDArray params) {
        if (params == paramsFlattened)
            return; //no op
        setParams(params, 'f');
    }

    protected void setParams(INDArray params, char order) {
        List<String> parameterList = conf.variables();
        int length = 0;
        for (String s : parameterList)
            length += getParam(s).length();
        if (params.length() != length)
            throw new IllegalArgumentException("Unable to set parameters: must be of length " + length
                    + ", got params of length " + params.length() + " - " + layerId());
        int idx = 0;
        Set<String> paramKeySet = this.params.keySet();
        for (String s : paramKeySet) {
            INDArray param = getParam(s);
            INDArray get = params.get(NDArrayIndex.point(0), NDArrayIndex.interval(idx, idx + param.length()));
            if (param.length() != get.length())
                throw new IllegalStateException("Parameter " + s + " should have been of length " + param.length()
                                + " but was " + get.length() + " - " + layerId());
            param.assign(get.reshape(order, param.shape())); //Use assign due to backprop params being a view of a larger array
            idx += param.length();
        }
    }

    @Override
    public void setParamsViewArray(INDArray params) {
        if (this.params != null && params.length() != numParams())
            throw new IllegalArgumentException("Invalid input: expect params of length " + numParams()
                            + ", got params of length " + params.length() + " - " + layerId());

        this.paramsFlattened = params;
    }

    @Override
    public INDArray getGradientsViewArray() {
        return gradientsFlattened;
    }

    @Override
    public void setBackpropGradientsViewArray(INDArray gradients) {
        if (this.params != null && gradients.length() != numParams())
            throw new IllegalArgumentException("Invalid input: expect gradients array of length " + numParams(true)
                            + ", got array of length " + gradients.length() + " - " + layerId());

        this.gradientsFlattened = gradients;
        this.gradientViews = conf.getLayer().initializer().getGradientsFromFlattened(conf, gradients);
    }

    @Override
    public void setParamTable(Map<String, INDArray> paramTable) {
        this.params = paramTable;
    }

    @Override
    public void initParams() {
        throw new UnsupportedOperationException("Deprecated - no longer used - " + layerId());
    }

    @Override
    public Map<String, INDArray> paramTable() {
        return paramTable(false);
    }

    @Override
    public Map<String, INDArray> paramTable(boolean backpropParamsOnly) {
        return params;
    }

    @Override
    public INDArray preOutput(INDArray x, boolean training) {
        if (x == null) {
            throw new IllegalArgumentException("Cannot do forward pass with null input " + layerId());
        }
        setInput(x);
        return preOutput(training);
    }

    public INDArray preOutput(boolean training) {
        applyDropOutIfNecessary(training);
        INDArray b = getParam(DefaultParamInitializer.BIAS_KEY);
        INDArray W = getParam(DefaultParamInitializer.WEIGHT_KEY);

        //Input validation:
        if (input.rank() != 2 || input.columns() != W.rows()) {
            if (input.rank() != 2) {
                throw new DL4JInvalidInputException("Input that is not a matrix; expected matrix (rank 2), got rank "
                                + input.rank() + " array with shape " + Arrays.toString(input.shape())
                        + ". Missing preprocessor or wrong input type? " + layerId());
            }
            throw new DL4JInvalidInputException("Input size (" + input.columns() + " columns; shape = "
                            + Arrays.toString(input.shape())
                            + ") is invalid: does not match layer input size (layer # inputs = " + W.size(0)
                    + ") " + layerId());
        }

        if (conf.isUseDropConnect() && training && conf.getLayer().getDropOut() > 0) {
            W = Dropout.applyDropConnect(this, DefaultParamInitializer.WEIGHT_KEY);
        }

        INDArray ret = input.mmul(W).addiRowVector(b);

        if (maskArray != null) {
            applyMask(ret);
        }

        return ret;
    }

    protected void applyMask(INDArray to) {
        to.muliColumnVector(maskArray);
    }

    @Override
    public INDArray activate(boolean training) {
        INDArray z = preOutput(training);
        //INDArray ret = Nd4j.getExecutioner().execAndReturn(Nd4j.getOpFactory().createTransform(
        //        conf.getLayer().getActivationFunction(), z, conf.getExtraArgs() ));
        INDArray ret = conf().getLayer().getActivationFn().getActivation(z, training);

        if (maskArray != null) {
            applyMask(ret);
        }

        return ret;
    }

    @Override
    public INDArray activate(INDArray input) {
        setInput(input);
        return activate(true);
    }

    @Override
    public INDArray activate(INDArray input, boolean training) {
        setInput(input);
        return activate(training);
    }

    @Override
    public INDArray activate() {
        return activate(false);
    }


    /**
     * Classify input
     * @param x the input (can either be a matrix or vector)
     * If it's a matrix, each row is considered an example
     * and associated rows are classified accordingly.
     * Each row will be the likelihood of a label given that example
     * @return a probability distribution for each row
     */
    @Override
    public INDArray preOutput(INDArray x) {
        return preOutput(x, true);
    }

    @Override
    public double calcL2(boolean backpropParamsOnly) {
        if (!conf.isUseRegularization())
            return 0.0;

        //L2 norm: sqrt( sum_i x_i^2 ) -> want sum squared weights, so l2 norm squared
        double l2Sum = 0.0;
        if (conf.getL2ByParam(DefaultParamInitializer.WEIGHT_KEY) > 0.0) {
            double l2Norm = getParam(DefaultParamInitializer.WEIGHT_KEY).norm2Number().doubleValue();
            l2Sum += 0.5 * conf.getL2ByParam(DefaultParamInitializer.WEIGHT_KEY) * l2Norm * l2Norm;
        }
        if (conf.getL2ByParam(DefaultParamInitializer.BIAS_KEY) > 0.0) {
            double l2Norm = getParam(DefaultParamInitializer.BIAS_KEY).norm2Number().doubleValue();
            l2Sum += 0.5 * conf.getL2ByParam(DefaultParamInitializer.BIAS_KEY) * l2Norm * l2Norm;
        }
        return l2Sum;
    }

    @Override
    public double calcL1(boolean backpropParamsOnly) {
        if (!conf.isUseRegularization())
            return 0.0;
        double l1Sum = 0.0;
        if (conf.getL1ByParam(DefaultParamInitializer.WEIGHT_KEY) > 0.0) {
            l1Sum += conf.getL1ByParam(DefaultParamInitializer.WEIGHT_KEY)
                            * getParam(DefaultParamInitializer.WEIGHT_KEY).norm1Number().doubleValue();
        }
        if (conf.getL1ByParam(DefaultParamInitializer.BIAS_KEY) > 0.0) {
            l1Sum += conf.getL1ByParam(DefaultParamInitializer.BIAS_KEY)
                            * getParam(DefaultParamInitializer.BIAS_KEY).norm1Number().doubleValue();
        }
        return l1Sum;
    }

    @Override
    public int batchSize() {
        return input.size(0);
    }


    @Override
    public INDArray activationMean() {
        INDArray b = getParam(DefaultParamInitializer.BIAS_KEY);
        INDArray W = getParam(DefaultParamInitializer.WEIGHT_KEY);
        return input().mmul(W).addiRowVector(b);
    }

    @Override
    public NeuralNetConfiguration conf() {
        return conf;
    }


    @Override
    public void clear() {
        if (input != null) {
            // NONONO
            //input.data().destroy();
            input = null;
        }

    }

    protected void applyDropOutIfNecessary(boolean training) {
        if (conf.getLayer().getDropOut() > 0 && !conf.isUseDropConnect() && training && !dropoutApplied) {
            if (Nd4j.getWorkspaceManager().checkIfWorkspaceExists(ComputationGraph.workspaceExternal)) {
                try (MemoryWorkspace ws = Nd4j.getWorkspaceManager()
                                .getWorkspaceForCurrentThread(ComputationGraph.workspaceExternal)
                                .notifyScopeBorrowed()) {
                    input = input.isView() ? input.dup() : input.unsafeDuplication();
                }
            } else
                input = input.isView() ? input.dup() : input.unsafeDuplication();

            Dropout.applyDropout(input, conf.getLayer().getDropOut());
            dropoutApplied = true;
        }
    }

    /**
     * Averages the given logistic regression from a mini batch into this layer
     * @param l the logistic regression layer to average into this layer
     * @param batchSize  the batch size
     */
    @Override
    public void merge(Layer l, int batchSize) {
        setParams(params().addi(l.params().divi(batchSize)));
        computeGradientAndScore();
    }

    @Override
    public Layer clone() {
        Layer layer = null;
        try {
            Constructor c = getClass().getConstructor(NeuralNetConfiguration.class);
            layer = (Layer) c.newInstance(conf);
            Map<String, INDArray> linkedTable = new LinkedHashMap<>();
            for (Map.Entry<String, INDArray> entry : params.entrySet()) {
                linkedTable.put(entry.getKey(), entry.getValue().dup());
            }
            layer.setParamTable(linkedTable);
        } catch (Exception e) {
            e.printStackTrace();
        }

        return layer;

    }

    @Override
    public Type type() {
        return Type.FEED_FORWARD;
    }

    /**
     * The number of parameters for the model
     *
     * @return the number of parameters for the model
     */
    @Override
    public int numParams() {
        int ret = 0;
        for (INDArray val : params.values())
            ret += val.length();
        return ret;
    }

    @Override
    public int numParams(boolean backwards) {
        return numParams();
    }

    @Override
    public void fit(INDArray input) {
        if (input != null) {
            setInput(input.dup());
            applyDropOutIfNecessary(true);
        }
        if (solver == null) {
            solver = new Solver.Builder().model(this).configure(conf()).listeners(getListeners()).build();
            //Set the updater state view array. For MLN and CG, this is done by MultiLayerUpdater and ComputationGraphUpdater respectively
            Updater updater = solver.getOptimizer().getUpdater();
            int updaterStateSize = (int)conf().getLayer().getIUpdater().stateSize(numParams());
            if (updaterStateSize > 0)
                updater.setStateViewArray(this, Nd4j.createUninitialized(new int[] {1, updaterStateSize}, Nd4j.order()),
                                true);
        }
        this.optimizer = solver.getOptimizer();
        solver.optimize();
    }


    @Override
    public Pair<Gradient, Double> gradientAndScore() {
        return new Pair<>(gradient(), score());
    }

    @Override
    public INDArray input() {
        return input;
    }

    @Override
    public void validateInput() {

    }

    @Override
    public String toString() {
        return getClass().getName() + "{" + "conf=" + conf + ", dropoutMask=" + dropoutMask + ", score=" + score
                        + ", optimizer=" + optimizer + ", listeners=" + iterationListeners + '}';
    }

    @Override
    public Layer transpose() {
        if (!(conf.getLayer() instanceof org.deeplearning4j.nn.conf.layers.FeedForwardLayer))
            throw new UnsupportedOperationException("Unsupported layer type: " + conf.getLayer().getClass().getName()
                    + " - " + layerId());

        INDArray w = getParam(DefaultParamInitializer.WEIGHT_KEY);
        INDArray b = getParam(DefaultParamInitializer.BIAS_KEY);
        INDArray vb = getParam(PretrainParamInitializer.VISIBLE_BIAS_KEY);
        Layer layer;
        try {
            NeuralNetConfiguration clone = conf.clone(); // assume a deep clone here

            org.deeplearning4j.nn.conf.layers.FeedForwardLayer clonedLayerConf =
                            (org.deeplearning4j.nn.conf.layers.FeedForwardLayer) clone.getLayer();
            int nIn = clonedLayerConf.getNOut();
            int nOut = clonedLayerConf.getNIn();
            clonedLayerConf.setNIn(nIn);
            clonedLayerConf.setNOut(nOut);

            //Need to swap the hidden and visible biases for pretrain layers
            INDArray newB;
            INDArray newVB = null;

            int totalParams = w.length();
            if (vb != null) {
                newB = vb.dup();
                newVB = b.dup();
                totalParams += newB.length() + newVB.length();
            } else {
                newB = Nd4j.create(1, nOut);
                totalParams += newB.length();
            }

            INDArray paramsView = Nd4j.create(1, totalParams);
            layer = clone.getLayer().instantiate(clone, iterationListeners, this.index, paramsView, true);

            layer.setParam(DefaultParamInitializer.WEIGHT_KEY, w.transpose().dup());
            layer.setParam(DefaultParamInitializer.BIAS_KEY, newB);
            if (vb != null)
                layer.setParam(PretrainParamInitializer.VISIBLE_BIAS_KEY, newVB);
        } catch (Exception e) {
            throw new RuntimeException("Unable to construct transposed layer: " + layerId(), e);
        }

        return layer;
    }

    @Override
    public void accumulateScore(double accum) {
        score += accum;
    }

    @Override
    public void setInputMiniBatchSize(int size) {}

    @Override
    public int getInputMiniBatchSize() {
        return input.size(0);
    }

    @Override
    public void applyLearningRateScoreDecay() {
        for (Map.Entry<String, Double> lrPair : conf.getLearningRateByParam().entrySet())
            conf.setLearningRateByParam(lrPair.getKey(),
                            lrPair.getValue() * (conf.getLrPolicyDecayRate() + Nd4j.EPS_THRESHOLD));
    }

    @Override
    public void setMaskArray(INDArray maskArray) {
        this.maskArray = maskArray;
    }

    @Override
    public INDArray getMaskArray() {
        return maskArray;
    }


    @Override
    public Pair<INDArray, MaskState> feedForwardMaskArray(INDArray maskArray, MaskState currentMaskState,
                    int minibatchSize) {
        //Most layers: CNN, dense, activation, etc - set mask array, mask state and then leave the mask unmodified

        this.maskArray = maskArray;
        this.maskState = currentMaskState;

        return new Pair<>(maskArray, currentMaskState);
    }
}<|MERGE_RESOLUTION|>--- conflicted
+++ resolved
@@ -33,6 +33,7 @@
 import org.deeplearning4j.optimize.Solver;
 import org.deeplearning4j.optimize.api.ConvexOptimizer;
 import org.deeplearning4j.optimize.api.IterationListener;
+import org.deeplearning4j.optimize.api.TrainingListener;
 import org.deeplearning4j.util.Dropout;
 import org.nd4j.linalg.api.memory.MemoryWorkspace;
 import org.nd4j.linalg.api.ndarray.INDArray;
@@ -65,25 +66,18 @@
     protected INDArray maskArray;
     protected MaskState maskState;
     protected Solver solver;
-    protected CacheMode cacheMode;
 
     protected CacheMode cacheMode = CacheMode.NONE;
 
     public BaseLayer(NeuralNetConfiguration conf) {
         this.conf = conf;
 
-<<<<<<< HEAD
-        this.cacheMode = conf.getCacheMode();
-        if (cacheMode == null)
-            this.cacheMode = CacheMode.NONE;
-=======
         cacheMode = conf.getCacheMode();
->>>>>>> 763339bf
     }
 
     public BaseLayer(NeuralNetConfiguration conf, INDArray input) {
-        this(conf);
         this.input = input;
+        this.conf = conf;
     }
 
     protected LayerConfT layerConf() {
