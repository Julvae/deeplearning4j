--- conflicted
+++ resolved
@@ -158,89 +158,45 @@
 
                     }
                     break;
-<<<<<<< HEAD
-                case "SubsamplingLayer":
+                case SUBSAMPLING_LAYER:
                     SubsamplingLayer subsamplingLayer = (SubsamplingLayer) inputLayer;
                     getConvolutionOutputSize(new int[]{lastHeight, lastWidth}, subsamplingLayer.getKernelSize(), subsamplingLayer.getPadding(), subsamplingLayer.getStride());
                     if (i == 0) throw new UnsupportedOperationException("Unsupported path: first layer shouldn't be " + inLayerName);
                     switch (outputLayer.getClass().getSimpleName()) {
-                        case "ConvolutionLayer":
+                        case CONVOLUTION_LAYER:
                             ConvolutionLayer nextConv = (ConvolutionLayer) outputLayer;
                             storeNInAndNOut(outLayerName, lastOutChannels);
                             nextConv.setNIn(lastOutChannels);
                             break;
-                        case "SubsamplingLayer":
-                            storeNInAndNOut(inLayerName, lastnOut);
-                            break;
-                        case "RecursiveAutoEncoder":
-                        case "RBM":
-                        case "DenseLayer":
-                        case "OutputLayer":
+                        case SUBSAMPLING_LAYER:
+                            storeNInAndNOut(inLayerName, lastnOut);
+                            break;
+                        case RECURSIVE_AUTO_ENCODER:
+                        case RBM:
+                        case DENSE_LAYER:
+                        case OUTPUT_LAYER:
                             FeedForwardLayer feedForwardLayer = (FeedForwardLayer) outputLayer;
                             lastnOut = lastHeight * lastWidth * lastOutChannels;
                             storeNInAndNOut(outLayerName, lastnOut);
                             feedForwardLayer.setNIn(lastnOut);
                             conf.inputPreProcessor(i + 1, new CnnToFeedForwardPreProcessor(lastHeight, lastWidth, lastOutChannels));
                             break;
-                        case "GravesLSTM":
-                        case "GravesBidirectionalLSTM":
-                        case "RnnOutputLayer":
+                        case GRAVES_LSTM:
+                        case GRAVES_BIDIRECTIONAL_LSTM:
+                        case RNN_OUTPUT_LAYER:
                             feedForwardLayer = (FeedForwardLayer) outputLayer;
                             lastnOut = lastHeight * lastWidth * lastOutChannels;
                             storeNInAndNOut(outLayerName, lastnOut);
                             feedForwardLayer.setNIn(lastnOut);
                             conf.inputPreProcessor(i + 1, new CnnToRnnPreProcessor(lastHeight, lastWidth, lastOutChannels));
                             break;
-                        case "ActivationLayer":
-                        case "BatchNormalization":
+                        case ACTIVATION_LAYER:
+                        case BATCH_NORMALIZATION:
                             feedForwardLayer = (FeedForwardLayer) outputLayer;
                             storeNInAndNOut(inLayerName, lastnOut);
                             feedForwardLayer.setNOut(lastnOut);
                             useCNN = true;
                             break;
-=======
-                case SUBSAMPLING_LAYER:
-                    if(i < lastLayerNumber){
-                        SubsamplingLayer subsamplingLayer = (SubsamplingLayer) inputLayer;
-                        getConvolutionOutputSize(new int[]{lastHeight, lastWidth}, subsamplingLayer.getKernelSize(), subsamplingLayer.getPadding(), subsamplingLayer.getStride());
-                        if (i == 0) throw new UnsupportedOperationException("Unsupported path: first layer shouldn't be " + inLayerName);
-                        switch (outputLayer.getClass().getSimpleName()) {
-                            case CONVOLUTION_LAYER:
-                                ConvolutionLayer nextConv = (ConvolutionLayer) outputLayer;
-                                storeNInAndNOut(outLayerName, lastOutChannels);
-                                nextConv.setNIn(lastOutChannels);
-                                break;
-                            case SUBSAMPLING_LAYER:
-                                storeNInAndNOut(inLayerName, lastnOut);
-                                break;
-                            case RECURSIVE_AUTO_ENCODER:
-                            case RBM:
-                            case DENSE_LAYER:
-                            case OUTPUT_LAYER:
-                                FeedForwardLayer feedForwardLayer = (FeedForwardLayer) outputLayer;
-                                lastnOut = lastHeight * lastWidth * lastOutChannels;
-                                storeNInAndNOut(outLayerName, lastnOut);
-                                feedForwardLayer.setNIn(lastnOut);
-                                conf.inputPreProcessor(i + 1, new CnnToFeedForwardPreProcessor(lastHeight, lastWidth, lastOutChannels));
-                                break;
-                            case GRAVES_LSTM:
-                            case GRAVES_BIDIRECTIONAL_LSTM:
-                            case RNN_OUTPUT_LAYER:
-                                feedForwardLayer = (FeedForwardLayer) outputLayer;
-                                lastnOut = lastHeight * lastWidth * lastOutChannels;
-                                storeNInAndNOut(outLayerName, lastnOut);
-                                feedForwardLayer.setNIn(lastnOut);
-                                conf.inputPreProcessor(i + 1, new CnnToRnnPreProcessor(lastHeight, lastWidth, lastOutChannels));
-                                break;
-                            case ACTIVATION_LAYER:
-                            case BATCH_NORMALIZATION:
-                                feedForwardLayer = (FeedForwardLayer) outputLayer;
-                                storeNInAndNOut(inLayerName, lastnOut);
-                                feedForwardLayer.setNOut(lastnOut);
-                                useCNN = true;
-                                break;
-                        }
->>>>>>> 6f021e2d
                     }
                     break;
                 case GRAVES_LSTM:
