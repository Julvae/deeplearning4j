/*******************************************************************************
 * Copyright (c) 2015-2018 Skymind, Inc.
 *
 * This program and the accompanying materials are made available under the
 * terms of the Apache License, Version 2.0 which is available at
 * https://www.apache.org/licenses/LICENSE-2.0.
 *
 * Unless required by applicable law or agreed to in writing, software
 * distributed under the License is distributed on an "AS IS" BASIS, WITHOUT
 * WARRANTIES OR CONDITIONS OF ANY KIND, either express or implied. See the
 * License for the specific language governing permissions and limitations
 * under the License.
 *
 * SPDX-License-Identifier: Apache-2.0
 ******************************************************************************/

package org.nd4j.nativeblas;

import org.bytedeco.javacpp.annotation.Platform;
import org.bytedeco.javacpp.annotation.Properties;
import org.bytedeco.javacpp.tools.*;

import java.io.File;
import java.io.IOException;
import java.util.ArrayList;
import java.util.Arrays;
import java.util.Collections;
import java.util.Scanner;

/**
 *
 * @author saudet
 */
@Properties(target = "org.nd4j.nativeblas.Nd4jCpu",
<<<<<<< HEAD
                value = {@Platform(include = {"array/DataType.h",
                                              "types/utf8string.h",
=======
                value = {@Platform(define = "LIBND4J_ALL_OPS", include = {
>>>>>>> 39049a37
                                              "NativeOps.h",
                                              "memory/ExternalWorkspace.h",
                                              "memory/Workspace.h",
                                              "indexing/NDIndex.h",
                                              "indexing/IndicesList.h",
                                              "graph/VariableType.h",
                                              "graph/ArgumentsList.h",
                                              "types/pair.h",
                                              "NDArray.h",
                                              "array/NDArrayList.h",
                                              "array/ResultSet.h",
                                              "types/pair.h",
                                              "graph/RandomGenerator.h",
                                              "graph/Variable.h",
                                              "graph/VariablesSet.h",
                                              "graph/FlowPath.h",
                                              "graph/Intervals.h",
                                              "graph/Stash.h",
                                              "graph/GraphState.h",
                                              "graph/VariableSpace.h",
                                              "helpers/helper_generator.h",
                                              "graph/profiling/GraphProfile.h",
                                              "graph/profiling/NodeProfile.h",
                                              "graph/Context.h",
                                              "graph/ContextPrototype.h",
                                              "graph/ResultWrapper.h",
                                              "helpers/shape.h",
                                              "helpers/OpArgsHolder.h",
                                              "array/ShapeList.h",
                                              "type_boilerplate.h",
                                              "op_boilerplate.h",
                                              //"enum_boilerplate.h",
                                              //"op_enums.h",
                                              "ops/InputType.h",
                                              "ops/declarable/OpDescriptor.h",
                                              "ops/declarable/BroadcastableOp.h",                                              
                                              "ops/declarable/DeclarableOp.h",
                                              "ops/declarable/DeclarableListOp.h",
                                              "ops/declarable/DeclarableReductionOp.h",
                                              "ops/declarable/DeclarableCustomOp.h",
                                              "ops/declarable/BooleanOp.h",
                                              "ops/declarable/LogicOp.h",
                                              "ops/declarable/OpRegistrator.h",
                                              "ops/declarable/CustomOperations.h",
                                              "ops/declarable/headers/activations.h",
                                              "ops/declarable/headers/boolean.h",
                                              "ops/declarable/headers/broadcastable.h",
                                              "ops/declarable/headers/convo.h",
                                              "ops/declarable/headers/list.h",
                                              "ops/declarable/headers/recurrent.h",
                                              "ops/declarable/headers/transforms.h",
                                              "ops/declarable/headers/parity_ops.h",
                                              "ops/declarable/headers/shape.h",
                                              "ops/declarable/headers/random.h",
                                              "ops/declarable/headers/nn.h",
                                              "ops/declarable/headers/blas.h",
                                              "ops/declarable/headers/tests.h",
                                              "ops/declarable/headers/bitwise.h",
                                              "ops/declarable/headers/loss.h",
                                              "ops/declarable/headers/datatypes.h",
                                              "ops/declarable/headers/third_party.h"},
                                   exclude = {"ops/declarable/headers/activations.h",
                                              "ops/declarable/headers/boolean.h",
                                              "ops/declarable/headers/broadcastable.h",
                                              "ops/declarable/headers/convo.h",
                                              "ops/declarable/headers/list.h",
                                              "ops/declarable/headers/recurrent.h",
                                              "ops/declarable/headers/transforms.h",
                                              "ops/declarable/headers/parity_ops.h",
                                              "ops/declarable/headers/shape.h",
                                              "ops/declarable/headers/random.h",
                                              "ops/declarable/headers/nn.h",
                                              "ops/declarable/headers/blas.h",
                                              "ops/declarable/headers/bitwise.h",
                                              "ops/declarable/headers/tests.h",
                                              "ops/declarable/headers/loss.h",
                                              "ops/declarable/headers/datatypes.h",
                                              "ops/declarable/headers/third_party.h",
                                              "cnpy/cnpy.h"
                                   },
                                compiler = {"cpp11", "nowarnings"}, library = "jnind4jcpu", link = "nd4jcpu",
                                preloadresource = "org/bytedeco/javacpp/", preload = {"openblas", "openblas_nolapack", "libnd4jcpu"}),
                                @Platform(value = "linux", preload = {"gomp@.1", "iomp5", "mklml_intel", "mkldnn@.0"},
                                                preloadpath = {"/lib64/", "/lib/", "/usr/lib64/", "/usr/lib/",
                                                                "/usr/lib/powerpc64-linux-gnu/",
                                                                "/usr/lib/powerpc64le-linux-gnu/"}),
                @Platform(value = {"linux-arm", "linux-ppc"},
                                preload = {"gomp@.1", "gcc_s@.1", "quadmath@.0", "gfortran@.3", "openblas@.0", "libnd4jcpu"}),
                @Platform(value = "macosx", preload = {"gcc_s@.1", "gomp@.1", "stdc++@.6", "iomp5", "mklml", "mkldnn@.0"},
                                preloadpath = {"/usr/local/lib/gcc/8/", "/usr/local/lib/gcc/7/", "/usr/local/lib/gcc/6/", "/usr/local/lib/gcc/5/"}),
                @Platform(value = "windows", preload = {"libwinpthread-1", "libgcc_s_seh-1", "libgomp-1", "libstdc++-6",
                                                        "msvcr120", "libiomp5md", "mklml", "libmkldnn", "libnd4jcpu"}),
                @Platform(extension = {"-avx512", "-avx2"}) })
public class Nd4jCpuPresets implements InfoMapper, BuildEnabled {

    private Logger logger;
    private java.util.Properties properties;
    private String encoding;

    @Override
    public void init(Logger logger, java.util.Properties properties, String encoding) {
        this.logger = logger;
        this.properties = properties;
        this.encoding = encoding;
    }

    @Override
    public void map(InfoMap infoMap) {
        infoMap.put(new Info("thread_local", "ND4J_EXPORT", "INLINEDEF", "CUBLASWINAPI", "FORCEINLINE",
                             "_CUDA_H", "_CUDA_D", "_CUDA_G", "_CUDA_HD", "LIBND4J_ALL_OPS", "NOT_EXCLUDED").cppTypes().annotations())
                        .put(new Info("NativeOps").base("org.nd4j.nativeblas.NativeOps"))
                        .put(new Info("char").valueTypes("char").pointerTypes("@Cast(\"char*\") String",
                                        "@Cast(\"char*\") BytePointer"))
                        .put(new Info("Nd4jPointer").cast().valueTypes("Pointer").pointerTypes("PointerPointer"))
                        .put(new Info("Nd4jLong").cast().valueTypes("long").pointerTypes("LongPointer", "LongBuffer",
                                        "long[]"))
                        .put(new Info("Nd4jStatus").cast().valueTypes("int").pointerTypes("IntPointer", "IntBuffer",
                                        "int[]"))
                        .put(new Info("float16").cast().valueTypes("short").pointerTypes("ShortPointer", "ShortBuffer",
                                        "short[]"));

        infoMap.put(new Info("__CUDACC__", "MAX_UINT", "HAVE_MKLDNN").define(false))
               .put(new Info("__JAVACPP_HACK__", "LIBND4J_ALL_OPS").define(true))
               .put(new Info("std::initializer_list", "cnpy::NpyArray", "nd4j::NDArray::applyLambda", "nd4j::NDArray::applyPairwiseLambda",
                             "nd4j::graph::FlatResult", "nd4j::graph::FlatVariable").skip())
               .put(new Info("std::string").annotations("@StdString").valueTypes("BytePointer", "String")
                                           .pointerTypes("@Cast({\"char*\", \"std::string*\"}) BytePointer"))
               .put(new Info("std::pair<int,int>").pointerTypes("IntIntPair").define())
               .put(new Info("std::vector<std::vector<int> >").pointerTypes("IntVectorVector").define())
               .put(new Info("std::vector<std::vector<Nd4jLong> >").pointerTypes("LongVectorVector").define())
               .put(new Info("std::vector<nd4j::NDArray*>").pointerTypes("NDArrayVector").define())
               .put(new Info("nd4j::graph::ResultWrapper").base("org.nd4j.nativeblas.ResultWrapperAbstraction").define())
               .put(new Info("nd4j::IndicesList").purify());

        /*
        String classTemplates[] = {
                "nd4j::NDArray",
                "nd4j::NDArrayList",
                "nd4j::ResultSet",
                "nd4j::OpArgsHolder",
                "nd4j::graph::GraphState",
                "nd4j::graph::Variable",
                "nd4j::graph::VariablesSet",
                "nd4j::graph::Stash",
                "nd4j::graph::VariableSpace",
                "nd4j::graph::Context",
                "nd4j::graph::ContextPrototype",
                "nd4j::ops::DeclarableOp",
                "nd4j::ops::DeclarableListOp",
                "nd4j::ops::DeclarableReductionOp",
                "nd4j::ops::DeclarableCustomOp",
                "nd4j::ops::BooleanOp",
                "nd4j::ops::BroadcastableOp",
                "nd4j::ops::LogicOp"};
        for (String t : classTemplates) {
            String s = t.substring(t.lastIndexOf(':') + 1);
            infoMap.put(new Info(t + "<float>").pointerTypes("Float" + s))
                   .put(new Info(t + "<float16>").pointerTypes("Half" + s))
                   .put(new Info(t + "<double>").pointerTypes("Double" + s));
        }
        */

        // pick up custom operations automatically from CustomOperations.h and headers in libnd4j
        String separator = properties.getProperty("platform.path.separator");
        String[] includePaths = properties.getProperty("platform.includepath").split(separator);
        File file = null;
        for (String path : includePaths) {
            file = new File(path, "ops/declarable/CustomOperations.h");
            if (file.exists()) {
                break;
            }
        }
        ArrayList<File> files = new ArrayList<File>();
        ArrayList<String> opTemplates = new ArrayList<String>();
        files.add(file);
        files.addAll(Arrays.asList(new File(file.getParent(), "headers").listFiles()));
        Collections.sort(files);
        for (File f : files) {
            try (Scanner scanner = new Scanner(f, "UTF-8")) {
                while (scanner.hasNextLine()) {
                    String line = scanner.nextLine().trim();
                    if (line.startsWith("DECLARE_")) {
                        try {
                            int start = line.indexOf('(') + 1;
                            int end = line.indexOf(',');
                            if (end < start) {
                                end = line.indexOf(')');
                            }
                            String name = line.substring(start, end).trim();
                            opTemplates.add(name);
                        } catch(Exception e) {
                            throw new RuntimeException("Could not parse line from CustomOperations.h and headers: \"" + line + "\"", e);
                        }
                    }
                }
            } catch (IOException e) {
                throw new RuntimeException("Could not parse CustomOperations.h and headers", e);
            }
        }
        logger.info("Ops found in CustomOperations.h and headers: " + opTemplates);
        /*
        String floatOps = "", halfOps = "", doubleOps = "";
        for (String t : opTemplates) {
            String s = "nd4j::ops::" + t;
            infoMap.put(new Info(s + "<float>").pointerTypes("float_" + t))
                   .put(new Info(s + "<float16>").pointerTypes("half_" + t))
                   .put(new Info(s + "<double>").pointerTypes("double_" + t));
            floatOps  += "\n        float_" + t + ".class,";
            halfOps   += "\n        half_" + t + ".class,";
            doubleOps += "\n        double_" + t + ".class,";

        }
        infoMap.put(new Info().javaText("\n"
                                      + "    Class[] floatOps = {" + floatOps + "};" + "\n"
                                      + "    Class[] halfOps = {" + halfOps + "};" + "\n"
                                      + "    Class[] doubleOps = {" + doubleOps + "};"));
        */
        infoMap.put(new Info("nd4j::ops::OpRegistrator::updateMSVC").skip());
    }
}<|MERGE_RESOLUTION|>--- conflicted
+++ resolved
@@ -32,12 +32,10 @@
  * @author saudet
  */
 @Properties(target = "org.nd4j.nativeblas.Nd4jCpu",
-<<<<<<< HEAD
-                value = {@Platform(include = {"array/DataType.h",
+                value = {@Platform(define = "LIBND4J_ALL_OPS", include = {
+                                              "NativeOps.h",
+                                              "array/DataType.h",
                                               "types/utf8string.h",
-=======
-                value = {@Platform(define = "LIBND4J_ALL_OPS", include = {
->>>>>>> 39049a37
                                               "NativeOps.h",
                                               "memory/ExternalWorkspace.h",
                                               "memory/Workspace.h",
