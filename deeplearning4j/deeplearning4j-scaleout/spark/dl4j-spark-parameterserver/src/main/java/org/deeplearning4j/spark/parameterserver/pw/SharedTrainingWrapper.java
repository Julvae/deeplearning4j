--- conflicted
+++ resolved
@@ -314,17 +314,11 @@
                         log.info("Initializing transport [{}:{}] with root as [{}:{}]...", localIP, voidConfiguration.getPortSupplier().getPort(),
                                 voidConfiguration.getControllerAddress(), voidConfiguration.getUnicastControllerPort());
                         // FIXME: implement support for Custom transport implementation
-<<<<<<< HEAD
                         Transport transport = voidConfiguration.getTransportType() == TransportType.ROUTED_UDP
-                                ? new AeronUdpTransport(localIP, voidConfiguration.getUnicastPort(), voidConfiguration.getControllerAddress(), voidConfiguration.getUnicastPort(), voidConfiguration)
+                                ? new AeronUdpTransport(localIP, voidConfiguration.getPortSupplier().getPort(), voidConfiguration.getControllerAddress(), voidConfiguration.getUnicastCotrollerPort(), voidConfiguration)
                                 :  voidConfiguration.getTransportType() == TransportType.MULTICAST
-                                ? new AeronMulticastTransport(localIP, voidConfiguration.getUnicastPort(), voidConfiguration.getControllerAddress(), voidConfiguration.getUnicastPort(), voidConfiguration)
+                                ? new AeronMulticastTransport(localIP, voidConfiguration.getPortSupplier().getPort(), voidConfiguration.getControllerAddress(), voidConfiguration.getUnicastControllerPort(), voidConfiguration)
                                 : null;
-=======
-
-                        val transport = voidConfiguration.getTransportType() == TransportType.ROUTED_UDP ? new AeronUdpTransport(localIP, voidConfiguration.getPortSupplier().getPort(),
-                                voidConfiguration.getControllerAddress(), voidConfiguration.getUnicastControllerPort(), voidConfiguration) :  null;
->>>>>>> 3c668531
 
                         if (transport == null)
                             throw new DL4JInvalidConfigException(
