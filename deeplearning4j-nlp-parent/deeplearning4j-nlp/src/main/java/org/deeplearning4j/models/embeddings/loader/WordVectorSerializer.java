/*-
 *
 *  * Copyright 2015 Skymind,Inc.
 *  *
 *  *    Licensed under the Apache License, Version 2.0 (the "License");
 *  *    you may not use this file except in compliance with the License.
 *  *    You may obtain a copy of the License at
 *  *
 *  *        http://www.apache.org/licenses/LICENSE-2.0
 *  *
 *  *    Unless required by applicable law or agreed to in writing, software
 *  *    distributed under the License is distributed on an "AS IS" BASIS,
 *  *    WITHOUT WARRANTIES OR CONDITIONS OF ANY KIND, either express or implied.
 *  *    See the License for the specific language governing permissions and
 *  *    limitations under the License.
 *
 */

package org.deeplearning4j.models.embeddings.loader;

import org.deeplearning4j.exception.DL4JInvalidInputException;
import org.deeplearning4j.models.embeddings.learning.impl.elements.CBOW;
import org.deeplearning4j.models.embeddings.learning.impl.elements.SkipGram;
import org.deeplearning4j.models.word2vec.StaticWord2Vec;
import org.deeplearning4j.text.tokenization.tokenizer.TokenPreProcess;
import org.deeplearning4j.text.tokenization.tokenizerfactory.TokenizerFactory;
import org.nd4j.compression.impl.NoOp;
import org.nd4j.linalg.exception.ND4JIllegalStateException;
import org.nd4j.shade.jackson.databind.DeserializationFeature;
import org.nd4j.shade.jackson.databind.MapperFeature;
import org.nd4j.shade.jackson.databind.ObjectMapper;
import org.nd4j.shade.jackson.databind.SerializationFeature;
import lombok.AllArgsConstructor;
import lombok.Data;
import lombok.NoArgsConstructor;
import lombok.NonNull;
import org.apache.commons.codec.binary.Base64;
import org.apache.commons.compress.compressors.gzip.GzipUtils;
import org.apache.commons.io.IOUtils;
import org.apache.commons.io.LineIterator;
import org.apache.commons.io.output.*;
import org.deeplearning4j.berkeley.Pair;
import org.deeplearning4j.models.embeddings.WeightLookupTable;
import org.deeplearning4j.models.embeddings.inmemory.InMemoryLookupTable;
import org.deeplearning4j.models.embeddings.reader.impl.BasicModelUtils;
import org.deeplearning4j.models.embeddings.wordvectors.WordVectors;
import org.deeplearning4j.models.embeddings.wordvectors.WordVectorsImpl;
import org.deeplearning4j.models.glove.Glove;
import org.deeplearning4j.models.paragraphvectors.ParagraphVectors;
import org.deeplearning4j.models.sequencevectors.SequenceVectors;
import org.deeplearning4j.models.sequencevectors.interfaces.SequenceElementFactory;
import org.deeplearning4j.models.sequencevectors.sequence.SequenceElement;
import org.deeplearning4j.models.sequencevectors.serialization.VocabWordFactory;
import org.deeplearning4j.models.word2vec.VocabWord;
import org.deeplearning4j.models.word2vec.Word2Vec;
import org.deeplearning4j.models.word2vec.wordstore.VocabCache;
import org.deeplearning4j.models.word2vec.wordstore.VocabularyHolder;
import org.deeplearning4j.models.word2vec.wordstore.VocabularyWord;
import org.deeplearning4j.models.word2vec.wordstore.inmemory.AbstractCache;
import org.deeplearning4j.models.word2vec.wordstore.inmemory.InMemoryLookupCache;
import org.deeplearning4j.text.documentiterator.LabelsSource;
import org.deeplearning4j.text.sentenceiterator.BasicLineIterator;
import org.nd4j.linalg.api.ndarray.INDArray;
import org.nd4j.linalg.factory.Nd4j;
import org.nd4j.linalg.ops.transforms.Transforms;
import org.nd4j.storage.CompressedRamStorage;
import org.slf4j.Logger;
import org.slf4j.LoggerFactory;

import java.io.*;
import java.nio.file.Files;
import java.nio.file.Paths;
import java.nio.file.StandardCopyOption;
import java.util.ArrayList;
import java.util.List;
import java.util.concurrent.atomic.AtomicInteger;
import java.util.zip.GZIPInputStream;
import java.util.zip.ZipEntry;
import java.util.zip.ZipFile;
import java.util.zip.ZipOutputStream;

// FIXME: remove that

/**
 * This is utility class, providing various methods for WordVectors serialization
 *
 * @author Adam Gibson
 * @author raver119
 */
public class WordVectorSerializer {
    private static final boolean DEFAULT_LINEBREAKS = false;
    private static final boolean HAS_HEADER = true;
    private static final int MAX_SIZE = 50;
    private static final String whitespaceReplacement = "_Az92_";
    private static final Logger log = LoggerFactory.getLogger(WordVectorSerializer.class);

    private WordVectorSerializer() {}

    /**
     * Loads the google model
     *
     * Deprecation note: Please, consider using readWord2VecModel() or loadStaticModel() method instead
     *
     * @param modelFile
     *            the path to the google model
     * @param binary
     *            read from binary file format (if set to true) or from text file format.
     * @return the loaded model
     * @throws IOException
     */
    @Deprecated
    public static Word2Vec loadGoogleModel(File modelFile, boolean binary) throws IOException {
        return loadGoogleModel(modelFile, binary, DEFAULT_LINEBREAKS);
    }

    /**
     * Loads the Google model.
     *
     * Deprecation note: Please, consider using readWord2VecModel() or loadStaticModel() method instead
     *
     * @param modelFile
     *            the input file
     * @param binary
     *            read from binary or text file format
     * @param lineBreaks
     *            if true, the input file is expected to terminate each line with a line break. This
     *            is typically the case for files created with recent versions of Word2Vec, but not
     *            for the downloadable model files.
     * @return a {@link Word2Vec} object
     * @throws IOException
     * @author Carsten Schnober
     */
    @Deprecated
    public static Word2Vec loadGoogleModel(File modelFile, boolean binary, boolean lineBreaks) throws IOException {
        return binary ? readBinaryModel(modelFile, lineBreaks, true)
                        : WordVectorSerializer.fromPair(loadTxt(modelFile));
    }

    /**
     *
     * Loads the Google model without normalization being applied.
     *
     * PLEASE NOTE: Use this method only if you understand why you need not-normalized model. In all other cases please use loadGoogleModel() instead.
     *
     * Deprecation note: Please, consider using readWord2VecModel() or loadStaticModel() method instead
     *
     * @param modelFile
     * @param binary
     * @param lineBreaks
     * @return
     * @throws IOException
     */
    @Deprecated
    public static WordVectors loadGoogleModelNonNormalized(File modelFile, boolean binary, boolean lineBreaks)
                    throws IOException {
        return binary ? readBinaryModel(modelFile, lineBreaks, false)
                        : WordVectorSerializer.fromPair(loadTxt(modelFile));
    }

    /**
     * @param modelFile
     * @return
     * @throws FileNotFoundException
     * @throws IOException
     * @throws NumberFormatException
     */
    private static Word2Vec readTextModel(File modelFile) throws IOException, NumberFormatException {
        InMemoryLookupTable lookupTable;
        VocabCache cache;
        INDArray syn0;
        Word2Vec ret = new Word2Vec();
        try (BufferedReader reader =
                        new BufferedReader(new InputStreamReader(GzipUtils.isCompressedFilename(modelFile.getName())
                                        ? new GZIPInputStream(new FileInputStream(modelFile))
                                        : new FileInputStream(modelFile), "UTF-8"))) {
            String line = reader.readLine();
            String[] initial = line.split(" ");
            int words = Integer.parseInt(initial[0]);
            int layerSize = Integer.parseInt(initial[1]);
            syn0 = Nd4j.create(words, layerSize);

            cache = new InMemoryLookupCache(false);

            int currLine = 0;
            while ((line = reader.readLine()) != null) {
                String[] split = line.split(" ");
                assert split.length == layerSize + 1;
                String word = split[0].replaceAll(whitespaceReplacement, " ");

                float[] vector = new float[split.length - 1];
                for (int i = 1; i < split.length; i++) {
                    vector[i - 1] = Float.parseFloat(split[i]);
                }

                syn0.putRow(currLine, Nd4j.create(vector));

                cache.addWordToIndex(cache.numWords(), word);
                cache.addToken(new VocabWord(1, word));
                cache.putVocabWord(word);

                currLine++;
            }

            lookupTable = (InMemoryLookupTable) new InMemoryLookupTable.Builder().cache(cache).vectorLength(layerSize)
                            .build();
            lookupTable.setSyn0(syn0);

            ret.setVocab(cache);
            ret.setLookupTable(lookupTable);
        }
        return ret;
    }

    /**
     * Read a binary word2vec file.
     *
     * @param modelFile
     *            the File to read
     * @param linebreaks
     *            if true, the reader expects each word/vector to be in a separate line, terminated
     *            by a line break
     * @return a {@link Word2Vec model}
     * @throws NumberFormatException
     * @throws IOException
     * @throws FileNotFoundException
     */
    private static Word2Vec readBinaryModel(File modelFile, boolean linebreaks, boolean normalize)
                    throws NumberFormatException, IOException {
        InMemoryLookupTable<VocabWord> lookupTable;
        VocabCache<VocabWord> cache;
        INDArray syn0;
        int words, size;
<<<<<<< HEAD

        int originalFreq = Nd4j.getMemoryManager().getOccasionalGcFrequency();
        boolean originalPeriodic = Nd4j.getMemoryManager().isPeriodicGcActive();

        if (originalPeriodic)
            Nd4j.getMemoryManager().togglePeriodicGc(false);

        Nd4j.getMemoryManager().setOccasionalGcFrequency(5000);

        try (BufferedInputStream bis = new BufferedInputStream(
                GzipUtils.isCompressedFilename(modelFile.getName())
                        ? new GZIPInputStream(new FileInputStream(modelFile))
                        : new FileInputStream(modelFile));
             DataInputStream dis = new DataInputStream(bis)) {
=======
        try (BufferedInputStream bis = new BufferedInputStream(GzipUtils.isCompressedFilename(modelFile.getName())
                        ? new GZIPInputStream(new FileInputStream(modelFile)) : new FileInputStream(modelFile));
                        DataInputStream dis = new DataInputStream(bis)) {
>>>>>>> ff6e56b2
            words = Integer.parseInt(readString(dis));
            size = Integer.parseInt(readString(dis));
            syn0 = Nd4j.create(words, size);
            cache = new AbstractCache<>();

            printOutProjectedMemoryUse(words, size, 1);

            lookupTable = (InMemoryLookupTable<VocabWord>) new InMemoryLookupTable.Builder<VocabWord>().cache(cache)
                            .useHierarchicSoftmax(false).vectorLength(size).build();

            String word;
            float[] vector = new float[size];
            for (int i = 0; i < words; i++) {

                word = readString(dis);
                log.trace("Loading " + word + " with word " + i);

                for (int j = 0; j < size; j++) {
                    vector[j] = readFloat(dis);
                }

                syn0.putRow(i, normalize ? Transforms.unitVec(Nd4j.create(vector)) : Nd4j.create(vector));

                VocabWord vw = new VocabWord(1.0, word);
                vw.setIndex(cache.numWords());

                cache.addToken(vw);
                cache.addWordToIndex(vw.getIndex(), vw.getLabel());

                cache.putVocabWord(word);

                if (linebreaks) {
                    dis.readByte(); // line break
                }

                Nd4j.getMemoryManager().invokeGcOccasionally();
            }
        } finally {
            if (originalPeriodic)
                Nd4j.getMemoryManager().togglePeriodicGc(true);

            Nd4j.getMemoryManager().setOccasionalGcFrequency(originalFreq);
        }



        lookupTable.setSyn0(syn0);


        Word2Vec ret = new Word2Vec.Builder().useHierarchicSoftmax(false).resetModel(false).layerSize(syn0.columns())
                        .allowParallelTokenization(true).elementsLearningAlgorithm(new SkipGram<VocabWord>())
                        .learningRate(0.025).windowSize(5).workers(1).build();

        ret.setVocab(cache);
        ret.setLookupTable(lookupTable);

        return ret;

    }

    /**
     * Read a float from a data input stream Credit to:
     * https://github.com/NLPchina/Word2VEC_java/blob/master/src/com/ansj/vec/Word2VEC.java
     *
     * @param is
     * @return
     * @throws IOException
     */
    public static float readFloat(InputStream is) throws IOException {
        byte[] bytes = new byte[4];
        is.read(bytes);
        return getFloat(bytes);
    }

    /**
     * Read a string from a data input stream Credit to:
     * https://github.com/NLPchina/Word2VEC_java/blob/master/src/com/ansj/vec/Word2VEC.java
     *
     * @param b
     * @return
     * @throws IOException
     */
    public static float getFloat(byte[] b) {
        int accum = 0;
        accum = accum | (b[0] & 0xff) << 0;
        accum = accum | (b[1] & 0xff) << 8;
        accum = accum | (b[2] & 0xff) << 16;
        accum = accum | (b[3] & 0xff) << 24;
        return Float.intBitsToFloat(accum);
    }

    /**
     * Read a string from a data input stream Credit to:
     * https://github.com/NLPchina/Word2VEC_java/blob/master/src/com/ansj/vec/Word2VEC.java
     *
     * @param dis
     * @return
     * @throws IOException
     */
    public static String readString(DataInputStream dis) throws IOException {
        byte[] bytes = new byte[MAX_SIZE];
        byte b = dis.readByte();
        int i = -1;
        StringBuilder sb = new StringBuilder();
        while (b != 32 && b != 10) {
            i++;
            bytes[i] = b;
            b = dis.readByte();
            if (i == 49) {
                sb.append(new String(bytes, "UTF-8"));
                i = -1;
                bytes = new byte[MAX_SIZE];
            }
        }
        sb.append(new String(bytes, 0, i + 1, "UTF-8"));
        return sb.toString();
    }

    /**
     * This mehod writes word vectors to the given path.
     * Please note: this method doesn't load whole vocab/lookupTable into memory, so it's able to process large vocabularies served over network.
     *
     * @param lookupTable
     * @param path
     * @param <T>
     */
    public static <T extends SequenceElement> void writeWordVectors(WeightLookupTable<T> lookupTable, String path)
                    throws IOException {
        try (BufferedOutputStream bos = new BufferedOutputStream(new FileOutputStream(path))) {
            writeWordVectors(lookupTable, bos);
        } catch (Exception e) {
            throw new RuntimeException(e);
        }
    }

    /**
     * This mehod writes word vectors to the given file.
     * Please note: this method doesn't load whole vocab/lookupTable into memory, so it's able to process large vocabularies served over network.
     *
     * @param lookupTable
     * @param file
     * @param <T>
     */
    public static <T extends SequenceElement> void writeWordVectors(WeightLookupTable<T> lookupTable, File file)
                    throws IOException {
        try (BufferedOutputStream bos = new BufferedOutputStream(new FileOutputStream(file))) {
            writeWordVectors(lookupTable, bos);
        } catch (Exception e) {
            throw new RuntimeException(e);
        }
    }

    /**
     * This mehod writes word vectors to the given OutputStream.
     * Please note: this method doesn't load whole vocab/lookupTable into memory, so it's able to process large vocabularies served over network.
     *
     * @param lookupTable
     * @param stream
     * @param <T>
     * @throws IOException
     */
    public static <T extends SequenceElement> void writeWordVectors(WeightLookupTable<T> lookupTable,
                    OutputStream stream) throws IOException {
        VocabCache<T> vocabCache = lookupTable.getVocabCache();

        PrintWriter writer = new PrintWriter(new OutputStreamWriter(stream, "UTF-8"));
        // saving header as "NUM_WORDS VECTOR_SIZE NUM_DOCS"
        String str = vocabCache.numWords() + " " + lookupTable.layerSize() + " " + vocabCache.totalNumberOfDocs();
        log.debug("Saving header: {}", str);
        writer.println(str);

        // saving vocab content
        for (int x = 0; x < vocabCache.numWords(); x++) {
            T element = vocabCache.elementAtIndex(x);

            StringBuilder builder = new StringBuilder();

            builder.append(encodeB64(element.getLabel())).append(" ");
            INDArray vec = lookupTable.vector(element.getLabel());
            for (int i = 0; i < vec.length(); i++) {
                builder.append(vec.getDouble(i));
                if (i < vec.length() - 1)
                    builder.append(" ");
            }
            writer.println(builder.toString());
        }
        writer.flush();
        writer.close();
    }


    /**
     * This method saves paragraph vectors to the given file.
     *
     * @param vectors
     * @param path
     */
    @Deprecated
    public static void writeWordVectors(@NonNull ParagraphVectors vectors, @NonNull File path) {
        try (BufferedOutputStream fos = new BufferedOutputStream(new FileOutputStream(path))) {
            writeWordVectors(vectors, fos);
        } catch (Exception e) {
            throw new RuntimeException(e);
        }
    }


    /**
     * This method saves paragraph vectors to the given path.
     *
     * @param vectors
     * @param path
     */
    @Deprecated
    public static void writeWordVectors(@NonNull ParagraphVectors vectors, @NonNull String path) {
        try (BufferedOutputStream fos = new BufferedOutputStream(new FileOutputStream(path))) {
            writeWordVectors(vectors, fos);
        } catch (Exception e) {
            throw new RuntimeException(e);
        }
    }

    /**
     * This method saves ParagraphVectors model into compressed zip file
     *
     * @param file
     */
    public static void writeParagraphVectors(ParagraphVectors vectors, File file) {
        try (BufferedOutputStream stream = new BufferedOutputStream(new FileOutputStream(file))) {
            writeParagraphVectors(vectors, stream);
            stream.flush();
            stream.close();
        } catch (Exception e) {
            throw new RuntimeException(e);
        }
    }

    /**
     * This method saves ParagraphVectors model into compressed zip file located at path
     *
     * @param path
     */
    public static void writeParagraphVectors(ParagraphVectors vectors, String path) {
        writeParagraphVectors(vectors, new File(path));
    }

    /**
     * This method saves Word2Vec model into compressed zip file and sends it to output stream
     * PLEASE NOTE: This method saves FULL model, including syn0 AND syn1
     *
     */
    public static void writeWord2VecModel(Word2Vec vectors, File file) {
        try (BufferedOutputStream stream = new BufferedOutputStream(new FileOutputStream(file))) {
            writeWord2VecModel(vectors, stream);
            stream.flush();
            stream.close();
        } catch (Exception e) {
            throw new RuntimeException(e);
        }
    }

    /**
     * This method saves Word2Vec model into compressed zip file and sends it to output stream
     * PLEASE NOTE: This method saves FULL model, including syn0 AND syn1
     *
     */
    public static void writeWord2VecModel(Word2Vec vectors, String path) {
        writeWord2VecModel(vectors, new File(path));
    }

    /**
     * This method saves Word2Vec model into compressed zip file and sends it to output stream
     * PLEASE NOTE: This method saves FULL model, including syn0 AND syn1
     *
     */
    public static void writeWord2VecModel(Word2Vec vectors, OutputStream stream) throws IOException {
        ZipOutputStream zipfile = new ZipOutputStream(new BufferedOutputStream(new CloseShieldOutputStream(stream)));

        ZipEntry syn0 = new ZipEntry("syn0.txt");
        zipfile.putNextEntry(syn0);

        // writing out syn0
        File tempFileSyn0 = File.createTempFile("word2vec", "0");
        tempFileSyn0.deleteOnExit();

        writeWordVectors(vectors.lookupTable(), tempFileSyn0);

        BufferedInputStream fis = new BufferedInputStream(new FileInputStream(tempFileSyn0));
        writeEntry(fis, zipfile);
        fis.close();

        // writing out syn1
        File tempFileSyn1 = File.createTempFile("word2vec", "1");
        tempFileSyn1.deleteOnExit();

        INDArray syn1 = ((InMemoryLookupTable<VocabWord>) vectors.getLookupTable()).getSyn1();

        if (syn1 != null)
            try (PrintWriter writer = new PrintWriter(new FileWriter(tempFileSyn1))) {
                for (int x = 0; x < syn1.rows(); x++) {
                    INDArray row = syn1.getRow(x);
                    StringBuilder builder = new StringBuilder();
                    for (int i = 0; i < row.length(); i++) {
                        builder.append(row.getDouble(i)).append(" ");
                    }
                    writer.println(builder.toString().trim());
                }
            }

        ZipEntry zSyn1 = new ZipEntry("syn1.txt");
        zipfile.putNextEntry(zSyn1);

        fis = new BufferedInputStream(new FileInputStream(tempFileSyn1));
        writeEntry(fis, zipfile);
        fis.close();

        // writing out syn1
        File tempFileSyn1Neg = File.createTempFile("word2vec", "n");
        tempFileSyn1Neg.deleteOnExit();

        INDArray syn1Neg = ((InMemoryLookupTable<VocabWord>) vectors.getLookupTable()).getSyn1Neg();

        if (syn1Neg != null)
            try (PrintWriter writer = new PrintWriter(new FileWriter(tempFileSyn1Neg))) {
                for (int x = 0; x < syn1Neg.rows(); x++) {
                    INDArray row = syn1Neg.getRow(x);
                    StringBuilder builder = new StringBuilder();
                    for (int i = 0; i < row.length(); i++) {
                        builder.append(row.getDouble(i)).append(" ");
                    }
                    writer.println(builder.toString().trim());
                }
            }

        ZipEntry zSyn1Neg = new ZipEntry("syn1Neg.txt");
        zipfile.putNextEntry(zSyn1Neg);

        fis = new BufferedInputStream(new FileInputStream(tempFileSyn1Neg));
        writeEntry(fis, zipfile);
        fis.close();


        File tempFileCodes = File.createTempFile("word2vec", "h");
        tempFileCodes.deleteOnExit();

        ZipEntry hC = new ZipEntry("codes.txt");
        zipfile.putNextEntry(hC);

        // writing out huffman tree
        try (PrintWriter writer = new PrintWriter(new FileWriter(tempFileCodes))) {
            for (int i = 0; i < vectors.getVocab().numWords(); i++) {
                VocabWord word = vectors.getVocab().elementAtIndex(i);
                StringBuilder builder = new StringBuilder(encodeB64(word.getLabel())).append(" ");
                for (int code : word.getCodes()) {
                    builder.append(code).append(" ");
                }

                writer.println(builder.toString().trim());
            }
        }

        fis = new BufferedInputStream(new FileInputStream(tempFileCodes));
        writeEntry(fis, zipfile);
        fis.close();


        File tempFileHuffman = File.createTempFile("word2vec", "h");
        tempFileHuffman.deleteOnExit();

        ZipEntry hP = new ZipEntry("huffman.txt");
        zipfile.putNextEntry(hP);

        // writing out huffman tree
        try (PrintWriter writer = new PrintWriter(new FileWriter(tempFileHuffman))) {
            for (int i = 0; i < vectors.getVocab().numWords(); i++) {
                VocabWord word = vectors.getVocab().elementAtIndex(i);
                StringBuilder builder = new StringBuilder(encodeB64(word.getLabel())).append(" ");
                for (int point : word.getPoints()) {
                    builder.append(point).append(" ");
                }

                writer.println(builder.toString().trim());
            }
        }

        fis = new BufferedInputStream(new FileInputStream(tempFileHuffman));
        writeEntry(fis, zipfile);
        fis.close();

        File tempFileFreqs = File.createTempFile("word2vec", "f");
        tempFileFreqs.deleteOnExit();

        ZipEntry hF = new ZipEntry("frequencies.txt");
        zipfile.putNextEntry(hF);

        // writing out word frequencies
        try (PrintWriter writer = new PrintWriter(new FileWriter(tempFileFreqs))) {
            for (int i = 0; i < vectors.getVocab().numWords(); i++) {
                VocabWord word = vectors.getVocab().elementAtIndex(i);
                StringBuilder builder = new StringBuilder(encodeB64(word.getLabel())).append(" ")
                                .append(word.getElementFrequency()).append(" ")
                                .append(vectors.getVocab().docAppearedIn(word.getLabel()));

                writer.println(builder.toString().trim());
            }
        }

        fis = new BufferedInputStream(new FileInputStream(tempFileFreqs));
        writeEntry(fis, zipfile);
        fis.close();

        ZipEntry config = new ZipEntry("config.json");
        zipfile.putNextEntry(config);
        //log.info("Current config: {}", vectors.getConfiguration().toJson());
        writeEntry(new ByteArrayInputStream(vectors.getConfiguration().toJson().getBytes()), zipfile);

        zipfile.flush();
        zipfile.close();

        try {
            tempFileCodes.delete();
            tempFileFreqs.delete();
            tempFileHuffman.delete();
            tempFileSyn0.delete();
            tempFileSyn1.delete();
            tempFileSyn1Neg.delete();
        } catch (Exception e) {
            //
        }
    }

    /**
     * This method saves ParagraphVectors model into compressed zip file and sends it to output stream
     */
    public static void writeParagraphVectors(ParagraphVectors vectors, OutputStream stream) throws IOException {
        ZipOutputStream zipfile = new ZipOutputStream(new BufferedOutputStream(new CloseShieldOutputStream(stream)));

        ZipEntry syn0 = new ZipEntry("syn0.txt");
        zipfile.putNextEntry(syn0);

        // writing out syn0
        File tempFileSyn0 = File.createTempFile("paravec", "0");
        tempFileSyn0.deleteOnExit();

        writeWordVectors(vectors.lookupTable(), tempFileSyn0);

        BufferedInputStream fis = new BufferedInputStream(new FileInputStream(tempFileSyn0));
        writeEntry(fis, zipfile);
        fis.close();

        // writing out syn1
        File tempFileSyn1 = File.createTempFile("paravec", "1");
        tempFileSyn1.deleteOnExit();

        INDArray syn1 = ((InMemoryLookupTable<VocabWord>) vectors.getLookupTable()).getSyn1();

        if (syn1 != null)
            try (PrintWriter writer = new PrintWriter(new FileWriter(tempFileSyn1))) {
                for (int x = 0; x < syn1.rows(); x++) {
                    INDArray row = syn1.getRow(x);
                    StringBuilder builder = new StringBuilder();
                    for (int i = 0; i < row.length(); i++) {
                        builder.append(row.getDouble(i)).append(" ");
                    }
                    writer.println(builder.toString().trim());
                }
            }

        ZipEntry zSyn1 = new ZipEntry("syn1.txt");
        zipfile.putNextEntry(zSyn1);

        fis = new BufferedInputStream(new FileInputStream(tempFileSyn1));
        writeEntry(fis, zipfile);
        fis.close();

        File tempFileCodes = File.createTempFile("paravec", "h");
        tempFileCodes.deleteOnExit();

        ZipEntry hC = new ZipEntry("codes.txt");
        zipfile.putNextEntry(hC);

        // writing out huffman tree
        try (PrintWriter writer = new PrintWriter(new FileWriter(tempFileCodes))) {
            for (int i = 0; i < vectors.getVocab().numWords(); i++) {
                VocabWord word = vectors.getVocab().elementAtIndex(i);
                StringBuilder builder = new StringBuilder(encodeB64(word.getLabel())).append(" ");
                for (int code : word.getCodes()) {
                    builder.append(code).append(" ");
                }

                writer.println(builder.toString().trim());
            }
        }

        fis = new BufferedInputStream(new FileInputStream(tempFileCodes));
        writeEntry(fis, zipfile);
        fis.close();


        File tempFileHuffman = File.createTempFile("paravec", "h");
        tempFileHuffman.deleteOnExit();

        ZipEntry hP = new ZipEntry("huffman.txt");
        zipfile.putNextEntry(hP);

        // writing out huffman tree
        try (PrintWriter writer = new PrintWriter(new FileWriter(tempFileHuffman))) {
            for (int i = 0; i < vectors.getVocab().numWords(); i++) {
                VocabWord word = vectors.getVocab().elementAtIndex(i);
                StringBuilder builder = new StringBuilder(encodeB64(word.getLabel())).append(" ");
                for (int point : word.getPoints()) {
                    builder.append(point).append(" ");
                }

                writer.println(builder.toString().trim());
            }
        }

        fis = new BufferedInputStream(new FileInputStream(tempFileHuffman));
        writeEntry(fis, zipfile);
        fis.close();

        ZipEntry config = new ZipEntry("config.json");
        zipfile.putNextEntry(config);
        writeEntry(new ByteArrayInputStream(vectors.getConfiguration().toJson().getBytes()), zipfile);


        ZipEntry labels = new ZipEntry("labels.txt");
        zipfile.putNextEntry(labels);
        StringBuilder builder = new StringBuilder();
        for (VocabWord word : vectors.getVocab().tokens()) {
            if (word.isLabel())
                builder.append(encodeB64(word.getLabel())).append("\n");
        }
        writeEntry(new ByteArrayInputStream(builder.toString().trim().getBytes()), zipfile);

        ZipEntry hF = new ZipEntry("frequencies.txt");
        zipfile.putNextEntry(hF);


        File tempFileFreqs = File.createTempFile("paravec", "h");
        tempFileFreqs.deleteOnExit();

        // writing out word frequencies
        try (PrintWriter writer = new PrintWriter(new FileWriter(tempFileFreqs))) {
            for (int i = 0; i < vectors.getVocab().numWords(); i++) {
                VocabWord word = vectors.getVocab().elementAtIndex(i);
                builder = new StringBuilder(encodeB64(word.getLabel())).append(" ").append(word.getElementFrequency())
                                .append(" ").append(vectors.getVocab().docAppearedIn(word.getLabel()));

                writer.println(builder.toString().trim());
            }
        }

        fis = new BufferedInputStream(new FileInputStream(tempFileFreqs));
        writeEntry(fis, zipfile);
        fis.close();

        zipfile.flush();
        zipfile.close();
    }


    /**
     * This method restores ParagraphVectors model previously saved with writeParagraphVectors()
     *
     * @return
     */
    public static ParagraphVectors readParagraphVectors(String path) throws IOException {
        return readParagraphVectors(new File(path));
    }


    /**
     * This method restores ParagraphVectors model previously saved with writeParagraphVectors()
     *
     * @return
     */
    public static ParagraphVectors readParagraphVectors(File file) throws IOException {
        File tmpFileL = File.createTempFile("paravec", "l");
        tmpFileL.deleteOnExit();

        Word2Vec w2v = readWord2Vec(file);

        // and "convert" it to ParaVec model + optionally trying to restore labels information
        ParagraphVectors vectors = new ParagraphVectors.Builder(w2v.getConfiguration()).vocabCache(w2v.getVocab())
                        .lookupTable(w2v.getLookupTable()).resetModel(false).build();

        ZipFile zipFile = new ZipFile(file);

        // now we try to restore labels information
        ZipEntry labels = zipFile.getEntry("labels.txt");
        if (labels != null) {
            InputStream stream = zipFile.getInputStream(labels);

            Files.copy(stream, Paths.get(tmpFileL.getAbsolutePath()), StandardCopyOption.REPLACE_EXISTING);
            try (BufferedReader reader = new BufferedReader(new FileReader(tmpFileL))) {
                String line;
                while ((line = reader.readLine()) != null) {
                    VocabWord word = vectors.getVocab().tokenFor(decodeB64(line.trim()));
                    if (word != null) {
                        word.markAsLabel(true);
                    }
                }
            }
        }

        vectors.extractLabels();

        return vectors;
    }

    /**
     * This method restores Word2Vec model previously saved with writeWord2VecModel
     *
     * PLEASE NOTE: This method loads FULL model, so don't use it if you're only going to use weights.
     *
     * @param file
     * @return
     * @throws IOException
     */
    @Deprecated
    public static Word2Vec readWord2Vec(File file) throws IOException {
        File tmpFileSyn0 = File.createTempFile("word2vec", "0");
        File tmpFileSyn1 = File.createTempFile("word2vec", "1");
        File tmpFileC = File.createTempFile("word2vec", "c");
        File tmpFileH = File.createTempFile("word2vec", "h");
        File tmpFileF = File.createTempFile("word2vec", "f");

        tmpFileSyn0.deleteOnExit();
        tmpFileSyn1.deleteOnExit();
        tmpFileH.deleteOnExit();
        tmpFileC.deleteOnExit();
        tmpFileF.deleteOnExit();

        int originalFreq = Nd4j.getMemoryManager().getOccasionalGcFrequency();
        boolean originalPeriodic = Nd4j.getMemoryManager().isPeriodicGcActive();

        if (originalPeriodic)
            Nd4j.getMemoryManager().togglePeriodicGc(false);

        Nd4j.getMemoryManager().setOccasionalGcFrequency(5000);

        try {


            ZipFile zipFile = new ZipFile(file);
            ZipEntry syn0 = zipFile.getEntry("syn0.txt");
            InputStream stream = zipFile.getInputStream(syn0);

            Files.copy(stream, Paths.get(tmpFileSyn0.getAbsolutePath()), StandardCopyOption.REPLACE_EXISTING);

            ZipEntry syn1 = zipFile.getEntry("syn1.txt");
            stream = zipFile.getInputStream(syn1);

            Files.copy(stream, Paths.get(tmpFileSyn1.getAbsolutePath()), StandardCopyOption.REPLACE_EXISTING);

<<<<<<< HEAD
            ZipEntry codes = zipFile.getEntry("codes.txt");
            stream = zipFile.getInputStream(codes);
=======
        ZipEntry config = zipFile.getEntry("config.json");
        stream = zipFile.getInputStream(config);
        StringBuilder builder = new StringBuilder();
        try (BufferedReader reader = new BufferedReader(new InputStreamReader(stream))) {
            String line;
            while ((line = reader.readLine()) != null) {
                builder.append(line);
            }
        }
>>>>>>> ff6e56b2

            Files.copy(stream, Paths.get(tmpFileC.getAbsolutePath()), StandardCopyOption.REPLACE_EXISTING);

            ZipEntry huffman = zipFile.getEntry("huffman.txt");
            stream = zipFile.getInputStream(huffman);

            Files.copy(stream, Paths.get(tmpFileH.getAbsolutePath()), StandardCopyOption.REPLACE_EXISTING);

            ZipEntry config = zipFile.getEntry("config.json");
            stream = zipFile.getInputStream(config);
            StringBuilder builder = new StringBuilder();
            try (BufferedReader reader = new BufferedReader(new InputStreamReader(stream))) {
                String line;
                while ((line = reader.readLine()) != null) {
                    builder.append(line);
                }
            }

            VectorsConfiguration configuration = VectorsConfiguration.fromJson(builder.toString().trim());

            // we read first 4 files as w2v model
            Word2Vec w2v = readWord2VecFromText(tmpFileSyn0, tmpFileSyn1, tmpFileC, tmpFileH, configuration);

            // we read frequencies from frequencies.txt, however it's possible that we might not have this file
            ZipEntry frequencies = zipFile.getEntry("frequencies.txt");
            if (frequencies != null) {
                stream = zipFile.getInputStream(frequencies);
                try (BufferedReader reader = new BufferedReader(new InputStreamReader(stream))) {
                    String line;
                    while ((line = reader.readLine()) != null) {
                        String[] split = line.split(" ");
                        VocabWord word = w2v.getVocab().tokenFor(decodeB64(split[0]));
                        word.setElementFrequency((long) Double.parseDouble(split[1]));
                        word.setSequencesCount((long) Double.parseDouble(split[2]));
                    }
                }
            }


            ZipEntry zsyn1Neg = zipFile.getEntry("syn1Neg.txt");
            if (zsyn1Neg != null) {
                stream = zipFile.getInputStream(zsyn1Neg);

<<<<<<< HEAD
                try (InputStreamReader isr = new InputStreamReader(stream); BufferedReader reader = new BufferedReader(isr)) {
                    String line = null;
                    List<INDArray> rows = new ArrayList<>();
                    while ((line = reader.readLine()) != null) {
                        String[] split = line.split(" ");
                        double array[] = new double[split.length];
                        for (int i = 0; i < split.length; i++) {
                            array[i] = Double.parseDouble(split[i]);
                        }
                        rows.add(Nd4j.create(array));
=======
            try (InputStreamReader isr = new InputStreamReader(stream);
                            BufferedReader reader = new BufferedReader(isr)) {
                String line = null;
                List<INDArray> rows = new ArrayList<>();
                while ((line = reader.readLine()) != null) {
                    String[] split = line.split(" ");
                    double array[] = new double[split.length];
                    for (int i = 0; i < split.length; i++) {
                        array[i] = Double.parseDouble(split[i]);
>>>>>>> ff6e56b2
                    }

<<<<<<< HEAD
                    // it's possible to have full model without syn1Neg
                    if (rows.size() > 0) {
                        INDArray syn1Neg = Nd4j.vstack(rows);
                        ((InMemoryLookupTable) w2v.getLookupTable()).setSyn1Neg(syn1Neg);
                    }
=======
                // it's possible to have full model without syn1Neg
                if (rows.size() > 0) {
                    INDArray syn1Neg = Nd4j.vstack(rows);
                    ((InMemoryLookupTable) w2v.getLookupTable()).setSyn1Neg(syn1Neg);
>>>>>>> ff6e56b2
                }
            }

            return w2v;
        } finally {
            if (originalPeriodic)
                Nd4j.getMemoryManager().togglePeriodicGc(true);

            Nd4j.getMemoryManager().setOccasionalGcFrequency(originalFreq);
        }
    }

    /**
     * This method restores ParagraphVectors model previously saved with writeParagraphVectors()
     *
     * @return
     */
    public static ParagraphVectors readParagraphVectors(InputStream stream) throws IOException {
        File tmpFile = File.createTempFile("restore", "paravec");
        Files.copy(stream, Paths.get(tmpFile.getAbsolutePath()), StandardCopyOption.REPLACE_EXISTING);
        return readParagraphVectors(tmpFile);
    }

    private static void writeEntry(InputStream inputStream, ZipOutputStream zipStream) throws IOException {
        byte[] bytes = new byte[1024];
        int bytesRead;
        while ((bytesRead = inputStream.read(bytes)) != -1) {
            zipStream.write(bytes, 0, bytesRead);
        }
    }

    /**
     * This method allows you to read ParagraphVectors from externaly originated vectors and syn1.
     * So, technically this method is compatible with any other w2v implementation
     *
     * @param vectors   text file with words and their wieghts, aka Syn0
     * @param hs    text file HS layers, aka Syn1
     * @param h_codes   text file with Huffman tree codes
     * @param h_points  text file with Huffman tree points
     * @return
     */
    public static Word2Vec readWord2VecFromText(@NonNull File vectors, @NonNull File hs, @NonNull File h_codes,
                    @NonNull File h_points, @NonNull VectorsConfiguration configuration) throws IOException {
        // first we load syn0
        Pair<InMemoryLookupTable, VocabCache> pair = loadTxt(vectors);
        InMemoryLookupTable lookupTable = pair.getFirst();
        lookupTable.setNegative(configuration.getNegative());
        if (configuration.getNegative() > 0)
            lookupTable.initNegative();
        VocabCache<VocabWord> vocab = (VocabCache<VocabWord>) pair.getSecond();

        // now we load syn1
        BufferedReader reader = new BufferedReader(new FileReader(hs));
        String line = null;
        List<INDArray> rows = new ArrayList<>();
        while ((line = reader.readLine()) != null) {
            String[] split = line.split(" ");
            double array[] = new double[split.length];
            for (int i = 0; i < split.length; i++) {
                array[i] = Double.parseDouble(split[i]);
            }
            rows.add(Nd4j.create(array));
        }
        reader.close();

        // it's possible to have full model without syn1
        if (rows.size() > 0) {
            INDArray syn1 = Nd4j.vstack(rows);
            lookupTable.setSyn1(syn1);
        }

        // now we transform mappings into huffman tree points
        reader = new BufferedReader(new FileReader(h_points));
        while ((line = reader.readLine()) != null) {
            String[] split = line.split(" ");
            VocabWord word = vocab.wordFor(decodeB64(split[0]));
            List<Integer> points = new ArrayList<>();
            for (int i = 1; i < split.length; i++) {
                points.add(Integer.parseInt(split[i]));
            }
            word.setPoints(points);
        }
        reader.close();


        // now we transform mappings into huffman tree codes
        reader = new BufferedReader(new FileReader(h_codes));
        while ((line = reader.readLine()) != null) {
            String[] split = line.split(" ");
            VocabWord word = vocab.wordFor(decodeB64(split[0]));
            List<Byte> codes = new ArrayList<>();
            for (int i = 1; i < split.length; i++) {
                codes.add(Byte.parseByte(split[i]));
            }
            word.setCodes(codes);
            word.setCodeLength((short) codes.size());
        }
        reader.close();

        Word2Vec.Builder builder = new Word2Vec.Builder(configuration).vocabCache(vocab).lookupTable(lookupTable)
                        .resetModel(false);

        TokenizerFactory factory = getTokenizerFactory(configuration);

        if (factory != null)
            builder.tokenizerFactory(factory);

        Word2Vec w2v = builder.build();

        return w2v;
    }


    /**
     * Restores previously serialized ParagraphVectors model
     *
     * Deprecation note: Please, consider using readParagraphVectors() method instead
     *
     * @param path Path to file that contains previously serialized model
     * @return
     */
    @Deprecated
    public static ParagraphVectors readParagraphVectorsFromText(@NonNull String path) {
        return readParagraphVectorsFromText(new File(path));
    }

    /**
     * Restores previously serialized ParagraphVectors model
     *
     * Deprecation note: Please, consider using readParagraphVectors() method instead
     *
     * @param file File that contains previously serialized model
     * @return
     */
    @Deprecated
    public static ParagraphVectors readParagraphVectorsFromText(@NonNull File file) {
        try (BufferedInputStream bis = new BufferedInputStream(new FileInputStream(file))) {
            return readParagraphVectorsFromText(bis);
        } catch (Exception e) {
            throw new RuntimeException(e);
        }
    }


    /**
     * Restores previously serialized ParagraphVectors model
     *
     * Deprecation note: Please, consider using readParagraphVectors() method instead
     *
     * @param stream InputStream that contains previously serialized model
     * @return
     */
    @Deprecated
    public static ParagraphVectors readParagraphVectorsFromText(@NonNull InputStream stream) {
        try {
            BufferedReader reader = new BufferedReader(new InputStreamReader(stream, "UTF-8"));
            ArrayList<String> labels = new ArrayList<>();
            ArrayList<INDArray> arrays = new ArrayList<>();
            VocabCache<VocabWord> vocabCache = new AbstractCache.Builder<VocabWord>().build();
            String line = "";
            while ((line = reader.readLine()) != null) {
                String[] split = line.split(" ");
                split[1] = split[1].replaceAll(whitespaceReplacement, " ");
                VocabWord word = new VocabWord(1.0, split[1]);
                if (split[0].equals("L")) {
                    // we have label element here
                    word.setSpecial(true);
                    word.markAsLabel(true);
                    labels.add(word.getLabel());
                } else if (split[0].equals("E")) {
                    // we have usual element, aka word here
                    word.setSpecial(false);
                    word.markAsLabel(false);
                } else
                    throw new IllegalStateException(
                                    "Source stream doesn't looks like ParagraphVectors serialized model");

                // this particular line is just for backward compatibility with InMemoryLookupCache
                word.setIndex(vocabCache.numWords());

                vocabCache.addToken(word);
                vocabCache.addWordToIndex(word.getIndex(), word.getLabel());

                // backward compatibility code
                vocabCache.putVocabWord(word.getLabel());

                float[] vector = new float[split.length - 2];

                for (int i = 2; i < split.length; i++) {
                    vector[i - 2] = Float.parseFloat(split[i]);
                }

                INDArray row = Nd4j.create(vector);

                arrays.add(row);
            }

            // now we create syn0 matrix, using previously fetched rows
            /*INDArray syn = Nd4j.create(new int[]{arrays.size(), arrays.get(0).columns()});
            for (int i = 0; i < syn.rows(); i++) {
                syn.putRow(i, arrays.get(i));
            }*/
            INDArray syn = Nd4j.vstack(arrays);



            InMemoryLookupTable<VocabWord> lookupTable =
                            (InMemoryLookupTable<VocabWord>) new InMemoryLookupTable.Builder<VocabWord>()
                                            .vectorLength(arrays.get(0).columns()).useAdaGrad(false).cache(vocabCache)
                                            .build();
            Nd4j.clearNans(syn);
            lookupTable.setSyn0(syn);

            LabelsSource source = new LabelsSource(labels);
            ParagraphVectors vectors = new ParagraphVectors.Builder().labelsSource(source).vocabCache(vocabCache)
                            .lookupTable(lookupTable).modelUtils(new BasicModelUtils<VocabWord>()).build();

            try {
                reader.close();
            } catch (Exception e) {
            }

            vectors.extractLabels();

            return vectors;
        } catch (Exception e) {
            throw new RuntimeException(e);
        }
    }

    /**
     * This method saves GloVe model to the given output stream.
     *
     * @param vectors GloVe model to be saved
     * @param file path where model should be saved to
     */
    public static void writeWordVectors(@NonNull Glove vectors, @NonNull File file) {
        try (BufferedOutputStream fos = new BufferedOutputStream(new FileOutputStream(file))) {
            writeWordVectors(vectors, fos);
        } catch (Exception e) {
            throw new RuntimeException(e);
        }
    }

    /**
     * This method saves GloVe model to the given output stream.
     *
     * @param vectors GloVe model to be saved
     * @param path path where model should be saved to
     */
    public static void writeWordVectors(@NonNull Glove vectors, @NonNull String path) {
        try (BufferedOutputStream fos = new BufferedOutputStream(new FileOutputStream(path))) {
            writeWordVectors(vectors, fos);
        } catch (Exception e) {
            throw new RuntimeException(e);
        }
    }

    /**
     * This method saves GloVe model to the given OutputStream
     *
     * @param vectors GloVe model to be saved
     * @param stream OutputStream where model should be saved to
     */
    public static void writeWordVectors(@NonNull Glove vectors, @NonNull OutputStream stream) {
        try {
            writeWordVectors(vectors.lookupTable(), stream);
        } catch (Exception e) {
            throw new RuntimeException(e);
        }
    }

    /**
     * This method saves paragraph vectors to the given output stream.
     *
     * @param vectors
     * @param stream
     */
    @Deprecated
    public static void writeWordVectors(ParagraphVectors vectors, OutputStream stream) {

        try (BufferedWriter writer = new BufferedWriter(new OutputStreamWriter(stream, "UTF-8"))) {
            /*
            This method acts similary to w2v csv serialization, except of additional tag for labels
             */

            VocabCache<VocabWord> vocabCache = vectors.getVocab();
            for (VocabWord word : vocabCache.vocabWords()) {
                StringBuilder builder = new StringBuilder();

                builder.append(word.isLabel() ? "L" : "E").append(" ");
                builder.append(word.getLabel().replaceAll(" ", whitespaceReplacement)).append(" ");

                INDArray vector = vectors.getWordVectorMatrix(word.getLabel());
                for (int j = 0; j < vector.length(); j++) {
                    builder.append(vector.getDouble(j));
                    if (j < vector.length() - 1) {
                        builder.append(" ");
                    }
                }

                writer.write(builder.append("\n").toString());
            }

            writer.flush();
            writer.close();
        } catch (Exception e) {
            throw new RuntimeException(e);
        }
    }

    /**
     * Writes the word vectors to the given path. Note that this assumes an in memory cache
     *
     * @param lookupTable
     * @param cache
     *
     * @param path
     *            the path to write
     * @throws IOException
     */
    @Deprecated
    public static void writeWordVectors(InMemoryLookupTable lookupTable, InMemoryLookupCache cache, String path)
                    throws IOException {
        BufferedWriter write = new BufferedWriter(
                        new OutputStreamWriter(new FileOutputStream(new File(path), false), "UTF-8"));
        for (int i = 0; i < lookupTable.getSyn0().rows(); i++) {
            String word = cache.wordAtIndex(i);
            if (word == null) {
                continue;
            }
            StringBuilder sb = new StringBuilder();
            sb.append(word.replaceAll(" ", whitespaceReplacement));
            sb.append(" ");
            INDArray wordVector = lookupTable.vector(word);
            for (int j = 0; j < wordVector.length(); j++) {
                sb.append(wordVector.getDouble(j));
                if (j < wordVector.length() - 1) {
                    sb.append(" ");
                }
            }
            sb.append("\n");
            write.write(sb.toString());

        }

        write.flush();
        write.close();
    }

    private static ObjectMapper getModelMapper() {
        ObjectMapper ret = new ObjectMapper();
        ret.configure(DeserializationFeature.FAIL_ON_UNKNOWN_PROPERTIES, false);
        ret.configure(SerializationFeature.FAIL_ON_EMPTY_BEANS, false);
        ret.configure(MapperFeature.SORT_PROPERTIES_ALPHABETICALLY, true);
        ret.enable(SerializationFeature.INDENT_OUTPUT);
        return ret;
    }

    /**
     * Saves full Word2Vec model in the way, that allows model updates without being rebuilt from scratches
     *
     * Deprecation note: Please, consider using writeWord2VecModel() method instead
     *
     * @param vec - The Word2Vec instance to be saved
     * @param path - the path for json to be saved
     */
    @Deprecated
    public static void writeFullModel(@NonNull Word2Vec vec, @NonNull String path) {
        /*
            Basically we need to save:
                    1. WeightLookupTable, especially syn0 and syn1 matrices
                    2. VocabCache, including only WordCounts
                    3. Settings from Word2Vect model: workers, layers, etc.
         */

        PrintWriter printWriter = null;
        try {
            printWriter = new PrintWriter(new OutputStreamWriter(new FileOutputStream(path), "UTF-8"));
        } catch (Exception e) {
            throw new RuntimeException(e);
        }

        WeightLookupTable<VocabWord> lookupTable = vec.getLookupTable();
        VocabCache<VocabWord> vocabCache = vec.getVocab(); // ((InMemoryLookupTable) lookupTable).getVocab(); //vec.getVocab();


        if (!(lookupTable instanceof InMemoryLookupTable))
            throw new IllegalStateException("At this moment only InMemoryLookupTable is supported.");

        VectorsConfiguration conf = vec.getConfiguration();
        conf.setVocabSize(vocabCache.numWords());


        printWriter.println(conf.toJson());
        //log.info("Word2Vec conf. JSON: " + conf.toJson());
        /*
            We have the following map:
            Line 0 - VectorsConfiguration JSON string
            Line 1 - expTable
            Line 2 - table
        
            All following lines are vocab/weight lookup table saved line by line as VocabularyWord JSON representation
         */

        // actually we don't need expTable, since it produces exact results on subsequent runs untill you dont modify expTable size :)
        // saving ExpTable just for "special case in future"
        StringBuilder builder = new StringBuilder();
        for (int x = 0; x < ((InMemoryLookupTable) lookupTable).getExpTable().length; x++) {
            builder.append(((InMemoryLookupTable) lookupTable).getExpTable()[x]).append(" ");
        }
        printWriter.println(builder.toString().trim());

        // saving table, available only if negative sampling is used
        if (conf.getNegative() > 0 && ((InMemoryLookupTable) lookupTable).getTable() != null) {
            builder = new StringBuilder();
            for (int x = 0; x < ((InMemoryLookupTable) lookupTable).getTable().columns(); x++) {
                builder.append(((InMemoryLookupTable) lookupTable).getTable().getDouble(x)).append(" ");
            }
            printWriter.println(builder.toString().trim());
        } else
            printWriter.println("");



        List<VocabWord> words = new ArrayList<>(vocabCache.vocabWords());
        for (SequenceElement word : words) {
            VocabularyWord vw = new VocabularyWord(word.getLabel());
            vw.setCount(vocabCache.wordFrequency(word.getLabel()));

            vw.setHuffmanNode(VocabularyHolder.buildNode(word.getCodes(), word.getPoints(), word.getCodeLength(),
                            word.getIndex()));


            // writing down syn0
            INDArray syn0 = ((InMemoryLookupTable) lookupTable).getSyn0().getRow(vocabCache.indexOf(word.getLabel()));
            double[] dsyn0 = new double[syn0.columns()];
            for (int x = 0; x < conf.getLayersSize(); x++) {
                dsyn0[x] = syn0.getDouble(x);
            }
            vw.setSyn0(dsyn0);

            // writing down syn1
            INDArray syn1 = ((InMemoryLookupTable) lookupTable).getSyn1().getRow(vocabCache.indexOf(word.getLabel()));
            double[] dsyn1 = new double[syn1.columns()];
            for (int x = 0; x < syn1.columns(); x++) {
                dsyn1[x] = syn1.getDouble(x);
            }
            vw.setSyn1(dsyn1);

            // writing down syn1Neg, if negative sampling is used
            if (conf.getNegative() > 0 && ((InMemoryLookupTable) lookupTable).getSyn1Neg() != null) {
                INDArray syn1Neg = ((InMemoryLookupTable) lookupTable).getSyn1Neg()
                                .getRow(vocabCache.indexOf(word.getLabel()));
                double[] dsyn1Neg = new double[syn1Neg.columns()];
                for (int x = 0; x < syn1Neg.columns(); x++) {
                    dsyn1Neg[x] = syn1Neg.getDouble(x);
                }
                vw.setSyn1Neg(dsyn1Neg);
            }


            // in case of UseAdaGrad == true - we should save gradients for each word in vocab
            if (conf.isUseAdaGrad() && ((InMemoryLookupTable) lookupTable).isUseAdaGrad()) {
                INDArray gradient = word.getHistoricalGradient();
                if (gradient == null)
                    gradient = Nd4j.zeros(word.getCodes().size());
                double ada[] = new double[gradient.columns()];
                for (int x = 0; x < gradient.columns(); x++) {
                    ada[x] = gradient.getDouble(x);
                }
                vw.setHistoricalGradient(ada);
            }

            printWriter.println(vw.toJson());
        }

        // at this moment we have whole vocab serialized
        printWriter.flush();
        printWriter.close();
    }

    /**
     * This method loads full w2v model, previously saved with writeFullMethod call
     *
     * Deprecation note: Please, consider using readWord2VecModel() or loadStaticModel() method instead
     *
     * @param path - path to previously stored w2v json model
     * @return - Word2Vec instance
     */
    @Deprecated
    public static Word2Vec loadFullModel(@NonNull String path) throws FileNotFoundException {
        /*
            // TODO: implementation is in process
            We need to restore:
                     1. WeightLookupTable, including syn0 and syn1 matrices
                     2. VocabCache + mark it as SPECIAL, to avoid accidental word removals
         */
        BasicLineIterator iterator = new BasicLineIterator(new File(path));

        // first 3 lines should be processed separately
        String confJson = iterator.nextSentence();
        log.info("Word2Vec conf. JSON: " + confJson);
        VectorsConfiguration configuration = VectorsConfiguration.fromJson(confJson);


        // actually we dont need expTable, since it produces exact results on subsequent runs untill you dont modify expTable size :)
        String eTable = iterator.nextSentence();
        double[] expTable;


        String nTable = iterator.nextSentence();
        if (configuration.getNegative() > 0) {
            // TODO: we probably should parse negTable, but it's not required until vocab changes are introduced. Since on the predefined vocab it will produce exact nTable, the same goes for expTable btw.
        }

        /*
                Since we're restoring vocab from previously serialized model, we can expect minWordFrequency appliance in its vocabulary, so it should NOT be truncated.
                That's why i'm setting minWordFrequency to configuration value, but applying SPECIAL to each word, to avoid truncation
         */
        VocabularyHolder holder = new VocabularyHolder.Builder().minWordFrequency(configuration.getMinWordFrequency())
                        .hugeModelExpected(configuration.isHugeModelExpected())
                        .scavengerActivationThreshold(configuration.getScavengerActivationThreshold())
                        .scavengerRetentionDelay(configuration.getScavengerRetentionDelay()).build();

        AtomicInteger counter = new AtomicInteger(0);
        AbstractCache<VocabWord> vocabCache = new AbstractCache.Builder<VocabWord>().build();
        while (iterator.hasNext()) {
            //    log.info("got line: " + iterator.nextSentence());
            String wordJson = iterator.nextSentence();
            VocabularyWord word = VocabularyWord.fromJson(wordJson);
            word.setSpecial(true);

            VocabWord vw = new VocabWord(word.getCount(), word.getWord());
            vw.setIndex(counter.getAndIncrement());

            vw.setIndex(word.getHuffmanNode().getIdx());
            vw.setCodeLength(word.getHuffmanNode().getLength());
            vw.setPoints(arrayToList(word.getHuffmanNode().getPoint(), word.getHuffmanNode().getLength()));
            vw.setCodes(arrayToList(word.getHuffmanNode().getCode(), word.getHuffmanNode().getLength()));

            vocabCache.addToken(vw);
            vocabCache.addWordToIndex(vw.getIndex(), vw.getLabel());
            vocabCache.putVocabWord(vw.getWord());
        }

        // at this moment vocab is restored, and it's time to rebuild Huffman tree
        // since word counters are equal, huffman tree will be equal too
        //holder.updateHuffmanCodes();

        // we definitely don't need UNK word in this scenarion


        //        holder.transferBackToVocabCache(vocabCache, false);

        // now, it's time to transfer syn0/syn1/syn1 neg values
        InMemoryLookupTable lookupTable =
                        (InMemoryLookupTable) new InMemoryLookupTable.Builder().negative(configuration.getNegative())
                                        .useAdaGrad(configuration.isUseAdaGrad()).lr(configuration.getLearningRate())
                                        .cache(vocabCache).vectorLength(configuration.getLayersSize()).build();

        // we create all arrays
        lookupTable.resetWeights(true);

        iterator.reset();

        // we should skip 3 lines from file
        iterator.nextSentence();
        iterator.nextSentence();
        iterator.nextSentence();

        // now, for each word from vocabHolder we'll just transfer actual values
        while (iterator.hasNext()) {
            String wordJson = iterator.nextSentence();
            VocabularyWord word = VocabularyWord.fromJson(wordJson);

            // syn0 transfer
            INDArray syn0 = lookupTable.getSyn0().getRow(vocabCache.indexOf(word.getWord()));
            syn0.assign(Nd4j.create(word.getSyn0()));

            // syn1 transfer
            // syn1 values are being accessed via tree points, but since our goal is just deserialization - we can just push it row by row
            INDArray syn1 = lookupTable.getSyn1().getRow(vocabCache.indexOf(word.getWord()));
            syn1.assign(Nd4j.create(word.getSyn1()));

            // syn1Neg transfer
            if (configuration.getNegative() > 0) {
                INDArray syn1Neg = lookupTable.getSyn1Neg().getRow(vocabCache.indexOf(word.getWord()));
                syn1Neg.assign(Nd4j.create(word.getSyn1Neg()));
            }
        }

        Word2Vec vec = new Word2Vec.Builder(configuration).vocabCache(vocabCache).lookupTable(lookupTable)
                        .resetModel(false).build();

        vec.setModelUtils(new BasicModelUtils());

        return vec;
    }

    /**
     * Writes the word vectors to the given path. Note that this assumes an in memory cache
     *
     * @param vec
     *            the word2vec to write
     * @param path
     *            the path to write
     * @throws IOException
     */
    @Deprecated
    public static void writeWordVectors(@NonNull Word2Vec vec, @NonNull String path) throws IOException {
        BufferedWriter write = new BufferedWriter(
                        new OutputStreamWriter(new FileOutputStream(new File(path), false), "UTF-8"));

        writeWordVectors(vec, write);

        write.flush();
        write.close();
    }

    /**
     * Writes the word vectors to the given path. Note that this assumes an in memory cache
     *
     * @param vec
     *            the word2vec to write
     * @param file
     *            the file to write
     * @throws IOException
     */
    @Deprecated
    public static void writeWordVectors(@NonNull Word2Vec vec, @NonNull File file) throws IOException {
        BufferedWriter write = new BufferedWriter(new OutputStreamWriter(new FileOutputStream(file), "UTF-8"));

        writeWordVectors(vec, write);

        write.flush();
        write.close();
    }

    /**
     * Writes the word vectors to the given OutputStream. Note that this assumes an in memory cache.
     *
     * @param vec
     *            the word2vec to write
     * @param outputStream - OutputStream, where all data should be sent to
     *            the path to write
     * @throws IOException
     */
    @Deprecated
    public static void writeWordVectors(@NonNull Word2Vec vec, @NonNull OutputStream outputStream) throws IOException {
        BufferedWriter writer = new BufferedWriter(new OutputStreamWriter(outputStream, "UTF-8"));

        writeWordVectors(vec, writer);

        writer.flush();
        writer.close();
    }

    /**
     * Writes the word vectors to the given BufferedWriter. Note that this assumes an in memory cache.
     * BufferedWriter can be writer to local file, or hdfs file, or any compatible to java target.
     *
     * @param vec
     *            the word2vec to write
     * @param writer - BufferedWriter, where all data should be written to
     *            the path to write
     * @throws IOException
     */
    @Deprecated
    public static void writeWordVectors(@NonNull Word2Vec vec, @NonNull BufferedWriter writer) throws IOException {
        int words = 0;

        String str = vec.getVocab().numWords() + " " + vec.getLayerSize() + " " + vec.getVocab().totalNumberOfDocs();
        log.debug("Saving header: {}", str);
        writer.write(str + "\n");

        for (String word : vec.vocab().words()) {
            if (word == null) {
                continue;
            }
            StringBuilder sb = new StringBuilder();
            sb.append(word.replaceAll(" ", whitespaceReplacement));
            sb.append(" ");
            INDArray wordVector = vec.getWordVectorMatrix(word);
            for (int j = 0; j < wordVector.length(); j++) {
                sb.append(wordVector.getDouble(j));
                if (j < wordVector.length() - 1) {
                    sb.append(" ");
                }
            }
            sb.append("\n");
            writer.write(sb.toString());
            words++;
        }

        try {
            writer.flush();
        } catch (Exception e) {
        }
        log.info("Wrote " + words + " with size of " + vec.lookupTable().layerSize());
    }

    /**
     * Load word vectors for the given vocab and table
     *
     * @param table
     *            the weights to use
     * @param vocab
     *            the vocab to use
     * @return wordvectors based on the given parameters
     */
    public static WordVectors fromTableAndVocab(WeightLookupTable table, VocabCache vocab) {
        WordVectorsImpl vectors = new WordVectorsImpl();
        vectors.setLookupTable(table);
        vectors.setVocab(vocab);
        vectors.setModelUtils(new BasicModelUtils());
        return vectors;
    }

    /**
     * Load word vectors from the given pair
     *
     * @param pair
     *            the given pair
     * @return a read only word vectors impl based on the given lookup table and vocab
     */
    public static Word2Vec fromPair(Pair<InMemoryLookupTable, VocabCache> pair) {
        Word2Vec vectors = new Word2Vec();
        vectors.setLookupTable(pair.getFirst());
        vectors.setVocab(pair.getSecond());
        vectors.setModelUtils(new BasicModelUtils());
        return vectors;
    }

    /**
     * Loads an in memory cache from the given path (sets syn0 and the vocab)
     *
     * Deprecation note: Please, consider using readWord2VecModel() or loadStaticModel() method instead
     *
     * @param vectorsFile
     *            the path of the file to load\
     * @return
     * @throws FileNotFoundException
     *             if the file does not exist
     */
    @Deprecated
    public static WordVectors loadTxtVectors(File vectorsFile)
                    throws FileNotFoundException, UnsupportedEncodingException {
        Pair<InMemoryLookupTable, VocabCache> pair = loadTxt(vectorsFile);
        return fromPair(pair);
    }

    /**
     * Loads an in memory cache from the given path (sets syn0 and the vocab)
     *
     * @param vectorsFile the path of the file to load
     * @return a Pair holding the lookup table and the vocab cache.
     * @throws FileNotFoundException if the input file does not exist
     */
    public static Pair<InMemoryLookupTable, VocabCache> loadTxt(File vectorsFile)
                    throws FileNotFoundException, UnsupportedEncodingException {
        BufferedReader reader = new BufferedReader(new InputStreamReader(new FileInputStream(vectorsFile), "UTF-8"));
        AbstractCache cache = new AbstractCache<>();

        LineIterator iter = IOUtils.lineIterator(reader);
        String line = null;
        boolean hasHeader = false;
        if (iter.hasNext()) {
            line = iter.nextLine(); // skip header line
            //look for spaces
            if (!line.contains(" ")) {
                log.debug("Skipping first line");
                hasHeader = true;
            } else {
                // we should check for something that looks like proper word vectors here. i.e: 1 word at the 0 position, and bunch of floats further
                String[] split = line.split(" ");
                try {
                    long[] header = new long[split.length];
                    for (int x = 0; x < split.length; x++) {
                        header[x] = Long.parseLong(split[x]);
                    }
                    if (split.length < 4)
                        hasHeader = true;
                    // now we know, if that's all ints - it's just a header
                    // [0] - number of words
                    // [1] - vectorSize
                    // [2] - number of documents <-- DL4j-only value
                    if (split.length == 3)
                        cache.incrementTotalDocCount(header[2]);

                    printOutProjectedMemoryUse(header[0], (int) header[1], 1);

                    hasHeader = true;

                    try {
                        reader.close();
                    } catch (Exception ex) {
                    }
                } catch (Exception e) {
                    // if any conversion exception hits - that'll be considered header
                    hasHeader = false;

                }
            }

        }

        //reposition buffer to be one line ahead
        if (hasHeader) {
            line = "";
            iter.close();
            reader = new BufferedReader(new FileReader(vectorsFile));
            iter = IOUtils.lineIterator(reader);
            iter.nextLine();
        }

        List<INDArray> arrays = new ArrayList<>();
        while (iter.hasNext()) {
            if (line.isEmpty())
                line = iter.nextLine();
            String[] split = line.split(" ");
            String word = decodeB64(split[0]); //split[0].replaceAll(whitespaceReplacement, " ");
            VocabWord word1 = new VocabWord(1.0, word);

            word1.setIndex(cache.numWords());

            cache.addToken(word1);

            cache.addWordToIndex(word1.getIndex(), word);

            cache.putVocabWord(word);

            float[] vector = new float[split.length - 1];

            for (int i = 1; i < split.length; i++) {
                vector[i - 1] = Float.parseFloat(split[i]);
            }

            INDArray row = Nd4j.create(vector);

            arrays.add(row);

            // workaround for skipped first row
            line = "";
        }

        INDArray syn = Nd4j.vstack(arrays);

        InMemoryLookupTable lookupTable =
                        (InMemoryLookupTable) new InMemoryLookupTable.Builder().vectorLength(arrays.get(0).columns())
                                        .useAdaGrad(false).cache(cache).useHierarchicSoftmax(false).build();
        if (Nd4j.ENFORCE_NUMERICAL_STABILITY)
            Nd4j.clearNans(syn);

        lookupTable.setSyn0(syn);

        iter.close();

        try {
            reader.close();
        } catch (Exception e) {
        }

        return new Pair<>(lookupTable, (VocabCache) cache);
    }

    /**
     * This method can be used to load previously saved model from InputStream (like a HDFS-stream)
     *
     * Deprecation note: Please, consider using readWord2VecModel() or loadStaticModel() method instead
     *
     * @param stream InputStream that contains previously serialized model
     * @param skipFirstLine Set this TRUE if first line contains csv header, FALSE otherwise
     * @return
     * @throws IOException
     */
    @Deprecated
    public static WordVectors loadTxtVectors(@NonNull InputStream stream, boolean skipFirstLine) throws IOException {
        AbstractCache<VocabWord> cache = new AbstractCache.Builder<VocabWord>().build();

        BufferedReader reader = new BufferedReader(new InputStreamReader(stream));
        String line = "";
        List<INDArray> arrays = new ArrayList<>();

        if (skipFirstLine)
            reader.readLine();

        while ((line = reader.readLine()) != null) {
            String[] split = line.split(" ");
            String word = split[0].replaceAll(whitespaceReplacement, " ");
            VocabWord word1 = new VocabWord(1.0, word);

            word1.setIndex(cache.numWords());

            cache.addToken(word1);

            cache.addWordToIndex(word1.getIndex(), word);

            cache.putVocabWord(word);

            float[] vector = new float[split.length - 1];

            for (int i = 1; i < split.length; i++) {
                vector[i - 1] = Float.parseFloat(split[i]);
            }

            INDArray row = Nd4j.create(vector);

            arrays.add(row);
        }

        InMemoryLookupTable<VocabWord> lookupTable =
                        (InMemoryLookupTable<VocabWord>) new InMemoryLookupTable.Builder<VocabWord>()
                                        .vectorLength(arrays.get(0).columns()).cache(cache).build();

        INDArray syn = Nd4j.vstack(arrays);

        Nd4j.clearNans(syn);
        lookupTable.setSyn0(syn);

        return fromPair(Pair.makePair((InMemoryLookupTable) lookupTable, (VocabCache) cache));
    }

    /**
     * Write the tsne format
     *
     * @param vec
     *            the word vectors to use for labeling
     * @param tsne
     *            the tsne array to write
     * @param csv
     *            the file to use
     * @throws Exception
     */
    public static void writeTsneFormat(Glove vec, INDArray tsne, File csv) throws Exception {
        BufferedWriter write = new BufferedWriter(new OutputStreamWriter(new FileOutputStream(csv), "UTF-8"));
        int words = 0;
        InMemoryLookupCache l = (InMemoryLookupCache) vec.vocab();
        for (String word : vec.vocab().words()) {
            if (word == null) {
                continue;
            }
            StringBuilder sb = new StringBuilder();
            INDArray wordVector = tsne.getRow(l.wordFor(word).getIndex());
            for (int j = 0; j < wordVector.length(); j++) {
                sb.append(wordVector.getDouble(j));
                if (j < wordVector.length() - 1) {
                    sb.append(",");
                }
            }
            sb.append(",");
            sb.append(word.replaceAll(" ", whitespaceReplacement));
            sb.append(" ");

            sb.append("\n");
            write.write(sb.toString());

        }

        log.info("Wrote " + words + " with size of " + vec.lookupTable().layerSize());
        write.flush();
        write.close();

    }

    /**
     * Write the tsne format
     *
     * @param vec
     *            the word vectors to use for labeling
     * @param tsne
     *            the tsne array to write
     * @param csv
     *            the file to use
     * @throws Exception
     */
    public static void writeTsneFormat(Word2Vec vec, INDArray tsne, File csv) throws Exception {
        BufferedWriter write = new BufferedWriter(new OutputStreamWriter(new FileOutputStream(csv), "UTF-8"));
        int words = 0;
        InMemoryLookupCache l = (InMemoryLookupCache) vec.vocab();
        for (String word : vec.vocab().words()) {
            if (word == null) {
                continue;
            }
            StringBuilder sb = new StringBuilder();
            INDArray wordVector = tsne.getRow(l.wordFor(word).getIndex());
            for (int j = 0; j < wordVector.length(); j++) {
                sb.append(wordVector.getDouble(j));
                if (j < wordVector.length() - 1) {
                    sb.append(",");
                }
            }
            sb.append(",");
            sb.append(word.replaceAll(" ", whitespaceReplacement));
            sb.append(" ");

            sb.append("\n");
            write.write(sb.toString());

        }

        log.info("Wrote " + words + " with size of " + vec.lookupTable().layerSize());
        write.flush();
        write.close();

    }


    /**
     *  This method is used only for VocabCache compatibility purposes
     * @param array
     * @param codeLen
     * @return
     */
    private static List<Byte> arrayToList(byte[] array, int codeLen) {
        List<Byte> result = new ArrayList<>();
        for (int x = 0; x < codeLen; x++) {
            result.add(array[x]);
        }
        return result;
    }

    private static byte[] listToArray(List<Byte> code) {
        byte[] array = new byte[40];
        for (int x = 0; x < code.size(); x++) {
            array[x] = code.get(x).byteValue();
        }
        return array;
    }

    private static int[] listToArray(List<Integer> points, int codeLen) {
        int[] array = new int[points.size()];
        for (int x = 0; x < points.size(); x++) {
            array[x] = points.get(x).intValue();
        }
        return array;
    }

    /**
     *  This method is used only for VocabCache compatibility purposes
     * @param array
     * @param codeLen
     * @return
     */
    private static List<Integer> arrayToList(int[] array, int codeLen) {
        List<Integer> result = new ArrayList<>();
        for (int x = 0; x < codeLen; x++) {
            result.add(array[x]);
        }
        return result;
    }

    /**
     * This method saves specified SequenceVectors model to target  file path
     *
     * @param vectors SequenceVectors model
     * @param factory SequenceElementFactory implementation for your objects
     * @param path Target output file path
     * @param <T>
     */
    public static <T extends SequenceElement> void writeSequenceVectors(@NonNull SequenceVectors<T> vectors,
                    @NonNull SequenceElementFactory<T> factory, @NonNull String path) throws IOException {
        try (BufferedOutputStream fos = new BufferedOutputStream(new FileOutputStream(path))) {
            writeSequenceVectors(vectors, factory, fos);
        }
    }

    /**
     * This method saves specified SequenceVectors model to target  file
     *
     * @param vectors SequenceVectors model
     * @param factory SequenceElementFactory implementation for your objects
     * @param file Target output file
     * @param <T>
     */
    public static <T extends SequenceElement> void writeSequenceVectors(@NonNull SequenceVectors<T> vectors,
                    @NonNull SequenceElementFactory<T> factory, @NonNull File file) throws IOException {
        writeSequenceVectors(vectors, factory, new FileOutputStream(file));
    }

    /**
     * This method saves specified SequenceVectors model to target  OutputStream
     *
     * @param vectors SequenceVectors model
     * @param factory SequenceElementFactory implementation for your objects
     * @param stream Target output stream
     * @param <T>
     */
    public static <T extends SequenceElement> void writeSequenceVectors(@NonNull SequenceVectors<T> vectors,
                    @NonNull SequenceElementFactory<T> factory, @NonNull OutputStream stream) throws IOException {
        WeightLookupTable<T> lookupTable = vectors.getLookupTable();
        VocabCache<T> vocabCache = vectors.getVocab();

        PrintWriter writer = new PrintWriter(new BufferedWriter(new OutputStreamWriter(stream, "UTF-8")));

        // at first line we save VectorsConfiguration
        writer.write(vectors.getConfiguration().toEncodedJson());

        // now we have elements one by one
        for (int x = 0; x < vocabCache.numWords(); x++) {
            T element = vocabCache.elementAtIndex(x);
            String json = factory.serialize(element);
            double[] vector = lookupTable.vector(element.getLabel()).data().asDouble();

            ElementPair pair = new ElementPair(json, vector);
            writer.println(pair.toEncodedJson());
        }
        writer.flush();
        writer.close();
    }

    /**
     * This method loads previously saved SequenceVectors model from File
     *
     * @param factory
     * @param file
     * @param <T>
     * @return
     */
    public static <T extends SequenceElement> SequenceVectors<T> readSequenceVectors(
                    @NonNull SequenceElementFactory<T> factory, @NonNull File file) throws IOException {
        return readSequenceVectors(factory, new FileInputStream(file));
    }

    /**
     * This method loads previously saved SequenceVectors model from InputStream
     *
     * @param factory
     * @param stream
     * @param <T>
     * @return
     */
    public static <T extends SequenceElement> SequenceVectors<T> readSequenceVectors(
                    @NonNull SequenceElementFactory<T> factory, @NonNull InputStream stream) throws IOException {
        BufferedReader reader = new BufferedReader(new InputStreamReader(stream, "UTF-8"));

        // at first we load vectors configuration
        String line = reader.readLine();
        VectorsConfiguration configuration =
                        VectorsConfiguration.fromJson(new String(Base64.decodeBase64(line), "UTF-8"));

        AbstractCache<T> vocabCache = new AbstractCache.Builder<T>().build();


        List<INDArray> rows = new ArrayList<>();
        while ((line = reader.readLine()) != null) {
            ElementPair pair = ElementPair.fromEncodedJson(line);
            T element = factory.deserialize(pair.getObject());
            rows.add(Nd4j.create(pair.getVector()));

            vocabCache.addToken(element);
            vocabCache.addWordToIndex(element.getIndex(), element.getLabel());
        }

        reader.close();

        InMemoryLookupTable<T> lookupTable = (InMemoryLookupTable<T>) new InMemoryLookupTable.Builder<T>()
                        .vectorLength(rows.get(0).columns()).build();

        /*
        INDArray syn0 = Nd4j.create(rows.size(), rows.get(0).columns());
        for (int x = 0; x < rows.size(); x++) {
            syn0.putRow(x, rows.get(x));
        }
        */
        INDArray syn0 = Nd4j.vstack(rows);

        lookupTable.setSyn0(syn0);

        SequenceVectors<T> vectors = new SequenceVectors.Builder<T>(configuration).vocabCache(vocabCache)
                        .lookupTable(lookupTable).resetModel(false).build();

        return vectors;
    }

    /**
     * This method saves vocab cache to provided File.
     * Please note: it saves only vocab content, so it's suitable mostly for BagOfWords/TF-IDF vectorizers
     *
     * @param vocabCache
     * @param file
     * @throws UnsupportedEncodingException
     */
    public static void writeVocabCache(@NonNull VocabCache<VocabWord> vocabCache, @NonNull File file)
                    throws IOException {
        writeVocabCache(vocabCache, new FileOutputStream(file));
    }

    /**
     * This method saves vocab cache to provided OutputStream.
     * Please note: it saves only vocab content, so it's suitable mostly for BagOfWords/TF-IDF vectorizers
     *
     * @param vocabCache
     * @param stream
     * @throws UnsupportedEncodingException
     */
    public static void writeVocabCache(@NonNull VocabCache<VocabWord> vocabCache, @NonNull OutputStream stream)
                    throws IOException {
        PrintWriter writer = new PrintWriter(new BufferedWriter(new OutputStreamWriter(stream, "UTF-8")));

        for (int x = 0; x < vocabCache.numWords(); x++) {
            VocabWord word = vocabCache.elementAtIndex(x);
            writer.println(word.toJSON());
        }

        writer.flush();
        writer.close();
    }

    /**
     * This method reads vocab cache from provided file.
     * Please note: it reads only vocab content, so it's suitable mostly for BagOfWords/TF-IDF vectorizers
     *
     * @param file
     * @return
     * @throws IOException
     */
    public static VocabCache<VocabWord> readVocabCache(@NonNull File file) throws IOException {
        return readVocabCache(new FileInputStream(file));
    }

    /**
     * This method reads vocab cache from provided InputStream.
     * Please note: it reads only vocab content, so it's suitable mostly for BagOfWords/TF-IDF vectorizers
     *
     * @param stream
     * @return
     * @throws IOException
     */
    public static VocabCache<VocabWord> readVocabCache(@NonNull InputStream stream) throws IOException {
        BufferedReader reader = new BufferedReader(new InputStreamReader(stream, "UTF-8"));
        AbstractCache<VocabWord> vocabCache = new AbstractCache.Builder<VocabWord>().build();

        VocabWordFactory factory = new VocabWordFactory();

        String line = "";
        while ((line = reader.readLine()) != null) {
            VocabWord word = factory.deserialize(line);

            vocabCache.addToken(word);
            vocabCache.addWordToIndex(word.getIndex(), word.getLabel());
        }

        return vocabCache;
    }

    /**
     * This is utility holder class
     */
    @Data
    @NoArgsConstructor
    @AllArgsConstructor
    private static class ElementPair {
        private String object;
        private double[] vector;

        /**
         * This utility method serializes ElementPair into JSON + packs it into Base64-encoded string
         *
         * @return
         */
        protected String toEncodedJson() {
            ObjectMapper mapper = SequenceElement.mapper();
            Base64 base64 = new Base64(Integer.MAX_VALUE);
            try {
                String json = mapper.writeValueAsString(this);
                String output = base64.encodeAsString(json.getBytes("UTF-8"));
                return output;
            } catch (Exception e) {
                throw new RuntimeException(e);
            }
        }

        /**
         * This utility method returns ElementPair from Base64-encoded string
         *
         * @param encoded
         * @return
         */
        protected static ElementPair fromEncodedJson(String encoded) {
            ObjectMapper mapper = SequenceElement.mapper();
            try {
                String decoded = new String(Base64.decodeBase64(encoded), "UTF-8");
                return mapper.readValue(decoded, ElementPair.class);
            } catch (IOException e) {
                throw new RuntimeException(e);
            }
        }
    }

    /**
     * This method
     * 1) Binary model, either compressed or not. Like well-known Google Model
     * 2) Popular CSV word2vec text format
     * 3) DL4j compressed format
     *
     * Please note: Only weights will be loaded by this method.
     *
     * @param file
     * @return
     */
    public static Word2Vec readWord2VecModel(@NonNull File file) {
        return readWord2VecModel(file, false);
    }


    /**
     * This method
     * 1) Binary model, either compressed or not. Like well-known Google Model
     * 2) Popular CSV word2vec text format
     * 3) DL4j compressed format
     *
     * Please note: Only weights will be loaded by this method.
     *
     * @param path
     * @return
     */
    public static Word2Vec readWord2VecModel(String path) {
        return readWord2VecModel(new File(path));
    }

    /**
     * This method
     * 1) Binary model, either compressed or not. Like well-known Google Model
     * 2) Popular CSV word2vec text format
     * 3) DL4j compressed format
     *
     * Please note: if extended data isn't available, only weights will be loaded instead.
     *
     * @param path
     * @param extendedModel if TRUE, we'll try to load HS states & Huffman tree info, if FALSE, only weights will be loaded
     * @return
     */
    public static Word2Vec readWord2VecModel(String path, boolean extendedModel) {
        return readWord2VecModel(new File(path), extendedModel);
    }

    /**
     * This method
     * 1) Binary model, either compressed or not. Like well-known Google Model
     * 2) Popular CSV word2vec text format
     * 3) DL4j compressed format
     *
     * Please note: if extended data isn't available, only weights will be loaded instead.
     *
     * @param file
     * @param extendedModel if TRUE, we'll try to load HS states & Huffman tree info, if FALSE, only weights will be loaded
     * @return
     */
    public static Word2Vec readWord2VecModel(@NonNull File file, boolean extendedModel) {
        InMemoryLookupTable<VocabWord> lookupTable = new InMemoryLookupTable<>();
        AbstractCache<VocabWord> vocabCache = new AbstractCache<>();
        Word2Vec vec;
        INDArray syn0 = null;
        VectorsConfiguration configuration = new VectorsConfiguration();

        if (!file.exists() || !file.isFile())
            throw new ND4JIllegalStateException("File [" + file.getAbsolutePath() + "] doesn't exist");

        int originalFreq = Nd4j.getMemoryManager().getOccasionalGcFrequency();
        boolean originalPeriodic = Nd4j.getMemoryManager().isPeriodicGcActive();

        if (originalPeriodic)
            Nd4j.getMemoryManager().togglePeriodicGc(false);

        Nd4j.getMemoryManager().setOccasionalGcFrequency(5000);

        // try to load zip format
        try {
            if (extendedModel) {
                log.debug("Trying full model restoration...");
                // this method just loads full compressed model

                if (originalPeriodic)
                    Nd4j.getMemoryManager().togglePeriodicGc(true);

                Nd4j.getMemoryManager().setOccasionalGcFrequency(originalFreq);

                return readWord2Vec(file);
            } else {
                log.debug("Trying simplified model restoration...");

                File tmpFileSyn0 = File.createTempFile("word2vec", "syn");
                File tmpFileConfig = File.createTempFile("word2vec", "config");
                // we don't need full model, so we go directly to syn0 file

                ZipFile zipFile = new ZipFile(file);
                ZipEntry syn = zipFile.getEntry("syn0.txt");
                InputStream stream = zipFile.getInputStream(syn);

                Files.copy(stream, Paths.get(tmpFileSyn0.getAbsolutePath()), StandardCopyOption.REPLACE_EXISTING);


                // now we're restoring configuration saved earlier
                ZipEntry config = zipFile.getEntry("config.json");
                if (config != null) {
                    stream = zipFile.getInputStream(config);

                    StringBuilder builder = new StringBuilder();
                    try (BufferedReader reader = new BufferedReader(new InputStreamReader(stream))) {
                        String line;
                        while ((line = reader.readLine()) != null) {
                            builder.append(line);
                        }
                    }

                    configuration = VectorsConfiguration.fromJson(builder.toString().trim());
                }

                ZipEntry ve = zipFile.getEntry("frequencies.txt");
                if (ve != null) {
                    stream = zipFile.getInputStream(ve);
                    AtomicInteger cnt = new AtomicInteger(0);
                    try (BufferedReader reader = new BufferedReader(new InputStreamReader(stream))) {
                        String line;
                        while ((line = reader.readLine()) != null) {
                            String[] split = line.split(" ");
                            VocabWord word = new VocabWord(Double.valueOf(split[1]), decodeB64(split[0]));
                            word.setIndex(cnt.getAndIncrement());
                            word.incrementSequencesCount(Long.valueOf(split[2]));

                            vocabCache.addToken(word);
                            vocabCache.addWordToIndex(word.getIndex(), word.getLabel());

                            Nd4j.getMemoryManager().invokeGcOccasionally();
                        }
                    }
                }

                List<INDArray> rows = new ArrayList<>();
                // basically read up everything, call vstacl and then return model
                try (Reader reader = new CSVReader(tmpFileSyn0)) {
                    AtomicInteger cnt = new AtomicInteger(0);
                    while (reader.hasNext()) {
                        Pair<VocabWord, float[]> pair = reader.next();
                        VocabWord word = pair.getFirst();
                        INDArray vector = Nd4j.create(pair.getSecond());

                        if (ve != null) {
                            if (syn0 == null)
                                syn0 = Nd4j.create(vocabCache.numWords(), vector.length());

                            syn0.getRow(cnt.getAndIncrement()).assign(vector);
                        } else {
                            rows.add(vector);

                            vocabCache.addToken(word);
                            vocabCache.addWordToIndex(word.getIndex(), word.getLabel());
                        }

                        Nd4j.getMemoryManager().invokeGcOccasionally();
                    }
                } catch (Exception e) {
                    throw new RuntimeException(e);
                } finally {
                    if (originalPeriodic)
                        Nd4j.getMemoryManager().togglePeriodicGc(true);

                    Nd4j.getMemoryManager().setOccasionalGcFrequency(originalFreq);
                }

                if (syn0 == null && vocabCache.numWords() > 0)
                    syn0 = Nd4j.vstack(rows);

                if (syn0 == null) {
                    log.error("Can't build syn0 table");
                    throw new DL4JInvalidInputException("Can't build syn0 table");
                }



                lookupTable = new InMemoryLookupTable.Builder<VocabWord>().cache(vocabCache)
                                .vectorLength(syn0.columns()).useHierarchicSoftmax(false).useAdaGrad(false).build();

                lookupTable.setSyn0(syn0);

                try {
                    tmpFileSyn0.delete();
                    tmpFileConfig.delete();
                } catch (Exception e) {
                    //
                }
            }
        } catch (Exception e) {
            // let's try to load this file as csv file
            try {
                log.debug("Trying CSV model restoration...");

                Pair<InMemoryLookupTable, VocabCache> pair = loadTxt(file);
                lookupTable = pair.getFirst();
                vocabCache = (AbstractCache<VocabWord>) pair.getSecond();
            } catch (Exception ex) {
                // we fallback to trying binary model instead
                try {
                    log.debug("Trying binary model restoration...");

                    if (originalPeriodic)
                        Nd4j.getMemoryManager().togglePeriodicGc(true);

                    Nd4j.getMemoryManager().setOccasionalGcFrequency(originalFreq);

                    vec = loadGoogleModel(file, true, true);
                    return vec;
                } catch (Exception ey) {
                    // try to load without linebreaks
                    try {
                        if (originalPeriodic)
                            Nd4j.getMemoryManager().togglePeriodicGc(true);

                        Nd4j.getMemoryManager().setOccasionalGcFrequency(originalFreq);

                        vec = loadGoogleModel(file, true, false);
                        return vec;
                    } catch (Exception ez) {
                        throw new RuntimeException(
                                        "Unable to guess input file format. Please use corresponding loader directly");
                    }
                }
            }
        }

        Word2Vec.Builder builder = new Word2Vec.Builder(configuration).lookupTable(lookupTable).useAdaGrad(false)
                        .vocabCache(vocabCache).layerSize(lookupTable.layerSize())

                        // we don't use hs here, because model is incomplete
                        .useHierarchicSoftmax(false).resetModel(false);

        /*
            Trying to restore TokenizerFactory & TokenPreProcessor
         */

        TokenizerFactory factory = getTokenizerFactory(configuration);
        if (factory != null)
            builder.tokenizerFactory(factory);

        vec = builder.build();

        return vec;
    }

    protected static TokenizerFactory getTokenizerFactory(VectorsConfiguration configuration) {
        if (configuration == null)
            return null;

        if (configuration != null && configuration.getTokenizerFactory() != null
                        && !configuration.getTokenizerFactory().isEmpty()) {
            try {
                TokenizerFactory factory =
                                (TokenizerFactory) Class.forName(configuration.getTokenizerFactory()).newInstance();

                if (configuration.getTokenPreProcessor() != null && !configuration.getTokenPreProcessor().isEmpty()) {
                    TokenPreProcess preProcessor =
                                    (TokenPreProcess) Class.forName(configuration.getTokenPreProcessor()).newInstance();
                    factory.setTokenPreProcessor(preProcessor);
                }

                return factory;

            } catch (InstantiationException e) {
                throw new RuntimeException(e);
            } catch (IllegalAccessException e) {
                throw new RuntimeException(e);
            } catch (ClassNotFoundException e) {
                throw new RuntimeException(e);
            }
        }
        return null;
    }

    /**
     * This method restores previously saved w2v model. File can be in one of the following formats:
     * 1) Binary model, either compressed or not. Like well-known Google Model
     * 2) Popular CSV word2vec text format
     * 3) DL4j compressed format
     *
     * In return you get StaticWord2Vec model, which might be used as lookup table only in multi-gpu environment.
     *
     * @param file File should point to previously saved w2v model
     * @return
     */
    // TODO: this method needs better name :)
    public static WordVectors loadStaticModel(File file) {
        if (!file.exists() || file.isDirectory())
            throw new RuntimeException(
                            new FileNotFoundException("File [" + file.getAbsolutePath() + "] was not found"));

<<<<<<< HEAD
        int originalFreq = Nd4j.getMemoryManager().getOccasionalGcFrequency();
        boolean originalPeriodic = Nd4j.getMemoryManager().isPeriodicGcActive();

        if (originalPeriodic)
            Nd4j.getMemoryManager().togglePeriodicGc(false);

        Nd4j.getMemoryManager().setOccasionalGcFrequency(5000);

        CompressedRamStorage<Integer> storage = new CompressedRamStorage.Builder<Integer>()
                .useInplaceCompression(false)
                .setCompressor(new NoOp())
                .emulateIsAbsent(false)
                .build();
=======
        CompressedRamStorage<Integer> storage = new CompressedRamStorage.Builder<Integer>().useInplaceCompression(false)
                        .setCompressor(new NoOp()).emulateIsAbsent(false).build();
>>>>>>> ff6e56b2

        VocabCache<VocabWord> vocabCache = new AbstractCache.Builder<VocabWord>().build();


        // now we need to define which file format we have here
        // if zip - that's dl4j format
        try {
            log.debug("Trying DL4j format...");
            File tmpFileSyn0 = File.createTempFile("word2vec", "syn");

            ZipFile zipFile = new ZipFile(file);
            ZipEntry syn0 = zipFile.getEntry("syn0.txt");
            InputStream stream = zipFile.getInputStream(syn0);

            Files.copy(stream, Paths.get(tmpFileSyn0.getAbsolutePath()), StandardCopyOption.REPLACE_EXISTING);
            storage.clear();

            try (Reader reader = new CSVReader(tmpFileSyn0)) {
                while (reader.hasNext()) {
                    Pair<VocabWord, float[]> pair = reader.next();
                    VocabWord word = pair.getFirst();
                    storage.store(word.getIndex(), pair.getSecond());

                    vocabCache.addToken(word);
                    vocabCache.addWordToIndex(word.getIndex(), word.getLabel());

                    Nd4j.getMemoryManager().invokeGcOccasionally();
                }
            } catch (Exception e) {
                throw new RuntimeException(e);
            } finally {
                if (originalPeriodic)
                    Nd4j.getMemoryManager().togglePeriodicGc(true);

                Nd4j.getMemoryManager().setOccasionalGcFrequency(originalFreq);
            }
        } catch (Exception e) {
            //
            try {
                // try to load file as text csv
                vocabCache = new AbstractCache.Builder<VocabWord>().build();
                storage.clear();
                log.debug("Trying CSVReader...");
                try (Reader reader = new CSVReader(file)) {
                    while (reader.hasNext()) {
                        Pair<VocabWord, float[]> pair = reader.next();
                        VocabWord word = pair.getFirst();
                        storage.store(word.getIndex(), pair.getSecond());

                        vocabCache.addToken(word);
                        vocabCache.addWordToIndex(word.getIndex(), word.getLabel());

                        Nd4j.getMemoryManager().invokeGcOccasionally();
                    }
                } catch (Exception ef) {
                    // we throw away this exception, and trying to load data as binary model
                    throw new RuntimeException(ef);
                } finally {
                    if (originalPeriodic)
                        Nd4j.getMemoryManager().togglePeriodicGc(true);

                    Nd4j.getMemoryManager().setOccasionalGcFrequency(originalFreq);
                }
            } catch (Exception ex) {
                // otherwise it's probably google model. which might be compressed or not
                log.debug("Trying BinaryReader...");
                vocabCache = new AbstractCache.Builder<VocabWord>().build();
                storage.clear();
                try (Reader reader = new BinaryReader(file)) {
                    while (reader.hasNext()) {
                        Pair<VocabWord, float[]> pair = reader.next();
                        VocabWord word = pair.getFirst();

                        storage.store(word.getIndex(), pair.getSecond());

                        vocabCache.addToken(word);
                        vocabCache.addWordToIndex(word.getIndex(), word.getLabel());

                        Nd4j.getMemoryManager().invokeGcOccasionally();
                    }
                } catch (Exception ez) {
                    throw new RuntimeException("Unable to guess input file format");
                } finally {
                    if (originalPeriodic)
                        Nd4j.getMemoryManager().togglePeriodicGc(true);

                    Nd4j.getMemoryManager().setOccasionalGcFrequency(originalFreq);
                }
            } finally {
                if (originalPeriodic)
                    Nd4j.getMemoryManager().togglePeriodicGc(true);

                Nd4j.getMemoryManager().setOccasionalGcFrequency(originalFreq);
            }
        }



        StaticWord2Vec word2Vec = new StaticWord2Vec.Builder(storage, vocabCache).build();

        return word2Vec;
    }


    protected interface Reader extends AutoCloseable {
        boolean hasNext();

        Pair<VocabWord, float[]> next();
    }


    protected static class BinaryReader implements Reader {

        protected DataInputStream stream;
        protected String nextWord;
        protected int numWords;
        protected int vectorLength;
        protected AtomicInteger idxCounter = new AtomicInteger(0);

        protected BinaryReader(@NonNull File file) {
            try {
                stream = new DataInputStream(new BufferedInputStream(GzipUtils.isCompressedFilename(file.getName())
                                ? new GZIPInputStream(new FileInputStream(file)) : new FileInputStream(file)));

                numWords = Integer.parseInt(readString(stream));
                vectorLength = Integer.parseInt(readString(stream));
            } catch (Exception e) {
                throw new RuntimeException(e);
            }
        }

        @Override
        public boolean hasNext() {
            return idxCounter.get() < numWords;
        }

        @Override
        public Pair<VocabWord, float[]> next() {
            try {
                String word = readString(stream);
                VocabWord element = new VocabWord(1.0, word);
                element.setIndex(idxCounter.getAndIncrement());


                float[] vector = new float[vectorLength];
                for (int i = 0; i < vectorLength; i++) {
                    vector[i] = readFloat(stream);
                }

                return Pair.makePair(element, vector);
            } catch (Exception e) {
                throw new RuntimeException(e);
            }
        }

        @Override
        public void close() throws Exception {
            if (stream != null)
                stream.close();
        }
    }

    protected static class CSVReader implements Reader {
        private BufferedReader reader;
        private AtomicInteger idxCounter = new AtomicInteger(0);
        private String nextLine;

        protected CSVReader(@NonNull File file) {
            try {
                reader = new BufferedReader(new FileReader(file));
                nextLine = reader.readLine();

                // checking if there's header inside
                String[] split = nextLine.split(" ");
                try {
                    if (Integer.parseInt(split[0]) > 0 && split.length <= 5) {
                        // this is header. skip it.
                        nextLine = reader.readLine();
                    }
                } catch (Exception e) {
                    // this is proper string, do nothing
                }
            } catch (Exception e) {
                throw new RuntimeException(e);
            }
        }

        public boolean hasNext() {
            return nextLine != null;
        }

        public Pair<VocabWord, float[]> next() {

            String[] split = nextLine.split(" ");

            VocabWord word = new VocabWord(1.0, decodeB64(split[0]));
            word.setIndex(idxCounter.getAndIncrement());

            float[] vector = new float[split.length - 1];
            for (int i = 1; i < split.length; i++) {
                vector[i - 1] = Float.parseFloat(split[i]);
            }

            try {
                nextLine = reader.readLine();
            } catch (Exception e) {
                nextLine = null;
            }

            return Pair.makePair(word, vector);
        }

        @Override
        public void close() throws Exception {
            if (reader != null)
                reader.close();
        }
    }

    public static String encodeB64(String word) {
        try {
            return "B64:" + Base64.encodeBase64String(word.getBytes("UTF-8")).replaceAll("(\r|\n)", "");
        } catch (Exception e) {
            throw new RuntimeException(e);
        }
    }

    public static String decodeB64(String word) {
        if (word.startsWith("B64:")) {
            String arp = word.replaceFirst("B64:", "");
            try {
                return new String(Base64.decodeBase64(arp), "UTF-8");
            } catch (Exception e) {
                throw new RuntimeException(e);
            }
        } else
            return word;
    }

    public static void printOutProjectedMemoryUse(long numWords, int vectorLength, int numTables) {
        double memSize = numWords * vectorLength * Nd4j.sizeOfDataType() * numTables;

        String sfx;
        double value;
        if (memSize < 1024 * 1024L) {
            sfx = "KB";
            value = memSize / 1024;
        }
        if (memSize < 1024 * 1024L * 1024L) {
            sfx = "MB";
            value = memSize / 1024 / 1024;
        } else {
            sfx = "GB";
            value = memSize / 1024 / 1024 / 1024;
        }

        log.info("Projected memory use for model: [{} {}]", String.format("%.2f", value), sfx);

    }
}<|MERGE_RESOLUTION|>--- conflicted
+++ resolved
@@ -230,7 +230,6 @@
         VocabCache<VocabWord> cache;
         INDArray syn0;
         int words, size;
-<<<<<<< HEAD
 
         int originalFreq = Nd4j.getMemoryManager().getOccasionalGcFrequency();
         boolean originalPeriodic = Nd4j.getMemoryManager().isPeriodicGcActive();
@@ -245,11 +244,6 @@
                         ? new GZIPInputStream(new FileInputStream(modelFile))
                         : new FileInputStream(modelFile));
              DataInputStream dis = new DataInputStream(bis)) {
-=======
-        try (BufferedInputStream bis = new BufferedInputStream(GzipUtils.isCompressedFilename(modelFile.getName())
-                        ? new GZIPInputStream(new FileInputStream(modelFile)) : new FileInputStream(modelFile));
-                        DataInputStream dis = new DataInputStream(bis)) {
->>>>>>> ff6e56b2
             words = Integer.parseInt(readString(dis));
             size = Integer.parseInt(readString(dis));
             syn0 = Nd4j.create(words, size);
@@ -907,20 +901,8 @@
 
             Files.copy(stream, Paths.get(tmpFileSyn1.getAbsolutePath()), StandardCopyOption.REPLACE_EXISTING);
 
-<<<<<<< HEAD
             ZipEntry codes = zipFile.getEntry("codes.txt");
             stream = zipFile.getInputStream(codes);
-=======
-        ZipEntry config = zipFile.getEntry("config.json");
-        stream = zipFile.getInputStream(config);
-        StringBuilder builder = new StringBuilder();
-        try (BufferedReader reader = new BufferedReader(new InputStreamReader(stream))) {
-            String line;
-            while ((line = reader.readLine()) != null) {
-                builder.append(line);
-            }
-        }
->>>>>>> ff6e56b2
 
             Files.copy(stream, Paths.get(tmpFileC.getAbsolutePath()), StandardCopyOption.REPLACE_EXISTING);
 
@@ -964,7 +946,6 @@
             if (zsyn1Neg != null) {
                 stream = zipFile.getInputStream(zsyn1Neg);
 
-<<<<<<< HEAD
                 try (InputStreamReader isr = new InputStreamReader(stream); BufferedReader reader = new BufferedReader(isr)) {
                     String line = null;
                     List<INDArray> rows = new ArrayList<>();
@@ -975,31 +956,13 @@
                             array[i] = Double.parseDouble(split[i]);
                         }
                         rows.add(Nd4j.create(array));
-=======
-            try (InputStreamReader isr = new InputStreamReader(stream);
-                            BufferedReader reader = new BufferedReader(isr)) {
-                String line = null;
-                List<INDArray> rows = new ArrayList<>();
-                while ((line = reader.readLine()) != null) {
-                    String[] split = line.split(" ");
-                    double array[] = new double[split.length];
-                    for (int i = 0; i < split.length; i++) {
-                        array[i] = Double.parseDouble(split[i]);
->>>>>>> ff6e56b2
                     }
 
-<<<<<<< HEAD
                     // it's possible to have full model without syn1Neg
                     if (rows.size() > 0) {
                         INDArray syn1Neg = Nd4j.vstack(rows);
                         ((InMemoryLookupTable) w2v.getLookupTable()).setSyn1Neg(syn1Neg);
                     }
-=======
-                // it's possible to have full model without syn1Neg
-                if (rows.size() > 0) {
-                    INDArray syn1Neg = Nd4j.vstack(rows);
-                    ((InMemoryLookupTable) w2v.getLookupTable()).setSyn1Neg(syn1Neg);
->>>>>>> ff6e56b2
                 }
             }
 
@@ -1401,7 +1364,7 @@
             Line 0 - VectorsConfiguration JSON string
             Line 1 - expTable
             Line 2 - table
-        
+
             All following lines are vocab/weight lookup table saved line by line as VocabularyWord JSON representation
          */
 
@@ -2586,7 +2549,6 @@
             throw new RuntimeException(
                             new FileNotFoundException("File [" + file.getAbsolutePath() + "] was not found"));
 
-<<<<<<< HEAD
         int originalFreq = Nd4j.getMemoryManager().getOccasionalGcFrequency();
         boolean originalPeriodic = Nd4j.getMemoryManager().isPeriodicGcActive();
 
@@ -2600,10 +2562,6 @@
                 .setCompressor(new NoOp())
                 .emulateIsAbsent(false)
                 .build();
-=======
-        CompressedRamStorage<Integer> storage = new CompressedRamStorage.Builder<Integer>().useInplaceCompression(false)
-                        .setCompressor(new NoOp()).emulateIsAbsent(false).build();
->>>>>>> ff6e56b2
 
         VocabCache<VocabWord> vocabCache = new AbstractCache.Builder<VocabWord>().build();
 
