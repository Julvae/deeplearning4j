/*
 * broadcasting.h
 *
 *  Created on: Dec 28, 2015
 *      Author: agibsonccc
 */

#ifndef BROADCASTING_H_
#define BROADCASTING_H_
#include <dll.h>
#include <sharedmem.h>
#include <shape.h>
#include <templatemath.h>
#include <helper_cuda.h>
#include <pairwise_util.h>
#include <ops.h>

#ifdef __CUDACC__
#include <cuda.h>
#include <cuda_runtime.h>
#endif
#ifdef __JNI__
#include <jni.h>
#endif
namespace functions {
	namespace broadcast {

/**
 * Broadcast operation
 * for broadcasting a smaller tensor
 * along long a bigger one.
 */
		template<typename T>
		class Broadcast {
		public:

<<<<<<< HEAD
=======
			/**
             *
             * @param d1
             * @param d2
             * @return
             */
			virtual
#ifdef __CUDACC__
			inline __device__  __host__
#elif defined(__GNUC__)
			inline
#endif
			T op(T d1, T d2) = 0;
			/**
             *
             * @param d1
             * @return
             */
			virtual
#ifdef __CUDACC__
			inline __device__  __host__
#elif defined(__GNUC__)
			inline
#endif
			T op(T d1) = 0;

>>>>>>> e092f618
#ifdef __CUDACC__
			__inline__ __device__ void transformCuda(
			T *x,
			int *xShapeInfo,
			T *y,
			int *yShapeInfo,
			T *result,
			int *resultShapeInfo,
			int *dimension,
			int dimensionLength, UnifiedSharedMemory *manager, int *tadOnlyShapeInfo, int *tadOffsets) {

		//decompose in to several sub tads after
		//moving all dimensions (in sorted order)
		//to the back.
		//permuted version of the x shape info for setting up the tad problem
	  __shared__ int tadLength;
      __shared__ int tadEWS;
      __shared__ int tadRank;
      __shared__ int numTads;
      __shared__ int *tadShape;
      __shared__ int *tadStride;
      __shared__ int yStride;
      if (threadIdx.x == 0) {
   	    tadLength = shape::tadLength(xShapeInfo, dimension, dimensionLength);
        tadEWS = shape::elementWiseStride(tadOnlyShapeInfo);
        tadRank = shape::rank(tadOnlyShapeInfo);
        numTads = shape::length(xShapeInfo) / tadLength;

        tadShape = shape::shapeOf(tadOnlyShapeInfo);
      	tadStride = shape::stride(tadOnlyShapeInfo);
      	yStride = shape::elementWiseStride(yShapeInfo);
      }
      __syncthreads();

		for (int r = blockIdx.x; r < numTads; r += gridDim.x) {

			int tadOffsetForBlock = tadOffsets[r];
            T *rR = result + tadOffsetForBlock;
            T *rX = x + tadOffsetForBlock;


            if(tadEWS > 0) {
            	if (tadEWS == 1 && yStride == 1) {
                	for (int i = threadIdx.x; i < tadLength; i+= blockDim.x) {
                    	rR[i] = rX[i] + y[i];//this->op(rX[i], y[i]);
                	}
                } else {
					for (int i = threadIdx.x; i < tadLength; i+= blockDim.x) {
                    //	rR[i * tadEWS] = this->op(rX[i * tadEWS], y[i * yStride]);
                	}
                }
            }
            else {
                int xCoord[MAX_RANK];
                for (int i = threadIdx.x; i < tadLength; i+= blockDim.x) {
                    shape::ind2subC(tadRank,tadShape, i, xCoord);
                    Nd4jIndex xOffset = shape::getOffset(tadOffsetForBlock, tadShape, tadStride, xCoord, tadRank);
                    result[xOffset] = this->op(x[xOffset], y[i * yStride]);
                }
            }
		}
	}
#endif

			static void exec(const int opNum, T *x,
				int *xShapeInfo,
				T *y,
				int *yShapeInfo,
				T *result,
				int *dimension,
				int dimensionLength, int *tadShapeInfo, int *tadOffset) {
				if (opNum == 0) {
					exec<simdOps::Add>(x, xShapeInfo, y, yShapeInfo, result, dimension, dimensionLength, tadShapeInfo, tadOffset);
				}
				else if (opNum == 1) {
					exec<simdOps::Subtract>(x, xShapeInfo, y, yShapeInfo, result, dimension, dimensionLength, tadShapeInfo, tadOffset);
				}
				else if (opNum == 2) {
					exec<simdOps::Multiply>(x, xShapeInfo, y, yShapeInfo, result, dimension, dimensionLength, tadShapeInfo, tadOffset);
				}
				else if (opNum == 3) {
					exec<simdOps::Divide>(x, xShapeInfo, y, yShapeInfo, result, dimension, dimensionLength, tadShapeInfo, tadOffset);
				}
				else if (opNum == 4) {
					exec<simdOps::ReverseDivide>(x, xShapeInfo, y, yShapeInfo, result, dimension, dimensionLength, tadShapeInfo, tadOffset);
				}
				else if (opNum == 5) {
					exec<simdOps::ReverseSubtract>(x, xShapeInfo, y, yShapeInfo, result, dimension, dimensionLength, tadShapeInfo, tadOffset);
				}
				else if (opNum == 6) {
					exec<simdOps::Copy>(x, xShapeInfo, y, yShapeInfo, result, dimension, dimensionLength, tadShapeInfo, tadOffset);
				}
				else {
					printf("[ERROR] Can not Broadcast->exec unknown Op with opNum=%d!\n", opNum);
				}
			}

			/**
             * CPU execution
             * @param x the input
             * @param xShapeInfo the x shape information
             * @param y the y data
             * @param yShapeInfo the y shape information
             * @param result the result
             * @param resultShapeInfo the result shape information
             * @param dimension the dimension to broadcast along long
             * @param dimensionLength the length of the dimension buffer
             */
			template<template <typename> typename OpType>
			static void exec(T *x,
							  int *xShapeInfo,
							  T *y,
							  int *yShapeInfo,
							  T *result,
							  int *dimension,
							  int dimensionLength, int *tadShapeInfo, int *tadOffset) {

				//decompose in to several sub tads after
				//moving all dimensions (in sorted order)
				//to the back.
				//permuted version of the x shape info for setting up the tad problem
				int *tadShapeShapeInfo =  tadShapeInfo;
				int *tadOffsets = tadOffset;
				shape::TAD *tad = nullptr;

				if (tadShapeInfo == nullptr || tadOffsets == nullptr) {
					tad = new shape::TAD(xShapeInfo, dimension, dimensionLength);
					tad->createTadOnlyShapeInfo();
					tad->createOffsets();

					tadShapeShapeInfo = tad->tadOnlyShapeInfo;
					tadOffsets = tad->tadOffsets;
				}

				int *xShape = shape::shapeOf(tadShapeShapeInfo);
				int *xStride = shape::stride(tadShapeShapeInfo);
				int *resultStride = shape::stride(tadShapeShapeInfo);
				int tadEWS = shape::elementWiseStride(tadShapeShapeInfo);
				int tadRank = shape::rank(tadShapeShapeInfo);
				int tadLength = shape::tadLength(xShapeInfo, dimension, dimensionLength);
				int yStride = shape::elementWiseStride(yShapeInfo);
				int tads =shape::length(xShapeInfo) / tadLength;

				if (result == x) {
#pragma omp parallel for schedule(guided) if (tads > 16)
					for (int i = 0; i < tads; i++) {
						int offset = tadOffsets[i];

						if (tadEWS > 0 && yStride > 0) {
							T *oRes = result + offset;
							T *oX = x + offset;

							if (tadEWS == 1 && yStride == 1) {
#pragma omp simd
								for (int f = 0; f < tadLength; f++) {
									oRes[f] = OpType<T>::op(oX[f], y[f]);
								}
							} else {
#pragma omp simd
								for (int f = 0; f < tadLength; f++) {
									oRes[f * tadEWS] = OpType<T>::op(oX[f * tadEWS], y[f * yStride]);
								}
							}
						} else {
							int xCoord[MAX_RANK];

							for (int f = 0; f < tadLength; f++) {
								shape::ind2subC(tadRank,xShape, f, xCoord);
								Nd4jIndex xOffset = shape::getOffset(offset, xShape, xStride, xCoord, tadRank);
								result[xOffset] = OpType<T>::op(x[xOffset], y[f * yStride]);
							}
						}
					}
				}
				else {

#pragma omp  parallel  for schedule(guided)
					for (int i = 0; i < tads; i++) {
						int offset = tadOffsets[i];
						T *xIter = x + offset;
						T *resultIter = result + offset;
						int shapeIter[MAX_RANK];
						int coord[MAX_RANK];
						int dim;
						int xStridesIter[MAX_RANK];
						int resultStridesIter[MAX_RANK];
						int rank = shape::rank(tadShapeShapeInfo);
						int vectorIdx = 0;
						if (PrepareTwoRawArrayIter<T>(rank,
													  xShape,
													  xIter,
													  xStride,
													  resultIter,
													  resultStride,
													  &rank,
													  shapeIter,
													  &xIter,
													  xStridesIter,
													  &resultIter,
													  resultStridesIter) >= 0) {
							ND4J_RAW_ITER_START(dim, rank, coord, shapeIter);
							{
								/* Process the innermost dimension */
								T val = OpType<T>::op(xIter[0], y[vectorIdx]);
								resultIter[0] = val;
								vectorIdx += shape::elementWiseStride(yShapeInfo);
							}
							ND4J_RAW_ITER_TWO_NEXT(dim,
												   rank,
												   coord,
												   shapeIter,
												   xIter,
												   xStridesIter,
												   resultIter,
												   resultStridesIter);


						}
					}



				}

				if (tad != nullptr)
					delete tad;
			}
		};
	}
}

#ifdef __CUDACC__

/**
 * Meant to be called from an external interface
 * and the driver api
 * @param opNum the op number to execute
 * @param x the input data
 * @param xShapeInfo the x shape info for input
 * @param y the y to broadcast
 * @param yShapeInfo the shape information of the broadcast info
 * @param result the result buffer
 * @param resultShapeInfo the shape information for the result buffer
 * @param dimension the dimension(s) to do broadcast along long
 * @param dimensionLength the length of the dimension buffer
 * @param gpuInformation the gpu information such as blockdim,griddim and shared
 * memory size
 */
template <typename T>
__device__ void broadcastGeneric(
		int opNum,
		T *x,
		int *xShapeInfo,
		int xRank,
		T *y,
		int *yShapeInfo,
		int yRank,
		T *result,
		int *resultShapeInfo,
		int zRank,
		int *dimension,
		int dimensionLength, int *tadOnlyShapeInfo, int *tadOffsets) {

	__shared__ functions::broadcast::Broadcast<T> *op;
	__shared__ functions::broadcast::BroadcastOpFactory<T> *newOpFactory;

	__shared__ UnifiedSharedMemory *manager;

     if (threadIdx.x == 0) {
        extern __shared__ unsigned char shmem[];
        manager = new(shmem) UnifiedSharedMemory((int *) shmem);
	    manager->init(sizeof(UnifiedSharedMemory), sizeof(functions::broadcast::BroadcastOpFactory<T>), sizeof(functions::broadcast::Broadcast<T>), sizeof(shape::TAD), xRank);
    }
    __syncthreads();
/*
	__shared__ int *ptrSharedXShapeInfo;
	__shared__ int *ptrSharedYShapeInfo;
    __shared__ int *ptrSharedZShapeInfo;

	if (xShapeInfo != nullptr) {
    	shape::sweepShapeInfoBuffer(xShapeInfo, manager->getXShapeBuffer());
    	if (threadIdx.x == 0) ptrSharedXShapeInfo = manager->getXShapeBuffer();
    } else if (threadIdx.x == 0) ptrSharedXShapeInfo = nullptr;

    if (yShapeInfo != nullptr) {
    	shape::sweepShapeInfoBuffer(yShapeInfo, manager->getYShapeBuffer());
    	if (threadIdx.x == 0) ptrSharedYShapeInfo = manager->getYShapeBuffer();
    } else if (threadIdx.x == 0) ptrSharedYShapeInfo = nullptr;

    if (resultShapeInfo != nullptr) {
    	shape::sweepShapeInfoBuffer(resultShapeInfo, manager->getZShapeBuffer());
    	if (threadIdx.x == 0) ptrSharedZShapeInfo = manager->getZShapeBuffer();
    } else if (threadIdx.x == 0) ptrSharedZShapeInfo = nullptr;
*/
	if(threadIdx.x == 0) {
		newOpFactory =  new(manager->getFactorySpace()) functions::broadcast::BroadcastOpFactory<T>();
		op = newOpFactory->getOp(opNum, manager->getFunctionSpace());
	}
	__syncthreads();


	op->transformCuda(
			x,
			xShapeInfo,
			y,
			yShapeInfo,
			result,
			resultShapeInfo,
			dimension,
			dimensionLength, manager, tadOnlyShapeInfo, tadOffsets);
}

/**
 * Meant to be called from an external interface
 * and the driver api
 * @param opNum the op number to execute
 * @param x the input data
 * @param xShapeInfo the x shape info for input
 * @param y the y to broadcast
 * @param yShapeInfo the shape information of the broadcast info
 * @param result the result buffer
 * @param resultShapeInfo the shape information for the result buffer
 * @param dimension the dimension(s) to do broadcast along long
 * @param dimensionLength the length of the dimension buffer
 * @param gpuInformation the gpu information such as blockdim,griddim and shared
 * memory size
 */
extern "C" __global__ void broadcastDouble(
		int opNum,
		double *x, int *xShapeInfo, int xRank,
		double *y, int *yShapeInfo, int yRank,
		double *result, int *resultShapeInfo, int zRank,
		int *dimension,
		int dimensionLength, int *tadOnlyShapeInfo, int *tadOffsets) {
	broadcastGeneric<double>(
			opNum,
			x,
			xShapeInfo, xRank,
			y,
			yShapeInfo, yRank,
			result,
			resultShapeInfo, zRank,
			dimension,
			dimensionLength, tadOnlyShapeInfo, tadOffsets);

}


/**
 * Meant to be called from an external interface
 * and the driver api
 * @param opNum the op number to execute
 * @param x the input data
 * @param xShapeInfo the x shape info for input
 * @param y the y to broadcast
 * @param yShapeInfo the shape information of the broadcast info
 * @param result the result buffer
 * @param resultShapeInfo the shape information for the result buffer
 * @param dimension the dimension(s) to do broadcast along long
 * @param dimensionLength the length of the dimension buffer
 * @param gpuInformation the gpu information such as blockdim,griddim and shared
 * memory size
 */
extern "C" __global__ void broadcastFloat(
		int opNum,
		float *x, int *xShapeInfo, int xRank,
		float *y, int *yShapeInfo, int yRank,
		float *result, int *resultShapeInfo, int zRank,
		int *dimension,
		int dimensionLength, int *tadOnlyShapeInfo, int *tadOffsets) {
	broadcastGeneric<float>(
			opNum,
			x,
			xShapeInfo, xRank,
			y,
			yShapeInfo, yRank,
			result,
			resultShapeInfo, zRank,
			dimension,
			dimensionLength, tadOnlyShapeInfo, tadOffsets);

}

#endif



#endif /* BROADCASTING_H_ */<|MERGE_RESOLUTION|>--- conflicted
+++ resolved
@@ -13,7 +13,6 @@
 #include <templatemath.h>
 #include <helper_cuda.h>
 #include <pairwise_util.h>
-#include <ops.h>
 
 #ifdef __CUDACC__
 #include <cuda.h>
@@ -34,35 +33,6 @@
 		class Broadcast {
 		public:
 
-<<<<<<< HEAD
-=======
-			/**
-             *
-             * @param d1
-             * @param d2
-             * @return
-             */
-			virtual
-#ifdef __CUDACC__
-			inline __device__  __host__
-#elif defined(__GNUC__)
-			inline
-#endif
-			T op(T d1, T d2) = 0;
-			/**
-             *
-             * @param d1
-             * @return
-             */
-			virtual
-#ifdef __CUDACC__
-			inline __device__  __host__
-#elif defined(__GNUC__)
-			inline
-#endif
-			T op(T d1) = 0;
-
->>>>>>> e092f618
 #ifdef __CUDACC__
 			__inline__ __device__ void transformCuda(
 			T *x,
@@ -107,11 +77,11 @@
             if(tadEWS > 0) {
             	if (tadEWS == 1 && yStride == 1) {
                 	for (int i = threadIdx.x; i < tadLength; i+= blockDim.x) {
-                    	rR[i] = rX[i] + y[i];//this->op(rX[i], y[i]);
+                    	rR[i] = this->op(rX[i], y[i]);
                 	}
                 } else {
 					for (int i = threadIdx.x; i < tadLength; i+= blockDim.x) {
-                    //	rR[i * tadEWS] = this->op(rX[i * tadEWS], y[i * yStride]);
+                    	rR[i * tadEWS] = this->op(rX[i * tadEWS], y[i * yStride]);
                 	}
                 }
             }
