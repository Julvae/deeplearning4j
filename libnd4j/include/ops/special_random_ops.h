--- conflicted
+++ resolved
@@ -331,14 +331,7 @@
 
                 T realMean0 = y == z ? mean : y[e * yEWS];
 
-<<<<<<< HEAD
-                if (e % 2 == 0)
-                    z[e *zEWS] =  (nd4j::math::nd4j_sqrt<T>(static_cast<T>(-2.0f) * nd4j::math::nd4j_log<T>(tZ[threadIdx.x])) * nd4j::math::nd4j_cos<T,T>(two_pi * tZ[threadIdx.x+1])) * stddev + realMean;
-                else
-                    z[e *zEWS] =  (nd4j::math::nd4j_sqrt<T>(static_cast<T>(-2.0f) * nd4j::math::nd4j_log<T>(tZ[threadIdx.x-1])) * nd4j::math::nd4j_sin<T,T>(two_pi * tZ[threadIdx.x])) * stddev + realMean;
-=======
                 z[e * zEWS] =  (nd4j::math::nd4j_sqrt<T>(static_cast<T>(-2.0f) * nd4j::math::nd4j_log<T>(r0)) * nd4j::math::nd4j_cos<T>(two_pi * r1)) * stddev + realMean0;
->>>>>>> 39049a37
 
                 if (epm < zLength) {
                     T realMean1 = y == z ? mean : y[epm * yEWS];
@@ -387,26 +380,10 @@
                     end = middle;
 
                 for (Nd4jLong e = start; e < end; e++) {
-<<<<<<< HEAD
-                    if (!generated) {
-                        /*
-                         * Since box-muller transform expects non-zero u0 value, we'll just use rng with boundaries
-                         */
-                        u0 = buffer->relativeT<T>(e, static_cast<T>(1e-5f), static_cast<T>(1.0f));
-                        u1 = buffer->relativeT<T>((e + 1), static_cast<T>(1e-5f), static_cast<T>(1.0f));
-                        lnU0 = nd4j::math::nd4j_sqrt<T, T>(static_cast<T>(-2.0f) * nd4j::math::nd4j_log<T, T>(u0));
-                        z0 = lnU0 * nd4j::math::nd4j_cos<T,T>(two_pi * u1);
-                        z1 = lnU0 * nd4j::math::nd4j_sin<T,T>(two_pi * u1);
-
-                        generated = true;
-
-                        T realMean = y == z ? mean : y[e * yEWS];
-=======
                     auto epm = e + middle;
                     // we need to get random values
                     T r0 = buffer->relativeT<T>(e, epsilon, static_cast<T>(1.0f));
                     T r1 = buffer->relativeT<T>(epm, epsilon, static_cast<T>(1.0f));
->>>>>>> 39049a37
 
                     T realMean0 = y == z ? mean : y[e * yEWS];
 
@@ -923,18 +900,10 @@
 
                 z[e *zEWS] =  nd4j::math::nd4j_exp<T>((nd4j::math::nd4j_sqrt<T>(static_cast<T>(-2.0f) * nd4j::math::nd4j_log<T>(r0)) * nd4j::math::nd4j_cos<T>(two_pi * r1)) * stddev + realMean);
 
-<<<<<<< HEAD
-                if (e % 2 == 0)
-                    z[e *zEWS] =  nd4j::math::nd4j_exp<T>((nd4j::math::nd4j_sqrt<T>(static_cast<T>(-2.0f) * nd4j::math::nd4j_log<T>(tZ[threadIdx.x])) * nd4j::math::nd4j_cos<T,T>(two_pi * tZ[threadIdx.x+1])) * stddev + realMean);
-                else
-                    z[e *zEWS] =  nd4j::math::nd4j_exp<T>((nd4j::math::nd4j_sqrt<T>(static_cast<T>(-2.0f) * nd4j::math::nd4j_log<T>(tZ[threadIdx.x-1])) * nd4j::math::nd4j_sin<T,T>(two_pi * tZ[threadIdx.x])) * stddev + realMean);
-                __syncthreads();
-=======
                 if (epm < zLength) {
                     realMean = y == z ? mean : y[epm * yEWS];
                     z[epm *zEWS] =  nd4j::math::nd4j_exp<T>((nd4j::math::nd4j_sqrt<T>(static_cast<T>(-2.0f) * nd4j::math::nd4j_log<T>(r0)) * nd4j::math::nd4j_sin<T>(two_pi * r1)) * stddev + realMean);
                 }
->>>>>>> 39049a37
             }
 
             __syncthreads();
@@ -976,37 +945,15 @@
                     end = middle;
 
                 for (Nd4jLong e = start; e < end; e++) {
-<<<<<<< HEAD
-                    if (!generated) {
-                        /*
-                         * Since box-muller transform expects non-zero u0 value, we'll just use rng with boundaries
-                         */
-                        u0 = buffer->relativeT<T>(e, static_cast<T>(1e-5f), static_cast<T>(1.0f));
-                        u1 = buffer->relativeT<T>((e + 1), static_cast<T>(1e-5f), static_cast<T>(1.0f));
-                        lnU0 = nd4j::math::nd4j_sqrt<T, T>(static_cast<T>(-2.0f) * nd4j::math::nd4j_log<T, T>(u0));
-                        z0 = lnU0 * nd4j::math::nd4j_cos<T,T>(two_pi * u1);
-                        z1 = lnU0 * nd4j::math::nd4j_sin<T,T>(two_pi * u1);
-
-                        generated = true;
-=======
                     auto epm = e + middle;
->>>>>>> 39049a37
 
                     // we need to get random values
                     T r0 = buffer->relativeT<T>(e, epsilon, static_cast<T>(1.0f));
                     T r1 = buffer->relativeT<T>(epm, epsilon, static_cast<T>(1.0f));
 
-<<<<<<< HEAD
-                        z[e * zEWS] = nd4j::math::nd4j_exp<T, T>(z0 * stddev + realMean);
-                    } else {
-                        T realMean = y == z ? mean : y[e * yEWS];
-
-                        z[e * zEWS] = nd4j::math::nd4j_exp<T, T>(z1 * stddev + realMean);
-=======
                     T realMean = y == z ? mean : y[e * yEWS];
 
                     z[e * zEWS] =  nd4j::math::nd4j_exp<T>((nd4j::math::nd4j_sqrt<T>(static_cast<T>(-2.0f) * nd4j::math::nd4j_log<T>(r0)) * nd4j::math::nd4j_cos<T>(two_pi * r1)) * stddev + realMean);
->>>>>>> 39049a37
 
                     if (epm < zLength) {
                         realMean = y == z ? mean : y[epm * yEWS];
