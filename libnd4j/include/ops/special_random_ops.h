/*******************************************************************************
 * Copyright (c) 2015-2018 Skymind, Inc.
 *
 * This program and the accompanying materials are made available under the
 * terms of the Apache License, Version 2.0 which is available at
 * https://www.apache.org/licenses/LICENSE-2.0.
 *
 * Unless required by applicable law or agreed to in writing, software
 * distributed under the License is distributed on an "AS IS" BASIS, WITHOUT
 * WARRANTIES OR CONDITIONS OF ANY KIND, either express or implied. See the
 * License for the specific language governing permissions and limitations
 * under the License.
 *
 * SPDX-License-Identifier: Apache-2.0
 ******************************************************************************/

//
// @author raver119@gmail.com
//

#ifndef LIBND4J_SPECIAL_RANDOM_OPS_H
#define LIBND4J_SPECIAL_RANDOM_OPS_H

#include <ops/random_ops.h>
#include <helpers/shape.h>
#include <graph/RandomGenerator.h>

namespace randomOps {

//////////////////////////////////////////////////////////////////////
    template<typename T>
    class Choice {
    public:

        method_idx
        method_X
        method_XY

        static const bool requiresSpecial = true;


#ifdef __CUDACC__
        __device__ static inline void specialOpCuda(Nd4jPointer state, T *x, Nd4jLong *xShapeBuffer, T *y, Nd4jLong *yShapeBuffer, T *z, Nd4jLong *zShapeBuffer, T *extraArguments) {
            /**
             * X holds data,
             * Y holds probabilities
             * Z will hold results
             */

            // TODO: we probably might want to skip this sum, and state that probabilities array should be real probabilities, i.e. should sum to 1.0
            //T probSum = extraArguments[0];

            __shared__ Nd4jLong xLength;
            __shared__ Nd4jLong yLength;
            __shared__ Nd4jLong zLength;

            __shared__ Nd4jLong xEWS;
            __shared__ Nd4jLong yEWS;
            __shared__ Nd4jLong zEWS;

            __shared__ nd4j::graph::RandomGenerator *rng;
            __shared__ unsigned char *cB;
            __shared__ unsigned char *dB;
            __shared__ nd4j::graph::RandomGenerator *devRng;
            if (threadIdx.x == 0) {
                extern __shared__ unsigned char shmem[];
                rng = (nd4j::graph::RandomGenerator*) shmem;
                cB = shmem;
                devRng = reinterpret_cast<nd4j::graph::RandomGenerator*> (state);
                dB = reinterpret_cast<unsigned char *> (state);

                xLength = shape::length(xShapeBuffer);
                yLength = shape::length(yShapeBuffer);
                zLength = shape::length(zShapeBuffer);

                xEWS = shape::elementWiseStride(xShapeBuffer);
                yEWS = shape::elementWiseStride(yShapeBuffer);
                zEWS = shape::elementWiseStride(zShapeBuffer);
            }
            __syncthreads();

            // using this loop instead of memcpy
            for (int e = threadIdx.x; e < sizeof(nd4j::graph::RandomGenerator); e+= blockDim.x) {
                cB[e] = dB[e];
            }
            __syncthreads();

            int tid = blockIdx.x * blockDim.x + threadIdx.x;

            if (zEWS >= 1 && xEWS >= 1 && yEWS >= 1) {
                for (Nd4jLong e = tid; e < zLength; e+=blockDim.x * gridDim.x) {
<<<<<<< HEAD
                    T prob = rng->relativeT<T>(e);
=======
                    T prob;// = rng->relativeT<T>(e);
>>>>>>> 68aff959
                    T cumProb = (T) 0.0f;
                    for (Nd4jLong f = 0; f < yLength; f++) {
                        T relProb = y[f * yEWS];
                        cumProb += relProb;

                        if (prob <= cumProb || f == yLength - 1) {
                            z[e * zEWS] = x[f * xEWS];
                            f += yLength;
                        }
                        __syncthreads();
                    }
                    __syncthreads();
                }
            } else {
                Nd4jLong xCoord[MAX_RANK];
                Nd4jLong yCoord[MAX_RANK];
                Nd4jLong zCoord[MAX_RANK];

                __shared__ int xRank;
                __shared__ int yRank;
                __shared__ int zRank;

                __shared__ Nd4jLong *xShape;
                __shared__ Nd4jLong *yShape;
                __shared__ Nd4jLong *zShape;

                __shared__ Nd4jLong *xStride;
                __shared__ Nd4jLong *yStride;
                __shared__ Nd4jLong *zStride;


                if (threadIdx.x == 0) {
                    xRank = shape::rank(xShapeBuffer);
                    yRank = shape::rank(yShapeBuffer);
                    zRank = shape::rank(zShapeBuffer);

                    xShape = shape::shapeOf(xShapeBuffer);
                    yShape = shape::shapeOf(yShapeBuffer);
                    zShape = shape::shapeOf(zShapeBuffer);

                    xStride = shape::stride(xShapeBuffer);
                    yStride = shape::stride(yShapeBuffer);
                    zStride = shape::stride(zShapeBuffer);
                }
                __syncthreads();

                for (Nd4jLong i = tid; i < zLength; i+=blockDim.x * gridDim.x) {
                    shape::ind2sub(zRank, zShape, i, zCoord);

                    auto zOffset2 = shape::getOffset(0, zShape, zStride, zCoord, zRank);

                    T prob;// = rng->relativeT<T>(i);
                    T cumProb = (T) 0.0f;
                    for (Nd4jLong f = 0; f < yLength; f++) {
                        shape::ind2sub(yRank, yShape, i, yCoord);
                        auto yOffset2 = shape::getOffset(0, yShape, yStride, yCoord, yRank);

                        T relProb = y[yOffset2];
                        cumProb += relProb;

                        if (prob <= cumProb || f == yLength - 1) {
                            shape::ind2sub(xRank, xShape, f, xCoord);
                            auto xOffset2 = shape::getOffset(0, xShape, xStride, xCoord, xRank);

                            z[zOffset2] = x[xOffset2];
                            f += yLength;
                        }
                        __syncthreads();
                    }
                    __syncthreads();
                }
            }

            __syncthreads();
<<<<<<< HEAD
            devRng->rewind(zLength);
=======
            // devRng->rewindH(zLength);
>>>>>>> 68aff959
        }
#endif

        static inline void specialOp(Nd4jPointer state, T *x, Nd4jLong *xShapeBuffer, T *y, Nd4jLong *yShapeBuffer, T *z, Nd4jLong *zShapeBuffer, T *extraArguments) {
            /**
             * X holds data,
             * Y holds probabilities
             * Z will hold results
             */

            //nd4j::random::RandomBuffer *buffer = reinterpret_cast<nd4j::random::RandomBuffer *> (state);
            nd4j::graph::RandomGenerator* rng = reinterpret_cast<nd4j::graph::RandomGenerator*>(state);
            // TODO: we probably might want to skip this sum, and state that probabilities array should be real probabilities, i.e. should sum to 1.0
            //T probSum = extraArguments[0];

            Nd4jLong yLength = shape::length(yShapeBuffer);
            Nd4jLong zLength = shape::length(zShapeBuffer);

            auto xEWS = shape::elementWiseStride(xShapeBuffer);
            auto yEWS = shape::elementWiseStride(yShapeBuffer);
            auto zEWS = shape::elementWiseStride(zShapeBuffer);

            int elementsPerThread = zLength / TAD_THRESHOLD;
            int _threads = nd4j::math::nd4j_max<int>(1, elementsPerThread);
            _threads = nd4j::math::nd4j_min<int>(_threads, omp_get_max_threads());

            if (zEWS >= 1 && xEWS >= 1 && yEWS >= 1) {
#pragma omp parallel for num_threads(_threads) if (_threads > 1) schedule(guided)
                for (Nd4jLong e = 0; e < zLength; e++) {
                    T prob = rng->relativeT<T>(e);
                    T cumProb = (T) 0.0f;
                    for (Nd4jLong f = 0; f < yLength; f++) {
                        T relProb = y[f * yEWS];
                        cumProb += relProb;

                        if (prob <= cumProb || f == yLength - 1) {
                            z[e * zEWS] = x[f * xEWS];
                            f += yLength;
                        }
                    }
                }
            } else {
                Nd4jLong xCoord[MAX_RANK];
                Nd4jLong yCoord[MAX_RANK];
                Nd4jLong zCoord[MAX_RANK];

                int xRank = shape::rank(xShapeBuffer);
                int yRank = shape::rank(yShapeBuffer);
                int zRank = shape::rank(zShapeBuffer);

                auto xShape = shape::shapeOf(xShapeBuffer);
                auto yShape = shape::shapeOf(yShapeBuffer);
                auto zShape = shape::shapeOf(zShapeBuffer);

                auto xStride = shape::stride(xShapeBuffer);
                auto yStride = shape::stride(yShapeBuffer);
                auto zStride = shape::stride(zShapeBuffer);


#pragma omp parallel for num_threads(_threads) if (_threads > 1) schedule(guided)
                for (Nd4jLong i = 0; i < zLength; i++) {
                    shape::ind2sub(zRank, zShape, i, zCoord);

                    auto zOffset2 = shape::getOffset(0, zShape, zStride, zCoord, zRank);

                    T prob = rng->relativeT<T>(i);
                    T cumProb = (T) 0.0f;
                    for (Nd4jLong f = 0; f < yLength; f++) {
                        shape::ind2sub(yRank, yShape, i, yCoord);
                        auto yOffset2 = shape::getOffset(0, yShape, yStride, yCoord, yRank);

                        T relProb = y[yOffset2];
                        cumProb += relProb;

                        if (prob <= cumProb || f == yLength - 1) {
                            shape::ind2sub(xRank, xShape, f, xCoord);
                            Nd4jLong xOffset2 = shape::getOffset(0, xShape, xStride, xCoord, xRank);

                            z[zOffset2] = x[xOffset2];
                            f += yLength;
                        }
                    }
                }
            }

            // update rng state
            rng->rewindH(zLength);
        }
    };


//////////////////////////////////////////////////////////////////////
    /**
    * This Op produces random values within specified boundaries. Distribuion is Gaussian
    */
    template<typename T>
    class GaussianDistribution {
    public:

        method_XY
        method_X
        method_idx

        static const bool requiresSpecial = true;

#ifdef __CUDACC__
        __device__ static inline void specialOpCuda(Nd4jPointer state, T *x, Nd4jLong *xShapeBuffer, T *y, Nd4jLong *yShapeBuffer, T *z, Nd4jLong *zShapeBuffer, T *extraArguments) {
            __shared__ T epsilon;
            __shared__ T two_pi;

            __shared__ Nd4jLong zLength;
            __shared__ Nd4jLong zEWS;
            __shared__ Nd4jLong yEWS;
            __shared__ T mean;
            __shared__ T stddev;
            __shared__ int step;

            __shared__ T *tZ;

            __shared__ nd4j::graph::RandomGenerator* rng;
            __shared__ unsigned char *cB;
            __shared__ unsigned char *dB;
            __shared__ nd4j::graph::RandomGenerator *devRng;

            if (threadIdx.x == 0) {
                extern __shared__ unsigned char shmem[];
                rng = reinterpret_cast<nd4j::graph::RandomGenerator*>(shmem);
                cB = shmem;
                devRng = reinterpret_cast<nd4j::graph::RandomGenerator *> (state);
                dB = reinterpret_cast<unsigned char *> (state);

                tZ = reinterpret_cast<T *>(shmem + sizeof(nd4j::graph::RandomGenerator));

                zLength = shape::length(zShapeBuffer);
                zEWS = shape::elementWiseStride(zShapeBuffer);
                yEWS = shape::elementWiseStride(yShapeBuffer);


                epsilon = static_cast<T>(1e-5);
                two_pi = static_cast<T>(2.0f) * static_cast<T>(3.14159265358979323846);

                mean = extraArguments[0];
                stddev = extraArguments[1];

                step = (blockDim.x * gridDim.x);
            }
            __syncthreads();

            // using this loop instead of memcpy
            for (int e = threadIdx.x; e < sizeof(nd4j::graph::RandomGenerator); e+= blockDim.x) {
                cB[e] = dB[e];
            }
            __syncthreads();

            int tid = blockIdx.x * blockDim.x + threadIdx.x;

            int middle = zLength % 2 == 0 ? zLength / 2 : zLength / 2 + 1;

            for (int e = tid; e < middle; e += step) {
                auto epm = e + middle;

                // we need to get random values
                T r0;// = rng->relativeT<T>(e, epsilon, static_cast<T>(1.0f));
                T r1;// = rng->relativeT<T>(epm, epsilon, static_cast<T>(1.0f));

                T realMean0 = y == z ? mean : y[e * yEWS];

                z[e * zEWS] =  (nd4j::math::nd4j_sqrt<T,T>(static_cast<T>(-2.0f) * nd4j::math::nd4j_log<T,T>(r0)) * nd4j::math::nd4j_cos<T,T>(two_pi * r1)) * stddev + realMean0;

                if (epm < zLength) {
                    T realMean1 = y == z ? mean : y[epm * yEWS];
                    z[epm * zEWS] =  (nd4j::math::nd4j_sqrt<T,T>(static_cast<T>(-2.0f) * nd4j::math::nd4j_log<T,T>(r0)) * nd4j::math::nd4j_sin<T,T>(two_pi * r1)) * stddev + realMean1;
                }
            }

            __syncthreads();
            // devRng->rewindH(zLength);
        }
#endif


        static inline void
        specialOp(Nd4jPointer state, T *x, Nd4jLong *xShapeBuffer, T *y, Nd4jLong *yShapeBuffer, T *z, Nd4jLong *zShapeBuffer, T *extraArguments) {
            const T two_pi = static_cast<T>(2.0f) * static_cast<T>(3.14159265358979323846);

            auto zLength = shape::length(zShapeBuffer);
            auto yEWS = shape::elementWiseStride(yShapeBuffer);
            auto zEWS = shape::elementWiseStride(zShapeBuffer);

            auto middle = zLength % 2 == 0 ? zLength / 2 : zLength / 2 + 1;

            int elementsPerThread = middle / TAD_THRESHOLD;
            int _threads = nd4j::math::nd4j_max<int>(1, elementsPerThread);
            _threads = nd4j::math::nd4j_min<int>(_threads, omp_get_max_threads());

            int span = (middle / _threads) + 8;

            // we're enforcing even chunks, since it's mandatory for this algorithm
            span -= span % 2;

            //nd4j::random::RandomBuffer *buffer = reinterpret_cast<nd4j::random::RandomBuffer *> (state);
            nd4j::graph::RandomGenerator* rng = reinterpret_cast<nd4j::graph::RandomGenerator*>(state);
            const T mean = extraArguments[0];
            const T stddev = extraArguments[1];

            const T epsilon = static_cast<T>(1e-5);

#pragma omp parallel num_threads(_threads) if (_threads > 1) proc_bind(spread)
            {
                int tid = omp_get_thread_num();
                Nd4jLong start = span * tid;
                Nd4jLong end = span * (tid + 1);
                if (end > middle)
                    end = middle;

                for (Nd4jLong e = start; e < end; e++) {
                    auto epm = e + middle;
                    // we need to get random values
                    T r0 = rng->relativeT<T>(e, epsilon, static_cast<T>(1.0f));
                    T r1 = rng->relativeT<T>(epm, epsilon, static_cast<T>(1.0f));

                    T realMean0 = y == z ? mean : y[e * yEWS];

                    z[e * zEWS] =  (nd4j::math::nd4j_sqrt<T,T>(static_cast<T>(-2.0f) * nd4j::math::nd4j_log<T,T>(r0)) * nd4j::math::nd4j_cos<T,T>(two_pi * r1)) * stddev + realMean0;

                    if (epm < zLength) {
                        T realMean1 = y == z ? mean : y[epm * yEWS];
                        z[epm * zEWS] =  (nd4j::math::nd4j_sqrt<T,T>(static_cast<T>(-2.0f) * nd4j::math::nd4j_log<T,T>(r0)) * nd4j::math::nd4j_sin<T,T>(two_pi * r1)) * stddev + realMean1;
                    }
                }
            }

            // update rng state
            rng->rewindH(zLength);

        }
    };


//////////////////////////////////////////////////////////////////////
    /**
    * This Op produces random values within [0..N], Distribuion is binomial
    */
    template<typename T>
    class BinomialDistribution {
    public:


        method_XY
        method_X
        method_idx

        static const bool requiresSpecial = true;

#ifdef __CUDACC__
        __device__ static inline void specialOpCuda(Nd4jPointer state, T *x, Nd4jLong *xShapeBuffer, T *y, Nd4jLong *yShapeBuffer, T *z, Nd4jLong *zShapeBuffer, T *extraArguments) {
            int trials = (int) extraArguments[0];
            T prob = extraArguments[1];

            __shared__ Nd4jLong zLength;
            __shared__ int yEWS;
            __shared__ int zEWS;

            __shared__ nd4j::graph::RandomGenerator* rng;
            __shared__ unsigned char *cB;
            __shared__ unsigned char *dB;
            __shared__ nd4j::graph::RandomGenerator *devRng;
            if (threadIdx.x == 0) {
                extern __shared__ unsigned char shmem[];
                rng = reinterpret_cast<nd4j::graph::RandomGenerator*>(shmem);
                cB = shmem;
                devRng = reinterpret_cast<nd4j::graph::RandomGenerator*>(state);
                dB = reinterpret_cast<unsigned char *> (state);

                zLength = shape::length(zShapeBuffer);
                yEWS = shape::elementWiseStride(yShapeBuffer);
                zEWS = shape::elementWiseStride(zShapeBuffer);
            }
            __syncthreads();

            // using this loop instead of memcpy
            for (int e = threadIdx.x; e < sizeof(nd4j::graph::RandomGenerator); e+= blockDim.x) {
                cB[e] = dB[e];
            }
            __syncthreads();

            int tid = blockIdx.x * blockDim.x + threadIdx.x;

            for (Nd4jLong e = tid; e < zLength; e += blockDim.x * gridDim.x) {
                int success = 0;
                for (int t = 1; t <= trials; t++) {
                    T randVal;// = rng->relativeT<T>((e+1) * t);
                    if (y != z) {
                        // we're using external probs
                        prob = y[(t-1) * yEWS];
                    }

                    if (randVal < prob)
                        success++;
                }
                // if trials is set to 0, effectively we just have successful memset
                z[e * zEWS] = static_cast<T>(success);
            }

            __syncthreads();
            // if (trials > 0)
                // devRng->rewindH(zLength * trials);
        }
#endif

        static inline void specialOp(Nd4jPointer state, T *x, Nd4jLong *xShapeBuffer, T *y, Nd4jLong *yShapeBuffer, T *z, Nd4jLong *zShapeBuffer, T *extraArguments) {
            int trials = (int) extraArguments[0];

            Nd4jLong zLength = shape::length(zShapeBuffer);

            auto yEWS = shape::elementWiseStride(yShapeBuffer);
            auto zEWS = shape::elementWiseStride(zShapeBuffer);

            int elementsPerThread = zLength / TAD_THRESHOLD;
            int _threads = nd4j::math::nd4j_max<int>(1, elementsPerThread);
            _threads = nd4j::math::nd4j_min<int>(_threads, omp_get_max_threads());

            int span = (zLength / _threads) + 8;

            //nd4j::random::RandomBuffer *buffer = reinterpret_cast<nd4j::random::RandomBuffer *> (state);
            nd4j::graph::RandomGenerator* rng = reinterpret_cast<nd4j::graph::RandomGenerator*>(state);
#pragma omp parallel num_threads(_threads) if (_threads > 1) proc_bind(spread)
            {
                int tid = omp_get_thread_num();
                Nd4jLong start = span * tid;
                Nd4jLong end = span * (tid + 1);
                if (end > zLength) end = zLength;

                T prob = extraArguments[1];

                for (Nd4jLong e = start; e < end; e++) {

                    int success = 0;
                    for (int t = 1; t <= trials; t++) {
                        T randVal = rng->relativeT<T>((e+1) * t);
                        if (y != z) {
                            // we're using external probs
                            prob = y[(t-1) * yEWS];
                        }

                        if (randVal < prob)
                            success++;
                    }

                    // if trials is set to 0, effectively we just have successful memset
                    z[e * zEWS] = static_cast<T>(success);
                }
            }

            // update rng state
            if (trials > 0)
                rng->rewindH(zLength * trials);
        }
    };


//////////////////////////////////////////////////////////////////////
    /**
    * This Op produces random values within [0..N], Distribuion is binomial
    */
    template<typename T>
    class BinomialDistributionEx {
    public:


        method_XY
        method_X
        method_idx

        static const bool requiresSpecial = true;

#ifdef __CUDACC__
        __device__ static inline void specialOpCuda(Nd4jPointer state, T *x, Nd4jLong *xShapeBuffer, T *y, Nd4jLong *yShapeBuffer, T *z, Nd4jLong *zShapeBuffer, T *extraArguments) {
            int trials = (int) extraArguments[0];
            T prob = extraArguments[1];

            __shared__ Nd4jLong zLength;
            __shared__ int yEWS;
            __shared__ int zEWS;

            __shared__ nd4j::graph::RandomGenerator* rng;
            __shared__ unsigned char *cB;
            __shared__ unsigned char *dB;
            __shared__ nd4j::graph::RandomGenerator *devRng;
            if (threadIdx.x == 0) {
                extern __shared__ unsigned char shmem[];
                rng = (nd4j::graph::RandomGenerator*) shmem;
                cB = shmem;
                devRng = reinterpret_cast<nd4j::graph::RandomGenerator*> (state);
                dB = reinterpret_cast<unsigned char *> (state);

                zLength = shape::length(zShapeBuffer);
                yEWS = shape::elementWiseStride(yShapeBuffer);
                zEWS = shape::elementWiseStride(zShapeBuffer);
            }
            __syncthreads();

            // using this loop instead of memcpy
            for (int e = threadIdx.x; e < sizeof(nd4j::graph::RandomGenerator); e+= blockDim.x) {
                cB[e] = dB[e];
            }
            __syncthreads();

            int tid = blockIdx.x * blockDim.x + threadIdx.x;

            for (Nd4jLong e = tid; e < zLength; e += blockDim.x * gridDim.x) {
                int success = 0;
                for (int t = 1; t <= trials; t++) {
                    T randVal;// = rng->relativeT<T>((e+1) * t);
                    if (y != z) {
                        // we're using external probs
                        prob = y[e * yEWS];
                    }

                    if (randVal < prob)
                        success++;
                }

                // if trials is set to 0, effectively we just have successful memset
                z[e * zEWS] = (T) success;
            }

            __syncthreads();
            // if (trials > 0)
                // devRng->rewindH(zLength * trials);
        }
#endif

        static inline void specialOp(Nd4jPointer state, T *x, Nd4jLong *xShapeBuffer, T *y, Nd4jLong *yShapeBuffer, T *z, Nd4jLong *zShapeBuffer, T *extraArguments) {
            int trials = (int) extraArguments[0];

            Nd4jLong zLength = shape::length(zShapeBuffer);

            auto yEWS = shape::elementWiseStride(yShapeBuffer);
            auto zEWS = shape::elementWiseStride(zShapeBuffer);

            int elementsPerThread = zLength / TAD_THRESHOLD;
            int _threads = nd4j::math::nd4j_max<int>(1, elementsPerThread);
            _threads = nd4j::math::nd4j_min<int>(_threads, omp_get_max_threads());

            auto span = (zLength / _threads) + 8;

            //nd4j::random::RandomBuffer *buffer = reinterpret_cast<nd4j::random::RandomBuffer *> (state);
            nd4j::graph::RandomGenerator* rng = reinterpret_cast<nd4j::graph::RandomGenerator*>(state);
#pragma omp parallel num_threads(_threads) if (_threads > 1) proc_bind(spread)
            {
                int tid = omp_get_thread_num();
                Nd4jLong start = span * tid;
                Nd4jLong end = span * (tid + 1);
                if (end > zLength) end = zLength;

                T prob = extraArguments[1];

                for (Nd4jLong e = start; e < end; e++) {

                    int success = 0;
                    for (int t = 1; t <= trials; t++) {
                        T randVal = rng->relativeT<T>((e+1) * t);
                        if (y != z) {
                            // we're using external probs
                            prob = y[e * yEWS];
                        }

                        if (randVal < prob)
                            success++;
                    }

                    // if trials is set to 0, effectively we just have successful memset
                    z[e * zEWS] = static_cast<T>(success);
                }
            }

            // update rng state
            if (trials > 0)
                rng->rewindH(zLength * trials);
        }
    };
    
//////////////////////////////////////////////////////////////////////        
    // This Op produces random Gaussian values within [mean-2*stddev,mean+2*stddev]
    template<typename T>
    class TruncatedNormalDistribution {
    public:

        method_XY
        method_X
        method_idx

        static const bool requiresSpecial = true;


#ifdef __CUDACC__
        __device__ static inline void specialOpCuda(Nd4jPointer state, T *x, Nd4jLong *xShapeBuffer, T *y, Nd4jLong *yShapeBuffer, T *z, Nd4jLong *zShapeBuffer, T *extraArguments) {
            __shared__ T epsilon;
            __shared__ T two_pi;

            __shared__ Nd4jLong zLength;
            __shared__ Nd4jLong zEWS;
            __shared__ Nd4jLong yEWS;
            __shared__ T mean;
            __shared__ T stddev;
            __shared__ int step;

            __shared__ T *tZ;

            __shared__ nd4j::graph::RandomGenerator* rng;
            __shared__ unsigned char *cB;
            __shared__ unsigned char *dB;
            __shared__ nd4j::graph::RandomGenerator* devRng;

            if (threadIdx.x == 0) {
                extern __shared__ unsigned char shmem[];
                rng = reinterpret_cast<nd4j::graph::RandomGenerator*>(shmem);
                cB = shmem;
                devRng = reinterpret_cast<nd4j::graph::RandomGenerator*> (state);
                dB = reinterpret_cast<unsigned char *> (state);

                tZ = reinterpret_cast<T*>(shmem + sizeof(nd4j::graph::RandomGenerator));

                zLength = shape::length(zShapeBuffer);
                zEWS = shape::elementWiseStride(zShapeBuffer);
                yEWS = shape::elementWiseStride(yShapeBuffer);


                epsilon = static_cast<T>(1e-6f);
                two_pi = static_cast<T>(2.0f) * static_cast<T>(3.14159265358979323846);

                mean = extraArguments[0];
                stddev = extraArguments[1];

                step = (blockDim.x * gridDim.x);
            }
            __syncthreads();

            // using this loop instead of memcpy
            for (int e = threadIdx.x; e < sizeof(nd4j::graph::RandomGenerator); e+= blockDim.x) {
                cB[e] = dB[e];
            }
            __syncthreads();

            int tid = blockIdx.x * blockDim.x + threadIdx.x;
            int middle = zLength % 2 == 0 ? zLength / 2 : zLength / 2 + 1;
            T result0, result1, u0, u1, z0, z1, uT, uP;

            T ds = nd4j::math::nd4j_abs<T>(stddev) * static_cast<T>(2.0f);
            for (Nd4jLong e = tid; e < middle; e += step) {
                // we need to get random values

                Nd4jLong generation0 = 0;
                auto epm = e + middle;
                T realMean0 = y == z ? mean : y[e * yEWS];
                T realMean1 = y == z ? mean : y[epm * yEWS];
                T aRealMean0 = nd4j::math::nd4j_abs<T>(realMean0);
                T aRealMean1 = nd4j::math::nd4j_abs<T>(realMean1);

                do {
                    u0;// = rng->relativeT<T>(e + generation0, epsilon, static_cast<T>(1.0f));
                    u1;// = rng->relativeT<T>(epm + generation0, epsilon, static_cast<T>(1.0f));

                    uT = nd4j::math::nd4j_sqrt<T,T>(static_cast<T>(-2.0f) * nd4j::math::nd4j_log<T,T>(u0));
                    uP = two_pi * u1;

                    z0 = uT * nd4j::math::nd4j_cos<T,T>(uP);
                    z1 = uT * nd4j::math::nd4j_sin<T,T>(uP);

                    result0 = z0 * stddev + realMean0;
                    result1 = z1 * stddev + realMean1;

                    generation0 += zLength;
                } while (ds < aRealMean0 + nd4j::math::nd4j_abs<T>(result0) || aRealMean1 + nd4j::math::nd4j_abs<T>(result1) > ds);

                z[e * zEWS] = result0;
                if((epm) < zLength)
                    z[epm * zEWS] = result1;
            }

            __syncthreads();
            // devRng->rewindH(zLength);
        }
#endif

        static inline void
        specialOp(Nd4jPointer state, T *x, Nd4jLong *xShapeBuffer, T *y, Nd4jLong *yShapeBuffer, T *z, Nd4jLong *zShapeBuffer, T *extraArguments) {
            const T two_pi = static_cast<T>(2.0f) * static_cast<T>(3.14159265358979323846);

            Nd4jLong zLength = shape::length(zShapeBuffer);
            auto yEWS = shape::elementWiseStride(yShapeBuffer);
            auto zEWS = shape::elementWiseStride(zShapeBuffer);

            auto middle = zLength % 2 == 0 ? zLength / 2 : zLength / 2 + 1;

            int elementsPerThread = middle / TAD_THRESHOLD;
            int _threads = nd4j::math::nd4j_max<int>(1, elementsPerThread);
            _threads = nd4j::math::nd4j_min<int>(_threads, omp_get_max_threads());

            int span = (middle / _threads) + 8;
            // we're enforcing even chunks, since it's mandatory for this algorithm
            span -= span % 2;

//            nd4j::random::RandomBuffer *buffer = reinterpret_cast<nd4j::random::RandomBuffer *> (state);
            nd4j::graph::RandomGenerator* rng = reinterpret_cast<nd4j::graph::RandomGenerator*>(state);

            T mean = extraArguments[0];
            T stddev = extraArguments[1];

#pragma omp parallel num_threads(_threads) if (_threads > 1) proc_bind(spread)
            {
                int tid = omp_get_thread_num();
                Nd4jLong start = span * tid; 
                Nd4jLong end = span * (tid + 1);
                if (end >  middle) {
                    end = middle;
                }
    
                T z0, z1;
                T u0, u1;
                T result0, result1, lnu0, lnu1;

                T ds = nd4j::math::nd4j_abs<T>(stddev) * (T) 2.0f;

                for (Nd4jLong e = start; e < end; e++) {
                   
                    /*
                    * Since box-muller transform expects non-zero u0 value, we'll just use rng with boundaries
                    */
                    Nd4jLong generation0 = 0;
                    auto epm = e + middle;
                    T realMean0 = y == z ? mean : y[e * yEWS];
                    T realMean1 = y == z ? mean : y[epm * yEWS];
                    T aRealMean0 = nd4j::math::nd4j_abs<T>(realMean0);
                    T aRealMean1 = nd4j::math::nd4j_abs<T>(realMean1);
                    do {
                        u0 = rng->relativeT<T>(e + generation0, static_cast<T>(1e-6f), static_cast<T>(1.0f));
                        u1 = rng->relativeT<T>((epm + generation0), static_cast<T>(1e-6f), static_cast<T>(1.0f));
                        lnu0 = nd4j::math::nd4j_sqrt<T,T>(static_cast<T>(-2.0f) * nd4j::math::nd4j_log<T,T>(u0));
                        lnu1 = two_pi * u1;
                        z0 = lnu0 * nd4j::math::nd4j_cos<T,T>(lnu1);
                        z1 = lnu0 * nd4j::math::nd4j_sin<T,T>(lnu1);

                        result0 = z0 * stddev + realMean0;
                        result1 = z1 * stddev + realMean1;
                        generation0 += zLength;
                    } while (aRealMean0 + nd4j::math::nd4j_abs<T>(result0) > ds || aRealMean1 + nd4j::math::nd4j_abs<T>(result1) > ds);

                    z[e*zEWS] = result0;
                    if(epm < zLength)
                        z[epm * zEWS] = result1;
                }                            
            }
            // update rng state
            rng->rewindH(zLength);

        }
    };

//////////////////////////////////////////////////////////////////////
// This Op produces random Log-normal distribution
 template<typename T>
    class LogNormalDistribution {
    public:

        method_XY
        method_X
        method_idx

        static const bool requiresSpecial = true;


#ifdef __CUDACC__
        __device__ static inline void specialOpCuda(Nd4jPointer state, T *x, Nd4jLong *xShapeBuffer, T *y, Nd4jLong *yShapeBuffer, T *z, Nd4jLong *zShapeBuffer, T *extraArguments) {
            __shared__ T epsilon;
            __shared__ T two_pi;

            __shared__ Nd4jLong zLength;
            __shared__ Nd4jLong zEWS;
            __shared__ Nd4jLong yEWS;
            __shared__ T mean;
            __shared__ T stddev;
            __shared__ int step;

            __shared__ T *tZ;

            __shared__ nd4j::graph::RandomGenerator* rng;
            __shared__ unsigned char *cB;
            __shared__ unsigned char *dB;
            __shared__ nd4j::graph::RandomGenerator* devRng;

            if (threadIdx.x == 0) {
                extern __shared__ unsigned char shmem[];
                rng = reinterpret_cast<nd4j::graph::RandomGenerator*>(state);
                cB = shmem;
                devRng = reinterpret_cast<nd4j::graph::RandomGenerator*>(state);

                dB = reinterpret_cast<unsigned char *> (state);

                tZ = reinterpret_cast<T*>(shmem + sizeof(nd4j::graph::RandomGenerator));

                zLength = shape::length(zShapeBuffer);
                zEWS = shape::elementWiseStride(zShapeBuffer);
                yEWS = shape::elementWiseStride(yShapeBuffer);


                epsilon = static_cast<T>(1e-5);
                two_pi = static_cast<T>(2.0f) * static_cast<T>(3.14159265358979323846);

                mean = extraArguments[0];
                stddev = extraArguments[1];

                step = (blockDim.x * gridDim.x);
            }
            __syncthreads();

            // using this loop instead of memcpy
            for (int e = threadIdx.x; e < sizeof(nd4j::graph::RandomGenerator); e+= blockDim.x) {
                cB[e] = dB[e];
            }
            __syncthreads();

            int tid = blockIdx.x * blockDim.x + threadIdx.x;

            int middle = zLength % 2 == 0 ? zLength / 2 : zLength / 2 + 1;

            for (Nd4jLong e = tid; e < middle; e += step) {
                auto epm = e + middle;

                // we need to get random values
                T r0;// = rng->relativeT<T>(e, epsilon, static_cast<T>(1.0f));
                T r1;// = rng->relativeT<T>(epm, epsilon, static_cast<T>(1.0f));

                T realMean = y == z ? mean : y[e * yEWS];

                z[e *zEWS] =  nd4j::math::nd4j_exp<T,T>((nd4j::math::nd4j_sqrt<T,T>(static_cast<T>(-2.0f) * nd4j::math::nd4j_log<T,T>(r0)) * nd4j::math::nd4j_cos<T,T>(two_pi * r1)) * stddev + realMean);

                if (epm < zLength) {
                    realMean = y == z ? mean : y[epm * yEWS];
                    z[epm *zEWS] =  nd4j::math::nd4j_exp<T,T>((nd4j::math::nd4j_sqrt<T,T>(static_cast<T>(-2.0f) * nd4j::math::nd4j_log<T,T>(r0)) * nd4j::math::nd4j_sin<T,T>(two_pi * r1)) * stddev + realMean);
                }
            }

            __syncthreads();
            // devRng->rewindH(zLength);
        }
#endif

        static inline void
        specialOp(Nd4jPointer state, T *x, Nd4jLong *xShapeBuffer, T *y, Nd4jLong *yShapeBuffer, T *z, Nd4jLong *zShapeBuffer, T *extraArguments) {
            const T two_pi = static_cast<T>(2.0f) * static_cast<T>(3.14159265358979323846);

            Nd4jLong zLength = shape::length(zShapeBuffer);
            auto yEWS = shape::elementWiseStride(yShapeBuffer);
            auto zEWS = shape::elementWiseStride(zShapeBuffer);

            auto middle = zLength % 2 == 0 ? zLength / 2 : zLength / 2 + 1;

            int elementsPerThread = middle / TAD_THRESHOLD;
            int _threads = nd4j::math::nd4j_max<int>(1, elementsPerThread);
            _threads = nd4j::math::nd4j_min<int>(_threads, omp_get_max_threads());

            int span = (zLength / _threads) + 8;

            // we're enforcing even chunks, since it's mandatory for this algorithm
            span -= span % 2;

//            auto buffer = reinterpret_cast<nd4j::random::RandomBuffer *> (state);
            nd4j::graph::RandomGenerator* rng = reinterpret_cast<nd4j::graph::RandomGenerator*>(state);

            const T mean = extraArguments[0];
            const T stddev = extraArguments[1];
            const T epsilon = static_cast<T>(1e-5);

#pragma omp parallel num_threads(_threads) if (_threads > 1) proc_bind(spread)
            {
                int tid = omp_get_thread_num();
                Nd4jLong start = span * tid;
                Nd4jLong end = span * (tid + 1);
                if (end > middle)
                    end = middle;

                for (Nd4jLong e = start; e < end; e++) {
                    auto epm = e + middle;

                    // we need to get random values
                    T r0 = rng->relativeT<T>(e, epsilon, static_cast<T>(1.0f));
                    T r1 = rng->relativeT<T>(epm, epsilon, static_cast<T>(1.0f));

                    T realMean = y == z ? mean : y[e * yEWS];

                    z[e * zEWS] =  nd4j::math::nd4j_exp<T,T>((nd4j::math::nd4j_sqrt<T,T>(static_cast<T>(-2.0f) * nd4j::math::nd4j_log<T,T>(r0)) * nd4j::math::nd4j_cos<T,T>(two_pi * r1)) * stddev + realMean);

                    if (epm < zLength) {
                        realMean = y == z ? mean : y[epm * yEWS];
                        z[epm * zEWS] =  nd4j::math::nd4j_exp<T,T>((nd4j::math::nd4j_sqrt<T,T>(static_cast<T>(-2.0f) * nd4j::math::nd4j_log<T,T>(r0)) * nd4j::math::nd4j_sin<T,T>(two_pi * r1)) * stddev + realMean);
                    }
                }
            }

            // update rng state
            rng->rewindH(zLength);

        }
    };


}

#endif //LIBND4J_SPECIAL_RANDOM_OPS_H<|MERGE_RESOLUTION|>--- conflicted
+++ resolved
@@ -89,11 +89,7 @@
 
             if (zEWS >= 1 && xEWS >= 1 && yEWS >= 1) {
                 for (Nd4jLong e = tid; e < zLength; e+=blockDim.x * gridDim.x) {
-<<<<<<< HEAD
-                    T prob = rng->relativeT<T>(e);
-=======
-                    T prob;// = rng->relativeT<T>(e);
->>>>>>> 68aff959
+                    T prob = buffer->relativeT<T>(e);
                     T cumProb = (T) 0.0f;
                     for (Nd4jLong f = 0; f < yLength; f++) {
                         T relProb = y[f * yEWS];
@@ -168,11 +164,7 @@
             }
 
             __syncthreads();
-<<<<<<< HEAD
-            devRng->rewind(zLength);
-=======
             // devRng->rewindH(zLength);
->>>>>>> 68aff959
         }
 #endif
 
